name: Vector IO Integration Tests

run-name: Run the integration test suite with various VectorIO providers

on:
  push:
    branches: [ main ]
  pull_request:
    branches: [ main ]
    paths:
      - 'llama_stack/**'
      - 'tests/integration/vector_io/**'
      - 'uv.lock'
      - 'pyproject.toml'
      - 'requirements.txt'
      - '.github/workflows/integration-vector-io-tests.yml' # This workflow

concurrency:
  group: ${{ github.workflow }}-${{ github.ref }}
  cancel-in-progress: true

jobs:
  test-matrix:
    runs-on: ubuntu-latest
    strategy:
      matrix:
<<<<<<< HEAD
        vector-io-provider: ["inline::faiss", "inline::sqlite-vec", "inline::milvus", "remote::chromadb", "remote::pgvector", "remote::qdrant"]
=======
        vector-io-provider: ["inline::faiss", "inline::sqlite-vec", "inline::milvus", "remote::chromadb", "remote::pgvector", "remote::weaviate"]
>>>>>>> 194abe77
        python-version: ["3.12", "3.13"]
      fail-fast: false # we want to run all tests regardless of failure

    steps:
      - name: Checkout repository
        uses: actions/checkout@11bd71901bbe5b1630ceea73d27597364c9af683 # v4.2.2

      - name: Install dependencies
        uses: ./.github/actions/setup-runner
        with:
          python-version: ${{ matrix.python-version }}

      - name: Setup Chroma
        if: matrix.vector-io-provider == 'remote::chromadb'
        run: |
          docker run --rm -d --pull always \
            --name chromadb \
            -p 8000:8000 \
            -v ~/chroma:/chroma/chroma \
            -e IS_PERSISTENT=TRUE \
            -e ANONYMIZED_TELEMETRY=FALSE \
            chromadb/chroma:latest

      - name: Setup Weaviate
        if: matrix.vector-io-provider == 'remote::weaviate'
        run: |
          docker run --rm -d --pull always \
          --name weaviate \
          -p 8080:8080 -p 50051:50051 \
          cr.weaviate.io/semitechnologies/weaviate:1.32.0

      - name: Start PGVector DB
        if: matrix.vector-io-provider == 'remote::pgvector'
        run: |
          docker run -d \
            --name pgvector \
            -e POSTGRES_USER=llamastack \
            -e POSTGRES_PASSWORD=llamastack \
            -e POSTGRES_DB=llamastack \
            -p 5432:5432 \
            pgvector/pgvector:pg17

      - name: Wait for PGVector to be ready
        if: matrix.vector-io-provider == 'remote::pgvector'
        run: |
          echo "Waiting for Postgres to be ready..."
          for i in {1..30}; do
            if docker exec pgvector pg_isready -U llamastack > /dev/null 2>&1; then
              echo "Postgres is ready!"
              break
            fi
            echo "Not ready yet... ($i)"
            sleep 1
          done

      - name: Enable pgvector extension
        if: matrix.vector-io-provider == 'remote::pgvector'
        run: |
          PGPASSWORD=llamastack psql -h localhost -U llamastack -d llamastack \
            -c "CREATE EXTENSION IF NOT EXISTS vector;"

      - name: Setup Qdrant
        if: matrix.vector-io-provider == 'remote::qdrant'
        run: |
          docker run --rm -d --pull always \
            --name qdrant \
            -p 6333:6333 \
            qdrant/qdrant

      - name: Wait for Qdrant to be ready
        if: matrix.vector-io-provider == 'remote::qdrant'
        run: |
          echo "Waiting for Qdrant to be ready..."
          for i in {1..30}; do
            if curl -s http://localhost:6333/collections | grep -q '"status":"ok"'; then
              echo "Qdrant is ready!"
              exit 0
            fi
            sleep 2
          done
          echo "Qdrant failed to start"
          docker logs qdrant
          exit 1

      - name: Wait for ChromaDB to be ready
        if: matrix.vector-io-provider == 'remote::chromadb'
        run: |
          echo "Waiting for ChromaDB to be ready..."
          for i in {1..30}; do
            if curl -s http://localhost:8000/api/v2/heartbeat | grep -q "nanosecond heartbeat"; then
              echo "ChromaDB is ready!"
              exit 0
            fi
            sleep 2
          done
          echo "ChromaDB failed to start"
          docker logs chromadb
          exit 1

      - name: Wait for Weaviate to be ready
        if: matrix.vector-io-provider == 'remote::weaviate'
        run: |
          echo "Waiting for Weaviate to be ready..."
          for i in {1..30}; do
            if curl -s http://localhost:8080 | grep -q "https://weaviate.io/developers/weaviate/current/"; then
              echo "Weaviate is ready!"
              exit 0
            fi
            sleep 2
          done
          echo "Weaviate failed to start"
          docker logs weaviate
          exit 1

      - name: Build Llama Stack
        run: |
          uv run llama stack build --template ci-tests --image-type venv

      - name: Check Storage and Memory Available Before Tests
        if: ${{ always() }}
        run: |
          free -h
          df -h

      - name: Run Vector IO Integration Tests
        env:
          ENABLE_CHROMADB: ${{ matrix.vector-io-provider == 'remote::chromadb' && 'true' || '' }}
          CHROMADB_URL: ${{ matrix.vector-io-provider == 'remote::chromadb' && 'http://localhost:8000' || '' }}
          ENABLE_PGVECTOR: ${{ matrix.vector-io-provider == 'remote::pgvector' && 'true' || '' }}
          PGVECTOR_HOST: ${{ matrix.vector-io-provider == 'remote::pgvector' && 'localhost' || '' }}
          PGVECTOR_PORT: ${{ matrix.vector-io-provider == 'remote::pgvector' && '5432' || '' }}
          PGVECTOR_DB: ${{ matrix.vector-io-provider == 'remote::pgvector' && 'llamastack' || '' }}
          PGVECTOR_USER: ${{ matrix.vector-io-provider == 'remote::pgvector' && 'llamastack' || '' }}
          PGVECTOR_PASSWORD: ${{ matrix.vector-io-provider == 'remote::pgvector' && 'llamastack' || '' }}
<<<<<<< HEAD
          ENABLE_QDRANT: ${{ matrix.vector-io-provider == 'remote::qdrant' && 'true' || '' }}
          QDRANT_URL: ${{ matrix.vector-io-provider == 'remote::qdrant' && 'http://localhost:6333' || '' }}
=======
          ENABLE_WEAVIATE: ${{ matrix.vector-io-provider == 'remote::weaviate' && 'true' || '' }}
          WEAVIATE_CLUSTER_URL: ${{ matrix.vector-io-provider == 'remote::weaviate' && 'localhost:8080' || '' }}

>>>>>>> 194abe77
        run: |
          uv run pytest -sv --stack-config="inference=inline::sentence-transformers,vector_io=${{ matrix.vector-io-provider }}" \
            tests/integration/vector_io \
            --embedding-model sentence-transformers/all-MiniLM-L6-v2

      - name: Check Storage and Memory Available After Tests
        if: ${{ always() }}
        run: |
          free -h
          df -h

      - name: Create sanitized provider name
        if: ${{ always() }}
        run: |
          echo "SANITIZED_PROVIDER=$(echo "${{ matrix.vector-io-provider }}" | tr ':' '_')" >> $GITHUB_ENV

      - name: Write ChromaDB logs to file
        if: ${{ always() && matrix.vector-io-provider == 'remote::chromadb' }}
        run: |
          docker logs chromadb > chromadb.log

      - name: Write Qdrant logs to file
        if: ${{ always() && matrix.vector-io-provider == 'remote::qdrant' }}
        run: |
          docker logs qdrant > qdrant.log

      - name: Upload all logs to artifacts
        if: ${{ always() }}
        uses: actions/upload-artifact@ea165f8d65b6e75b540449e92b4886f43607fa02 # v4.6.2
        with:
          name: vector-io-logs-${{ github.run_id }}-${{ github.run_attempt }}-${{ env.SANITIZED_PROVIDER }}-${{ matrix.python-version }}
          path: |
            *.log
          retention-days: 1<|MERGE_RESOLUTION|>--- conflicted
+++ resolved
@@ -24,11 +24,7 @@
     runs-on: ubuntu-latest
     strategy:
       matrix:
-<<<<<<< HEAD
-        vector-io-provider: ["inline::faiss", "inline::sqlite-vec", "inline::milvus", "remote::chromadb", "remote::pgvector", "remote::qdrant"]
-=======
-        vector-io-provider: ["inline::faiss", "inline::sqlite-vec", "inline::milvus", "remote::chromadb", "remote::pgvector", "remote::weaviate"]
->>>>>>> 194abe77
+        vector-io-provider: ["inline::faiss", "inline::sqlite-vec", "inline::milvus", "remote::chromadb", "remote::pgvector", "remote::weaviate", "remote::qdrant"]
         python-version: ["3.12", "3.13"]
       fail-fast: false # we want to run all tests regardless of failure
 
@@ -163,14 +159,10 @@
           PGVECTOR_DB: ${{ matrix.vector-io-provider == 'remote::pgvector' && 'llamastack' || '' }}
           PGVECTOR_USER: ${{ matrix.vector-io-provider == 'remote::pgvector' && 'llamastack' || '' }}
           PGVECTOR_PASSWORD: ${{ matrix.vector-io-provider == 'remote::pgvector' && 'llamastack' || '' }}
-<<<<<<< HEAD
           ENABLE_QDRANT: ${{ matrix.vector-io-provider == 'remote::qdrant' && 'true' || '' }}
           QDRANT_URL: ${{ matrix.vector-io-provider == 'remote::qdrant' && 'http://localhost:6333' || '' }}
-=======
           ENABLE_WEAVIATE: ${{ matrix.vector-io-provider == 'remote::weaviate' && 'true' || '' }}
           WEAVIATE_CLUSTER_URL: ${{ matrix.vector-io-provider == 'remote::weaviate' && 'localhost:8080' || '' }}
-
->>>>>>> 194abe77
         run: |
           uv run pytest -sv --stack-config="inference=inline::sentence-transformers,vector_io=${{ matrix.vector-io-provider }}" \
             tests/integration/vector_io \
