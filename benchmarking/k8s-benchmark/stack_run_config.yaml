--- conflicted
+++ resolved
@@ -88,35 +88,6 @@
       db: ${env.POSTGRES_DB:=llamastack}
       user: ${env.POSTGRES_USER:=llamastack}
       password: ${env.POSTGRES_PASSWORD:=llamastack}
-<<<<<<< HEAD
-  references:
-    metadata:
-      backend: kv_default
-      namespace: registry
-    inference:
-      backend: sql_default
-      table_name: inference_store
-models:
-- metadata:
-    embedding_dimension: 768
-  model_id: nomic-embed-text-v1.5
-  provider_id: sentence-transformers
-  model_type: embedding
-- model_id: ${env.INFERENCE_MODEL}
-  provider_id: vllm-inference
-  model_type: llm
-shields:
-- shield_id: ${env.SAFETY_MODEL:=meta-llama/Llama-Guard-3-1B}
-vector_dbs: []
-datasets: []
-scoring_fns: []
-benchmarks: []
-tool_groups:
-- toolgroup_id: builtin::websearch
-  provider_id: tavily-search
-- toolgroup_id: builtin::rag
-  provider_id: rag-runtime
-=======
   stores:
     metadata:
       namespace: registry
@@ -153,7 +124,6 @@
     provider_id: tavily-search
   - toolgroup_id: builtin::rag
     provider_id: rag-runtime
->>>>>>> 98a5047f
 server:
   port: 8323
 telemetry:
