#!/bin/bash
# Copyright (c) Meta Platforms, Inc. and affiliates.
# All rights reserved.
#
# This source code is licensed under the terms described in the LICENSE file in
# the root directory of this source tree.

set -euo pipefail

# Integration test runner script for Llama Stack
# This script extracts the integration test logic from GitHub Actions
# to allow developers to run integration tests locally

# Default values
STACK_CONFIG=""
TEST_SUITE="base"
TEST_SETUP=""
TEST_SUBDIRS=""
TEST_PATTERN=""
INFERENCE_MODE="replay"
EXTRA_PARAMS=""
COLLECT_ONLY=false

# Function to display usage
usage() {
    cat << EOF
Usage: $0 [OPTIONS]

Options:
    --stack-config STRING    Stack configuration to use (required)
    --suite STRING           Test suite to run (default: 'base')
    --setup STRING           Test setup (models, env) to use (e.g., 'ollama', 'ollama-vision', 'gpt', 'vllm')
    --inference-mode STRING  Inference mode: replay, record-if-missing or record (default: replay)
    --subdirs STRING         Comma-separated list of test subdirectories to run (overrides suite)
    --pattern STRING         Regex pattern to pass to pytest -k
    --collect-only           Collect tests only without running them (skips server startup)
    --help                   Show this help message

Suites are defined in tests/integration/suites.py and define which tests to run.
Setups are defined in tests/integration/setups.py and provide global configuration (models, env).

You can also specify subdirectories (of tests/integration) to select tests from, which will override the suite.

Examples:
    # Basic inference tests with ollama
    $0 --stack-config server:ci-tests --suite base --setup ollama

    # Multiple test directories with vllm
    $0 --stack-config server:ci-tests --subdirs 'inference,agents' --setup vllm

    # Vision tests with ollama
    $0 --stack-config server:ci-tests --suite vision  # default setup for this suite is ollama-vision

    # Record mode for updating test recordings
    $0 --stack-config server:ci-tests --suite base --inference-mode record
EOF
}

# Parse command line arguments
while [[ $# -gt 0 ]]; do
    case $1 in
        --stack-config)
            STACK_CONFIG="$2"
            shift 2
            ;;
        --setup)
            TEST_SETUP="$2"
            shift 2
            ;;
        --subdirs)
            TEST_SUBDIRS="$2"
            shift 2
            ;;
        --suite)
            TEST_SUITE="$2"
            shift 2
            ;;
        --inference-mode)
            INFERENCE_MODE="$2"
            shift 2
            ;;
        --pattern)
            TEST_PATTERN="$2"
            shift 2
            ;;
        --collect-only)
            COLLECT_ONLY=true
            shift
            ;;
        --help)
            usage
            exit 0
            ;;
        *)
            echo "Unknown option: $1"
            usage
            exit 1
            ;;
    esac
done


# Validate required parameters
if [[ -z "$STACK_CONFIG" && "$COLLECT_ONLY" == false ]]; then
    echo "Error: --stack-config is required"
    usage
    exit 1
fi

<<<<<<< HEAD
if [[ -z "$TEST_SETUP" && -n "$TEST_SUBDIRS" ]]; then
    echo "Error: --test-setup is required when --test-subdirs is not provided"
=======
if [[ -z "$TEST_SETUP" && -n "$TEST_SUBDIRS" && "$COLLECT_ONLY" == false ]]; then
    echo "Error: --test-setup is required when --test-subdirs is provided"
>>>>>>> 05a62a6f
    usage
    exit 1
fi

if [[ -z "$TEST_SUITE" && -z "$TEST_SUBDIRS" ]]; then
    echo "Error: --test-suite or --test-subdirs is required"
    exit 1
fi

echo "=== Llama Stack Integration Test Runner ==="
echo "Stack Config: $STACK_CONFIG"
echo "Setup: $TEST_SETUP"
echo "Inference Mode: $INFERENCE_MODE"
echo "Test Suite: $TEST_SUITE"
echo "Test Subdirs: $TEST_SUBDIRS"
echo "Test Pattern: $TEST_PATTERN"
echo ""

echo "Checking llama packages"
uv pip list | grep llama

# Set environment variables
export LLAMA_STACK_CLIENT_TIMEOUT=300

THIS_DIR=$(dirname "$0")

if [[ -n "$TEST_SETUP" ]]; then
    EXTRA_PARAMS="--setup=$TEST_SETUP"
fi

if [[ "$COLLECT_ONLY" == true ]]; then
    EXTRA_PARAMS="$EXTRA_PARAMS --collect-only"
fi

# Apply setup-specific environment variables (needed for server startup and tests)
echo "=== Applying Setup Environment Variables ==="

# the server needs this
export LLAMA_STACK_TEST_INFERENCE_MODE="$INFERENCE_MODE"
export SQLITE_STORE_DIR=$(mktemp -d)
echo "Setting SQLITE_STORE_DIR: $SQLITE_STORE_DIR"

# Determine stack config type for api_recorder test isolation
if [[ "$COLLECT_ONLY" == false ]]; then
    if [[ "$STACK_CONFIG" == server:* ]]; then
        export LLAMA_STACK_TEST_STACK_CONFIG_TYPE="server"
        echo "Setting stack config type: server"
    else
        export LLAMA_STACK_TEST_STACK_CONFIG_TYPE="library_client"
        echo "Setting stack config type: library_client"
    fi
fi

SETUP_ENV=$(PYTHONPATH=$THIS_DIR/.. python "$THIS_DIR/get_setup_env.py" --suite "$TEST_SUITE" --setup "$TEST_SETUP" --format bash)
echo "Setting up environment variables:"
echo "$SETUP_ENV"
eval "$SETUP_ENV"
echo ""

ROOT_DIR="$THIS_DIR/.."
cd $ROOT_DIR

# check if "llama" and "pytest" are available. this script does not use `uv run` given
# it can be used in a pre-release environment where we have not been able to tell
# uv about pre-release dependencies properly (yet).
if [[ "$COLLECT_ONLY" == false ]] && ! command -v llama &> /dev/null; then
    echo "llama could not be found, ensure llama-stack is installed"
    exit 1
fi

if ! command -v pytest &> /dev/null; then
    echo "pytest could not be found, ensure pytest is installed"
    exit 1
fi

# Start Llama Stack Server if needed
if [[ "$STACK_CONFIG" == *"server:"* && "$COLLECT_ONLY" == false ]]; then
    stop_server() {
        echo "Stopping Llama Stack Server..."
        pids=$(lsof -i :8321 | awk 'NR>1 {print $2}')
        if [[ -n "$pids" ]]; then
            echo "Killing Llama Stack Server processes: $pids"
            kill -9 $pids
        else
            echo "No Llama Stack Server processes found ?!"
        fi
        echo "Llama Stack Server stopped"
    }

    # check if server is already running
    if curl -s http://localhost:8321/v1/health 2>/dev/null | grep -q "OK"; then
        echo "Llama Stack Server is already running, skipping start"
    else
        echo "=== Starting Llama Stack Server ==="
        export LLAMA_STACK_LOG_WIDTH=120

        # remove "server:" from STACK_CONFIG
        stack_config=$(echo "$STACK_CONFIG" | sed 's/^server://')
        nohup llama stack run $stack_config > server.log 2>&1 &

        echo "Waiting for Llama Stack Server to start..."
        for i in {1..30}; do
            if curl -s http://localhost:8321/v1/health 2>/dev/null | grep -q "OK"; then
                echo "✅ Llama Stack Server started successfully"
                break
            fi
            if [[ $i -eq 30 ]]; then
                echo "❌ Llama Stack Server failed to start"
                echo "Server logs:"
                cat server.log
                exit 1
            fi
            sleep 1
        done
        echo ""
    fi

    trap stop_server EXIT ERR INT TERM
fi

# Run tests
echo "=== Running Integration Tests ==="
EXCLUDE_TESTS="builtin_tool or safety_with_image or code_interpreter or test_rag"

# Additional exclusions for vllm setup
if [[ "$TEST_SETUP" == "vllm" ]]; then
    EXCLUDE_TESTS="${EXCLUDE_TESTS} or test_inference_store_tool_calls"
fi

PYTEST_PATTERN="not( $EXCLUDE_TESTS )"
if [[ -n "$TEST_PATTERN" ]]; then
    PYTEST_PATTERN="${PYTEST_PATTERN} and $TEST_PATTERN"
fi

echo "Test subdirs to run: $TEST_SUBDIRS"

if [[ -n "$TEST_SUBDIRS" ]]; then
    # Collect all test files for the specified test types
    TEST_FILES=""
    for test_subdir in $(echo "$TEST_SUBDIRS" | tr ',' '\n'); do
        if [[ -d "tests/integration/$test_subdir" ]]; then
            # Find all Python test files in this directory
            test_files=$(find tests/integration/$test_subdir -name "test_*.py" -o -name "*_test.py")
            if [[ -n "$test_files" ]]; then
                TEST_FILES="$TEST_FILES $test_files"
                echo "Added test files from $test_subdir: $(echo $test_files | wc -w) files"
            fi
        else
            echo "Warning: Directory tests/integration/$test_subdir does not exist"
        fi
    done

    if [[ -z "$TEST_FILES" ]]; then
        echo "No test files found for the specified test types"
        exit 1
    fi

    echo ""
    echo "=== Running all collected tests in a single pytest command ==="
    echo "Total test files: $(echo $TEST_FILES | wc -w)"

    PYTEST_TARGET="$TEST_FILES"
else
    PYTEST_TARGET="tests/integration/"
    EXTRA_PARAMS="$EXTRA_PARAMS --suite=$TEST_SUITE"
fi

set +e
set -x

STACK_CONFIG_ARG=""
if [[ -n "$STACK_CONFIG" ]]; then
    STACK_CONFIG_ARG="--stack-config=$STACK_CONFIG"
fi

pytest -s -v $PYTEST_TARGET \
    $STACK_CONFIG_ARG \
    --inference-mode="$INFERENCE_MODE" \
    -k "$PYTEST_PATTERN" \
    $EXTRA_PARAMS \
    --color=yes \
    --capture=tee-sys
exit_code=$?
set +x
set -e

if [ $exit_code -eq 0 ]; then
    echo "✅ All tests completed successfully"
elif [ $exit_code -eq 5 ]; then
    echo "⚠️ No tests collected (pattern matched no tests)"
else
    echo "❌ Tests failed"
    exit 1
fi

echo ""
echo "=== Integration Tests Complete ==="<|MERGE_RESOLUTION|>--- conflicted
+++ resolved
@@ -107,13 +107,8 @@
     exit 1
 fi
 
-<<<<<<< HEAD
-if [[ -z "$TEST_SETUP" && -n "$TEST_SUBDIRS" ]]; then
-    echo "Error: --test-setup is required when --test-subdirs is not provided"
-=======
 if [[ -z "$TEST_SETUP" && -n "$TEST_SUBDIRS" && "$COLLECT_ONLY" == false ]]; then
     echo "Error: --test-setup is required when --test-subdirs is provided"
->>>>>>> 05a62a6f
     usage
     exit 1
 fi
