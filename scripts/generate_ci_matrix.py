--- conflicted
+++ resolved
@@ -43,13 +43,9 @@
     elif test_setup == "ollama-vision":
         matrix = [{"suite": "vision", "setup": "ollama-vision"}]
     # Use specified matrix key from ci_matrix.json
-<<<<<<< HEAD
-    elif matrix_key and matrix_key in matrix_config:
-=======
     elif matrix_key:
         if matrix_key not in matrix_config:
             raise ValueError(f"Invalid matrix_key '{matrix_key}'. Available keys: {list(matrix_config.keys())}")
->>>>>>> b6043bd5
         matrix = matrix_config[matrix_key]
     # Default: use JSON-defined default matrix
     else:
