[build-system]
requires = ["setuptools>=61.0"]
build-backend = "setuptools.build_meta"

[tool.uv]
required-version = ">=0.7.0"

[project]
name = "llama_stack"
version = "0.4.0.dev0"
authors = [{ name = "Meta Llama", email = "llama-oss@meta.com" }]
description = "Llama Stack"
readme = "README.md"
requires-python = ">=3.12"
license = { "text" = "MIT" }
classifiers = [
    "License :: OSI Approved :: MIT License",
    "Programming Language :: Python :: 3",
    "Operating System :: OS Independent",
    "Intended Audience :: Developers",
    "Intended Audience :: Information Technology",
    "Intended Audience :: Science/Research",
    "Topic :: Scientific/Engineering :: Artificial Intelligence",
    "Topic :: Scientific/Engineering :: Information Analysis",
]
dependencies = [
    "PyYAML>=6.0",
    "aiohttp",
    "fastapi>=0.115.0,<1.0",                          # server
    "fire",                                           # for MCP in LLS client
    "httpx",
    "jinja2>=3.1.6",
    "jsonschema",
    "llama-stack-api",                                # API and provider specifications (local dev via tool.uv.sources)
    "openai>=2.5.0",
    "prompt-toolkit",
    "python-dotenv",
    "pyjwt[crypto]>=2.10.0",                          # Pull crypto to support RS256 for jwt. Requires 2.10.0+ for ssl_context support.
    "pydantic>=2.11.9",
    "rich",
    "starlette",
    "termcolor",
    "tiktoken",
    "pillow",
    "h11>=0.16.0",
    "python-multipart>=0.0.20",                       # For fastapi Form
    "uvicorn>=0.34.0",                                # server
    "opentelemetry-sdk>=1.30.0",                      # server
    "opentelemetry-exporter-otlp-proto-http>=1.30.0", # server
    "aiosqlite>=0.21.0",                              # server - for metadata store
    "asyncpg",                                        # for metadata store
    "sqlalchemy[asyncio]>=2.0.41",                    # server - for conversations
<<<<<<< HEAD
    "pyyaml>=6.0.2",
=======
    "starlette>=0.49.1",
>>>>>>> eb545034
]

[project.optional-dependencies]
client = [
    "llama-stack-client>=0.3.0", # Optional for library-only usage
]

[dependency-groups]
dev = [
    "pytest>=8.4",
    "pytest-timeout",
    "pytest-asyncio>=1.0",
    "pytest-cov",
    "pytest-html",
    "pytest-json-report",
    "pytest-socket",                 # For blocking network access in unit tests
    "nbval",                         # For notebook testing
    "black",
    "ruff",
    "mypy",
    "pre-commit>=4.4.0",
    "ruamel.yaml",                   # needed for openapi generator
    "openapi-spec-validator>=0.7.2",
]
# Type checking dependencies - includes type stubs and optional runtime dependencies
# needed for complete mypy coverage across all optional features
type_checking = [
    "types-requests",
    "types-setuptools",
    "types-jsonschema",
    "pandas-stubs",
    "types-psutil",
    "types-tqdm",
    "boto3-stubs[s3]",
    "streamlit",
    "streamlit-option-menu",
    "pandas",
    "anthropic",
    "databricks-sdk",
    "fairscale",
    "torchtune",
    "trl",
    "peft",
    "datasets",
    "together",
    "nest-asyncio",
    "pymongo",
    "torchvision",
    "sqlite-vec",
    "faiss-cpu",
    "lm-format-enforcer",
    "mcp",
    "ollama",
    "llama-stack-client>=0.3.0",
]
# These are the dependencies required for running unit tests.
unit = [
    "anthropic",
    "databricks-sdk",
    "sqlite-vec",
    "ollama",
    "aiosqlite",
    "aiohttp",
    "psycopg2-binary>=2.9.0",
    "pypdf>=6.1.3",
    "mcp",
    "chardet",
    "sqlalchemy",
    "sqlalchemy[asyncio]>=2.0.41",
    "blobfile",
    "faiss-cpu",
    "litellm",
    "together",
    "coverage",
    "moto[s3]>=5.1.10",
]
# These are the core dependencies required for running integration tests. They are shared across all
# providers. If a provider requires additional dependencies, please add them to your environment
# separately. If you are using "uv" to execute your tests, you can use the "--group" flag to specify extra
# dependencies.
test = [
    "aiosqlite",
    "aiohttp",
    "torch>=2.6.0",
    "torchvision>=0.21.0",
    "chardet",
    "psycopg2-binary>=2.9.0",
    "pypdf>=6.1.3",
    "mcp",
    "datasets>=4.0.0",
    "autoevals",
    "transformers",
    "sqlalchemy",
    "sqlalchemy[asyncio]>=2.0.41",
    "requests",
    "chromadb>=1.0.15",
    "qdrant-client",
    "pymilvus>=2.6.1",
    "milvus-lite>=2.5.0",
    "weaviate-client>=4.16.4",
]
docs = [
    "setuptools",
    "sphinx-autobuild",
    "myst-parser",
    "sphinx",
    "sphinx-rtd-theme",
    "sphinx_rtd_dark_mode",
    "sphinx-copybutton",
    "sphinx-tabs",
    "sphinx-design",
    "sphinxcontrib.redoc",
    "sphinxcontrib.video",
    "sphinxcontrib.mermaid",
    "sphinx-reredirects",
    "tomli",
    "linkify",
    "sphinxcontrib.openapi",
    "requests",
]
codegen = ["rich", "pydantic>=2.11.9", "jinja2>=3.1.6"]
benchmark = ["locust>=2.39.1"]

[project.urls]
Homepage = "https://github.com/llamastack/llama-stack"

[project.scripts]
llama = "llama_stack.cli.llama:main"
install-wheel-from-presigned = "llama_stack.cli.scripts.run:install_wheel_from_presigned"

[tool.setuptools.packages.find]
where = ["src"]
include = [
    "llama_stack",
    "llama_stack.*",
    "llama_stack_api",
    "llama_stack_api.*",
]

[[tool.uv.index]]
name = "pytorch-cpu"
url = "https://download.pytorch.org/whl/cpu"
explicit = true

[tool.uv.sources]
torch = [{ index = "pytorch-cpu" }]
torchvision = [{ index = "pytorch-cpu" }]
llama-stack-api = [{ path = "src/llama_stack_api", editable = true }]

[tool.ruff]
line-length = 120
exclude = [
    "./.git",
    "./docs/*",
    "./build",
    "./venv",
    "*.pyi",
    ".pre-commit-config.yaml",
    "*.md",
    ".flake8",
    "benchmarking/k8s-benchmark/results",
]

[tool.ruff.lint]
select = [
    "UP",      # pyupgrade
    "B",       # flake8-bugbear
    "B9",      # flake8-bugbear subset
    "C",       # comprehensions
    "E",       # pycodestyle
    "F",       # Pyflakes
    "N",       # Naming
    "W",       # Warnings
    "DTZ",     # datetime rules
    "I",       # isort (imports order)
    "RUF001",  # Checks for ambiguous Unicode characters in strings
    "RUF002",  # Checks for ambiguous Unicode characters in docstrings
    "RUF003",  # Checks for ambiguous Unicode characters in comments
    "PLC2401", # Checks for the use of non-ASCII characters in variable names
    "PLC2403", # Checks for the use of non-ASCII characters in import statements
    "PLE2510", # Checks for strings that contain the control character BS.
    "PLE2512", # Checks for strings that contain the raw control character SUB.
    "PLE2513", # Checks for strings that contain the raw control character ESC.
    "PLE2514", # Checks for strings that contain the raw control character NUL (0 byte).
    "PLE2515", # Checks for strings that contain the zero width space character.
]
ignore = [
    # The following ignores are desired by the project maintainers.
    "E402", # Module level import not at top of file
    "E501", # Line too long
    "F405", # Maybe undefined or defined from star import
    "C408", # Ignored because we like the dict keyword argument syntax
    "N812", # Ignored because import torch.nn.functional as F is PyTorch convention

    # These are the additional ones we started ignoring after moving to ruff. We should look into each one of them later.
    "C901", # Complexity of the function is too high
]
unfixable = [
    "PLE2515",
] # Do not fix this automatically since ruff will replace the zero-width space with \u200b - let's do it manually

# Ignore the following errors for the following files
[tool.ruff.lint.per-file-ignores]
"tests/**/*.py" = ["DTZ"] # Ignore datetime rules for tests
"src/llama_stack/providers/inline/scoring/basic/utils/ifeval_utils.py" = [
    "RUF001",
]
"src/llama_stack/providers/inline/scoring/basic/scoring_fn/fn_defs/regex_parser_multiple_choice_answer.py" = [
    "RUF001",
    "PLE2515",
]
"src/llama_stack/apis/**/__init__.py" = [
    "F403",
] # Using import * is acceptable (or at least tolerated) in an __init__.py of a package API

[tool.mypy]
mypy_path = ["src"]
packages = ["llama_stack", "llama_stack_api"]
plugins = ['pydantic.mypy']
disable_error_code = []
warn_return_any = true
# # honor excludes by not following there through imports
follow_imports = "silent"
# Note: some entries are directories, not files. This is because mypy doesn't
# respect __init__.py excludes, so the only way to suppress these right now is
# to exclude the entire directory.
exclude = [
    # As we fix more and more of these, we should remove them from the list
    "^src/llama_stack/core/build\\.py$",
    "^src/llama_stack/core/client\\.py$",
    "^src/llama_stack/core/request_headers\\.py$",
    "^src/llama_stack/core/routers/",
    "^src/llama_stack/core/routing_tables/",
    "^src/llama_stack/core/server/endpoints\\.py$",
    "^src/llama_stack/core/server/server\\.py$",
    "^src/llama_stack/core/stack\\.py$",
    "^src/llama_stack/core/store/registry\\.py$",
    "^src/llama_stack/core/utils/exec\\.py$",
    "^src/llama_stack/core/utils/prompt_for_config\\.py$",
    "^src/llama_stack/models/llama/llama3/interface\\.py$",
    "^src/llama_stack/models/llama/llama3/tokenizer\\.py$",
    "^src/llama_stack/models/llama/llama3/tool_utils\\.py$",
    "^src/llama_stack/models/llama/llama3/generation\\.py$",
    "^src/llama_stack/models/llama/llama3/multimodal/model\\.py$",
    "^src/llama_stack/models/llama/llama4/",
    "^src/llama_stack/providers/inline/agents/meta_reference/",
    "^src/llama_stack/providers/inline/datasetio/localfs/",
    "^src/llama_stack/providers/inline/eval/meta_reference/eval\\.py$",
    "^src/llama_stack/providers/inline/inference/meta_reference/inference\\.py$",
    "^src/llama_stack/providers/inline/inference/sentence_transformers/sentence_transformers\\.py$",
    "^src/llama_stack/providers/inline/post_training/common/validator\\.py$",
    "^src/llama_stack/providers/inline/safety/code_scanner/",
    "^src/llama_stack/providers/inline/safety/llama_guard/",
    "^src/llama_stack/providers/inline/scoring/basic/",
    "^src/llama_stack/providers/inline/scoring/braintrust/",
    "^src/llama_stack/providers/inline/scoring/llm_as_judge/",
    "^src/llama_stack/providers/remote/agents/sample/",
    "^src/llama_stack/providers/remote/datasetio/huggingface/",
    "^src/llama_stack/providers/remote/datasetio/nvidia/",
    "^src/llama_stack/providers/remote/inference/oci/",
    "^src/llama_stack/providers/remote/inference/bedrock/",
    "^src/llama_stack/providers/remote/inference/nvidia/",
    "^src/llama_stack/providers/remote/inference/passthrough/",
    "^src/llama_stack/providers/remote/inference/runpod/",
    "^src/llama_stack/providers/remote/inference/tgi/",
    "^src/llama_stack/providers/remote/inference/watsonx/",
    "^src/llama_stack/providers/remote/safety/bedrock/",
    "^src/llama_stack/providers/remote/safety/nvidia/",
    "^src/llama_stack/providers/remote/safety/sambanova/",
    "^src/llama_stack/providers/remote/safety/sample/",
    "^src/llama_stack/providers/remote/tool_runtime/bing_search/",
    "^src/llama_stack/providers/remote/tool_runtime/brave_search/",
    "^src/llama_stack/providers/remote/tool_runtime/model_context_protocol/",
    "^src/llama_stack/providers/remote/tool_runtime/tavily_search/",
    "^src/llama_stack/providers/remote/tool_runtime/wolfram_alpha/",
    "^src/llama_stack/providers/remote/post_training/nvidia/",
    "^src/llama_stack/providers/remote/vector_io/chroma/",
    "^src/llama_stack/providers/remote/vector_io/milvus/",
    "^src/llama_stack/providers/remote/vector_io/pgvector/",
    "^src/llama_stack/providers/remote/vector_io/qdrant/",
    "^src/llama_stack/providers/remote/vector_io/sample/",
    "^src/llama_stack/providers/remote/vector_io/weaviate/",
    "^src/llama_stack/providers/utils/bedrock/client\\.py$",
    "^src/llama_stack/providers/utils/bedrock/refreshable_boto_session\\.py$",
    "^src/llama_stack/providers/utils/inference/embedding_mixin\\.py$",
    "^src/llama_stack/providers/utils/inference/litellm_openai_mixin\\.py$",
    "^src/llama_stack/providers/utils/inference/model_registry\\.py$",
    "^src/llama_stack/providers/utils/inference/openai_compat\\.py$",
    "^src/llama_stack/providers/utils/inference/prompt_adapter\\.py$",
    "^src/llama_stack/providers/utils/kvstore/kvstore\\.py$",
    "^src/llama_stack/providers/utils/kvstore/postgres/postgres\\.py$",
    "^src/llama_stack/providers/utils/kvstore/redis/redis\\.py$",
    "^src/llama_stack/providers/utils/memory/vector_store\\.py$",
    "^src/llama_stack/providers/utils/scoring/aggregation_utils\\.py$",
    "^src/llama_stack/providers/utils/scoring/base_scoring_fn\\.py$",
    "^src/llama_stack/providers/utils/telemetry/dataset_mixin\\.py$",
    "^src/llama_stack/providers/utils/telemetry/trace_protocol\\.py$",
    "^src/llama_stack/providers/utils/telemetry/tracing\\.py$",
    "^src/llama_stack/distributions/template\\.py$",
]

[[tool.mypy.overrides]]
# packages that lack typing annotations, do not have stubs, or are unavailable.
module = [
    "yaml",
    "fire",
    "torchtune.*",
    "fairscale.*",
    "torchvision.*",
    "datasets",
    "nest_asyncio",
    "streamlit_option_menu",
    "lmformatenforcer.*",
]
ignore_missing_imports = true

[tool.pydantic-mypy]
init_forbid_extra = true
init_typed = true
warn_required_dynamic_aliases = true

[tool.ruff.lint.pep8-naming]
classmethod-decorators = ["classmethod", "pydantic.field_validator"]

[tool.pytest.ini_options]
addopts = ["--durations=10"]
asyncio_mode = "auto"
markers = ["allow_network: Allow network access for specific unit tests"]
filterwarnings = "ignore::DeprecationWarning"<|MERGE_RESOLUTION|>--- conflicted
+++ resolved
@@ -50,11 +50,8 @@
     "aiosqlite>=0.21.0",                              # server - for metadata store
     "asyncpg",                                        # for metadata store
     "sqlalchemy[asyncio]>=2.0.41",                    # server - for conversations
-<<<<<<< HEAD
     "pyyaml>=6.0.2",
-=======
     "starlette>=0.49.1",
->>>>>>> eb545034
 ]
 
 [project.optional-dependencies]
