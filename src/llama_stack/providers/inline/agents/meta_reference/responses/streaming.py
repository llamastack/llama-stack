# Copyright (c) Meta Platforms, Inc. and affiliates.
# All rights reserved.
#
# This source code is licensed under the terms described in the LICENSE file in
# the root directory of this source tree.

import uuid
from collections.abc import AsyncIterator
from typing import Any

from llama_stack.core.telemetry import tracing
from llama_stack.log import get_logger
from llama_stack.providers.utils.inference.prompt_adapter import interleaved_content_as_str
from llama_stack_api import (
    AllowedToolsFilter,
    ApprovalFilter,
    Inference,
    MCPListToolsTool,
    ModelNotFoundError,
    OpenAIAssistantMessageParam,
    OpenAIChatCompletion,
    OpenAIChatCompletionChunk,
    OpenAIChatCompletionRequestWithExtraBody,
    OpenAIChatCompletionToolCall,
    OpenAIChoice,
    OpenAIMessageParam,
    OpenAIResponseContentPartOutputText,
    OpenAIResponseContentPartReasoningText,
    OpenAIResponseContentPartRefusal,
    OpenAIResponseError,
    OpenAIResponseInputTool,
    OpenAIResponseInputToolMCP,
    OpenAIResponseMCPApprovalRequest,
    OpenAIResponseMessage,
    OpenAIResponseObject,
    OpenAIResponseObjectStream,
    OpenAIResponseObjectStreamResponseCompleted,
    OpenAIResponseObjectStreamResponseContentPartAdded,
    OpenAIResponseObjectStreamResponseContentPartDone,
    OpenAIResponseObjectStreamResponseCreated,
    OpenAIResponseObjectStreamResponseFailed,
    OpenAIResponseObjectStreamResponseFunctionCallArgumentsDelta,
    OpenAIResponseObjectStreamResponseFunctionCallArgumentsDone,
    OpenAIResponseObjectStreamResponseIncomplete,
    OpenAIResponseObjectStreamResponseInProgress,
    OpenAIResponseObjectStreamResponseMcpCallArgumentsDelta,
    OpenAIResponseObjectStreamResponseMcpCallArgumentsDone,
    OpenAIResponseObjectStreamResponseMcpListToolsCompleted,
    OpenAIResponseObjectStreamResponseMcpListToolsInProgress,
    OpenAIResponseObjectStreamResponseOutputItemAdded,
    OpenAIResponseObjectStreamResponseOutputItemDone,
    OpenAIResponseObjectStreamResponseOutputTextDelta,
    OpenAIResponseObjectStreamResponseReasoningTextDelta,
    OpenAIResponseObjectStreamResponseReasoningTextDone,
    OpenAIResponseObjectStreamResponseRefusalDelta,
    OpenAIResponseObjectStreamResponseRefusalDone,
    OpenAIResponseOutput,
    OpenAIResponseOutputMessageContentOutputText,
    OpenAIResponseOutputMessageFileSearchToolCall,
    OpenAIResponseOutputMessageFunctionToolCall,
    OpenAIResponseOutputMessageMCPCall,
    OpenAIResponseOutputMessageMCPListTools,
    OpenAIResponseOutputMessageWebSearchToolCall,
    OpenAIResponsePrompt,
    OpenAIResponseText,
    OpenAIResponseUsage,
    OpenAIResponseUsageInputTokensDetails,
    OpenAIResponseUsageOutputTokensDetails,
<<<<<<< HEAD
    OpenAIToolMessageParam,
=======
    Safety,
>>>>>>> f18870a2
    WebSearchToolTypes,
)

from .types import ChatCompletionContext, ChatCompletionResult
from .utils import (
    convert_chat_choice_to_response_message,
    is_function_tool_call,
    run_guardrails,
)

logger = get_logger(name=__name__, category="agents::meta_reference")


def convert_tooldef_to_chat_tool(tool_def):
    """Convert a ToolDef to OpenAI ChatCompletionToolParam format.

    Args:
        tool_def: ToolDef from the tools API

    Returns:
        ChatCompletionToolParam suitable for OpenAI chat completion
    """

    from llama_stack.models.llama.datatypes import ToolDefinition
    from llama_stack.providers.utils.inference.openai_compat import convert_tooldef_to_openai_tool

    internal_tool_def = ToolDefinition(
        tool_name=tool_def.name,
        description=tool_def.description,
        input_schema=tool_def.input_schema,
    )
    return convert_tooldef_to_openai_tool(internal_tool_def)


class StreamingResponseOrchestrator:
    def __init__(
        self,
        inference_api: Inference,
        ctx: ChatCompletionContext,
        response_id: str,
        created_at: int,
        text: OpenAIResponseText,
        max_infer_iters: int,
        tool_executor,  # Will be the tool execution logic from the main class
        instructions: str | None,
        safety_api: Safety | None,
        guardrail_ids: list[str] | None = None,
        prompt: OpenAIResponsePrompt | None = None,
        parallel_tool_calls: bool | None = None,
        max_tool_calls: int | None = None,
    ):
        self.inference_api = inference_api
        self.ctx = ctx
        self.response_id = response_id
        self.created_at = created_at
        self.text = text
        self.max_infer_iters = max_infer_iters
        self.tool_executor = tool_executor
        self.safety_api = safety_api
        self.guardrail_ids = guardrail_ids or []
        self.prompt = prompt
        # System message that is inserted into the model's context
        self.instructions = instructions
        # Whether to allow more than one function tool call generated per turn.
        self.parallel_tool_calls = parallel_tool_calls
        # Max number of total calls to built-in tools that can be processed in a response
        self.max_tool_calls = max_tool_calls
        self.sequence_number = 0
        # Store MCP tool mapping that gets built during tool processing
        self.mcp_tool_to_server: dict[str, OpenAIResponseInputToolMCP] = (
            ctx.tool_context.previous_tools if ctx.tool_context else {}
        )
        # Track final messages after all tool executions
        self.final_messages: list[OpenAIMessageParam] = []
        # mapping for annotations
        self.citation_files: dict[str, str] = {}
        # Track accumulated usage across all inference calls
        self.accumulated_usage: OpenAIResponseUsage | None = None
        # Track if we've sent a refusal response
        self.violation_detected = False
        # Track total calls made to built-in tools
        self.accumulated_builtin_tool_calls = 0

    async def _create_refusal_response(self, violation_message: str) -> OpenAIResponseObjectStream:
        """Create a refusal response to replace streaming content."""
        refusal_content = OpenAIResponseContentPartRefusal(refusal=violation_message)

        # Create a completed refusal response
        refusal_response = OpenAIResponseObject(
            id=self.response_id,
            created_at=self.created_at,
            model=self.ctx.model,
            status="completed",
            output=[OpenAIResponseMessage(role="assistant", content=[refusal_content], type="message")],
        )

        return OpenAIResponseObjectStreamResponseCompleted(response=refusal_response)

    def _clone_outputs(self, outputs: list[OpenAIResponseOutput]) -> list[OpenAIResponseOutput]:
        cloned: list[OpenAIResponseOutput] = []
        for item in outputs:
            if hasattr(item, "model_copy"):
                cloned.append(item.model_copy(deep=True))
            else:
                cloned.append(item)
        return cloned

    def _snapshot_response(
        self,
        status: str,
        outputs: list[OpenAIResponseOutput],
        *,
        error: OpenAIResponseError | None = None,
    ) -> OpenAIResponseObject:
        return OpenAIResponseObject(
            created_at=self.created_at,
            id=self.response_id,
            model=self.ctx.model,
            object="response",
            status=status,
            output=self._clone_outputs(outputs),
            text=self.text,
            tools=self.ctx.available_tools(),
            error=error,
            usage=self.accumulated_usage,
            instructions=self.instructions,
            prompt=self.prompt,
            parallel_tool_calls=self.parallel_tool_calls,
            max_tool_calls=self.max_tool_calls,
        )

    async def create_response(self) -> AsyncIterator[OpenAIResponseObjectStream]:
        output_messages: list[OpenAIResponseOutput] = []

        # Emit response.created followed by response.in_progress to align with OpenAI streaming
        yield OpenAIResponseObjectStreamResponseCreated(
            response=self._snapshot_response("in_progress", output_messages)
        )

        self.sequence_number += 1
        yield OpenAIResponseObjectStreamResponseInProgress(
            response=self._snapshot_response("in_progress", output_messages),
            sequence_number=self.sequence_number,
        )

        # Input safety validation - check messages before processing
        if self.guardrail_ids:
            combined_text = interleaved_content_as_str([msg.content for msg in self.ctx.messages])
            input_violation_message = await run_guardrails(self.safety_api, combined_text, self.guardrail_ids)
            if input_violation_message:
                logger.info(f"Input guardrail violation: {input_violation_message}")
                yield await self._create_refusal_response(input_violation_message)
                return

        async for stream_event in self._process_tools(output_messages):
            yield stream_event

        n_iter = 0
        messages = self.ctx.messages.copy()
        final_status = "completed"
        last_completion_result: ChatCompletionResult | None = None

        try:
            while True:
                # Text is the default response format for chat completion so don't need to pass it
                # (some providers don't support non-empty response_format when tools are present)
                response_format = (
                    None if getattr(self.ctx.response_format, "type", None) == "text" else self.ctx.response_format
                )
                logger.debug(f"calling openai_chat_completion with tools: {self.ctx.chat_tools}")

                params = OpenAIChatCompletionRequestWithExtraBody(
                    model=self.ctx.model,
                    messages=messages,
                    # Pydantic models are dict-compatible but mypy treats them as distinct types
                    tools=self.ctx.chat_tools,  # type: ignore[arg-type]
                    stream=True,
                    temperature=self.ctx.temperature,
                    response_format=response_format,
                    stream_options={
                        "include_usage": True,
                    },
                )
                completion_result = await self.inference_api.openai_chat_completion(params)

                # Process streaming chunks and build complete response
                completion_result_data = None
                async for stream_event_or_result in self._process_streaming_chunks(completion_result, output_messages):
                    if isinstance(stream_event_or_result, ChatCompletionResult):
                        completion_result_data = stream_event_or_result
                    else:
                        yield stream_event_or_result

                # If violation detected, skip the rest of processing since we already sent refusal
                if self.violation_detected:
                    return

                if not completion_result_data:
                    raise ValueError("Streaming chunk processor failed to return completion data")
                last_completion_result = completion_result_data
                current_response = self._build_chat_completion(completion_result_data)

                (
                    function_tool_calls,
                    non_function_tool_calls,
                    approvals,
                    next_turn_messages,
                ) = self._separate_tool_calls(current_response, messages)

                # add any approval requests required
                for tool_call in approvals:
                    async for evt in self._add_mcp_approval_request(
                        tool_call.function.name, tool_call.function.arguments, output_messages
                    ):
                        yield evt

                # Handle choices with no tool calls
                for choice in current_response.choices:
                    has_tool_calls = (
                        isinstance(choice.message, OpenAIAssistantMessageParam)
                        and choice.message.tool_calls
                        and self.ctx.response_tools
                    )
                    if not has_tool_calls:
                        output_messages.append(
                            await convert_chat_choice_to_response_message(
                                choice,
                                self.citation_files,
                                message_id=completion_result_data.message_item_id,
                            )
                        )

                # Execute tool calls and coordinate results
                async for stream_event in self._coordinate_tool_execution(
                    function_tool_calls,
                    non_function_tool_calls,
                    completion_result_data,
                    output_messages,
                    next_turn_messages,
                ):
                    yield stream_event

                messages = next_turn_messages

                if not function_tool_calls and not non_function_tool_calls:
                    break

                if function_tool_calls:
                    logger.info("Exiting inference loop since there is a function (client-side) tool call")
                    break

                n_iter += 1
                if n_iter >= self.max_infer_iters:
                    logger.info(
                        f"Exiting inference loop since iteration count({n_iter}) exceeds {self.max_infer_iters=}"
                    )
                    final_status = "incomplete"
                    break

            if last_completion_result and last_completion_result.finish_reason == "length":
                final_status = "incomplete"

        except ModelNotFoundError:
            raise
        except Exception as exc:  # noqa: BLE001
            self.final_messages = messages.copy()
            self.sequence_number += 1
            error = OpenAIResponseError(code="internal_error", message=str(exc))
            failure_response = self._snapshot_response("failed", output_messages, error=error)
            yield OpenAIResponseObjectStreamResponseFailed(
                response=failure_response,
                sequence_number=self.sequence_number,
            )
            return

        self.final_messages = messages.copy()

        if final_status == "incomplete":
            self.sequence_number += 1
            final_response = self._snapshot_response("incomplete", output_messages)
            yield OpenAIResponseObjectStreamResponseIncomplete(
                response=final_response,
                sequence_number=self.sequence_number,
            )
        else:
            final_response = self._snapshot_response("completed", output_messages)
            yield OpenAIResponseObjectStreamResponseCompleted(response=final_response)

    def _separate_tool_calls(self, current_response, messages) -> tuple[list, list, list, list]:
        """Separate tool calls into function and non-function categories."""
        function_tool_calls = []
        non_function_tool_calls = []
        approvals = []
        next_turn_messages = messages.copy()

        for choice in current_response.choices:
            next_turn_messages.append(choice.message)
            logger.debug(f"Choice message content: {choice.message.content}")
            logger.debug(f"Choice message tool_calls: {choice.message.tool_calls}")

            if choice.message.tool_calls and self.ctx.response_tools:
                for tool_call in choice.message.tool_calls:
                    if is_function_tool_call(tool_call, self.ctx.response_tools):
                        function_tool_calls.append(tool_call)
                    else:
                        if self._approval_required(tool_call.function.name):
                            approval_response = self.ctx.approval_response(
                                tool_call.function.name, tool_call.function.arguments
                            )
                            if approval_response:
                                if approval_response.approve:
                                    logger.info(f"Approval granted for {tool_call.id} on {tool_call.function.name}")
                                    non_function_tool_calls.append(tool_call)
                                else:
                                    logger.info(f"Approval denied for {tool_call.id} on {tool_call.function.name}")
                                    next_turn_messages.pop()
                            else:
                                logger.info(f"Requesting approval for {tool_call.id} on {tool_call.function.name}")
                                approvals.append(tool_call)
                                next_turn_messages.pop()
                        else:
                            non_function_tool_calls.append(tool_call)

        return function_tool_calls, non_function_tool_calls, approvals, next_turn_messages

    def _accumulate_chunk_usage(self, chunk: OpenAIChatCompletionChunk) -> None:
        """Accumulate usage from a streaming chunk into the response usage format."""
        if not chunk.usage:
            return

        if self.accumulated_usage is None:
            # Convert from chat completion format to response format
            self.accumulated_usage = OpenAIResponseUsage(
                input_tokens=chunk.usage.prompt_tokens,
                output_tokens=chunk.usage.completion_tokens,
                total_tokens=chunk.usage.total_tokens,
                input_tokens_details=(
                    OpenAIResponseUsageInputTokensDetails(cached_tokens=chunk.usage.prompt_tokens_details.cached_tokens)
                    if chunk.usage.prompt_tokens_details
                    else None
                ),
                output_tokens_details=(
                    OpenAIResponseUsageOutputTokensDetails(
                        reasoning_tokens=chunk.usage.completion_tokens_details.reasoning_tokens
                    )
                    if chunk.usage.completion_tokens_details
                    else None
                ),
            )
        else:
            # Accumulate across multiple inference calls
            self.accumulated_usage = OpenAIResponseUsage(
                input_tokens=self.accumulated_usage.input_tokens + chunk.usage.prompt_tokens,
                output_tokens=self.accumulated_usage.output_tokens + chunk.usage.completion_tokens,
                total_tokens=self.accumulated_usage.total_tokens + chunk.usage.total_tokens,
                # Use latest non-null details
                input_tokens_details=(
                    OpenAIResponseUsageInputTokensDetails(cached_tokens=chunk.usage.prompt_tokens_details.cached_tokens)
                    if chunk.usage.prompt_tokens_details
                    else self.accumulated_usage.input_tokens_details
                ),
                output_tokens_details=(
                    OpenAIResponseUsageOutputTokensDetails(
                        reasoning_tokens=chunk.usage.completion_tokens_details.reasoning_tokens
                    )
                    if chunk.usage.completion_tokens_details
                    else self.accumulated_usage.output_tokens_details
                ),
            )

    async def _handle_reasoning_content_chunk(
        self,
        reasoning_content: str,
        reasoning_part_emitted: bool,
        reasoning_content_index: int,
        message_item_id: str,
        message_output_index: int,
    ) -> AsyncIterator[OpenAIResponseObjectStream]:
        # Emit content_part.added event for first reasoning chunk
        if not reasoning_part_emitted:
            self.sequence_number += 1
            yield OpenAIResponseObjectStreamResponseContentPartAdded(
                content_index=reasoning_content_index,
                response_id=self.response_id,
                item_id=message_item_id,
                output_index=message_output_index,
                part=OpenAIResponseContentPartReasoningText(
                    text="",  # Will be filled incrementally via reasoning deltas
                ),
                sequence_number=self.sequence_number,
            )
        # Emit reasoning_text.delta event
        self.sequence_number += 1
        yield OpenAIResponseObjectStreamResponseReasoningTextDelta(
            content_index=reasoning_content_index,
            delta=reasoning_content,
            item_id=message_item_id,
            output_index=message_output_index,
            sequence_number=self.sequence_number,
        )

    async def _handle_refusal_content_chunk(
        self,
        refusal_content: str,
        refusal_part_emitted: bool,
        refusal_content_index: int,
        message_item_id: str,
        message_output_index: int,
    ) -> AsyncIterator[OpenAIResponseObjectStream]:
        # Emit content_part.added event for first refusal chunk
        if not refusal_part_emitted:
            self.sequence_number += 1
            yield OpenAIResponseObjectStreamResponseContentPartAdded(
                content_index=refusal_content_index,
                response_id=self.response_id,
                item_id=message_item_id,
                output_index=message_output_index,
                part=OpenAIResponseContentPartRefusal(
                    refusal="",  # Will be filled incrementally via refusal deltas
                ),
                sequence_number=self.sequence_number,
            )
        # Emit refusal.delta event
        self.sequence_number += 1
        yield OpenAIResponseObjectStreamResponseRefusalDelta(
            content_index=refusal_content_index,
            delta=refusal_content,
            item_id=message_item_id,
            output_index=message_output_index,
            sequence_number=self.sequence_number,
        )

    async def _emit_reasoning_done_events(
        self,
        reasoning_text_accumulated: list[str],
        reasoning_content_index: int,
        message_item_id: str,
        message_output_index: int,
    ) -> AsyncIterator[OpenAIResponseObjectStream]:
        final_reasoning_text = "".join(reasoning_text_accumulated)
        # Emit reasoning_text.done event
        self.sequence_number += 1
        yield OpenAIResponseObjectStreamResponseReasoningTextDone(
            content_index=reasoning_content_index,
            text=final_reasoning_text,
            item_id=message_item_id,
            output_index=message_output_index,
            sequence_number=self.sequence_number,
        )
        # Emit content_part.done for reasoning
        self.sequence_number += 1
        yield OpenAIResponseObjectStreamResponseContentPartDone(
            content_index=reasoning_content_index,
            response_id=self.response_id,
            item_id=message_item_id,
            output_index=message_output_index,
            part=OpenAIResponseContentPartReasoningText(
                text=final_reasoning_text,
            ),
            sequence_number=self.sequence_number,
        )

    async def _emit_refusal_done_events(
        self,
        refusal_text_accumulated: list[str],
        refusal_content_index: int,
        message_item_id: str,
        message_output_index: int,
    ) -> AsyncIterator[OpenAIResponseObjectStream]:
        final_refusal_text = "".join(refusal_text_accumulated)
        # Emit refusal.done event
        self.sequence_number += 1
        yield OpenAIResponseObjectStreamResponseRefusalDone(
            content_index=refusal_content_index,
            refusal=final_refusal_text,
            item_id=message_item_id,
            output_index=message_output_index,
            sequence_number=self.sequence_number,
        )
        # Emit content_part.done for refusal
        self.sequence_number += 1
        yield OpenAIResponseObjectStreamResponseContentPartDone(
            content_index=refusal_content_index,
            response_id=self.response_id,
            item_id=message_item_id,
            output_index=message_output_index,
            part=OpenAIResponseContentPartRefusal(
                refusal=final_refusal_text,
            ),
            sequence_number=self.sequence_number,
        )

    async def _process_streaming_chunks(
        self, completion_result, output_messages: list[OpenAIResponseOutput]
    ) -> AsyncIterator[OpenAIResponseObjectStream | ChatCompletionResult]:
        """Process streaming chunks and emit events, returning completion data."""
        # Initialize result tracking
        chat_response_id = ""
        chat_response_content = []
        chat_response_tool_calls: dict[int, OpenAIChatCompletionToolCall] = {}
        chunk_created = 0
        chunk_model = ""
        chunk_finish_reason = ""

        # Create a placeholder message item for delta events
        message_item_id = f"msg_{uuid.uuid4()}"
        # Track tool call items for streaming events
        tool_call_item_ids: dict[int, str] = {}
        # Track content parts for streaming events
        message_item_added_emitted = False
        content_part_emitted = False
        reasoning_part_emitted = False
        refusal_part_emitted = False
        content_index = 0
        reasoning_content_index = 1  # reasoning is a separate content part
        refusal_content_index = 2  # refusal is a separate content part
        message_output_index = len(output_messages)
        reasoning_text_accumulated = []
        refusal_text_accumulated = []

        async for chunk in completion_result:
            chat_response_id = chunk.id
            chunk_created = chunk.created
            chunk_model = chunk.model

            # Accumulate usage from chunks (typically in final chunk with stream_options)
            self._accumulate_chunk_usage(chunk)

            # Track deltas for this specific chunk for guardrail validation
            chunk_events: list[OpenAIResponseObjectStream] = []

            for chunk_choice in chunk.choices:
                # Emit incremental text content as delta events
                if chunk_choice.delta.content:
                    # Emit output_item.added for the message on first content
                    if not message_item_added_emitted:
                        message_item_added_emitted = True
                        self.sequence_number += 1
                        message_item = OpenAIResponseMessage(
                            id=message_item_id,
                            content=[],
                            role="assistant",
                            status="in_progress",
                        )
                        yield OpenAIResponseObjectStreamResponseOutputItemAdded(
                            response_id=self.response_id,
                            item=message_item,
                            output_index=message_output_index,
                            sequence_number=self.sequence_number,
                        )

                    # Emit content_part.added event for first text chunk
                    if not content_part_emitted:
                        content_part_emitted = True
                        self.sequence_number += 1
                        yield OpenAIResponseObjectStreamResponseContentPartAdded(
                            content_index=content_index,
                            response_id=self.response_id,
                            item_id=message_item_id,
                            output_index=message_output_index,
                            part=OpenAIResponseContentPartOutputText(
                                text="",  # Will be filled incrementally via text deltas
                            ),
                            sequence_number=self.sequence_number,
                        )
                    self.sequence_number += 1

                    text_delta_event = OpenAIResponseObjectStreamResponseOutputTextDelta(
                        content_index=content_index,
                        delta=chunk_choice.delta.content,
                        item_id=message_item_id,
                        output_index=message_output_index,
                        sequence_number=self.sequence_number,
                    )
                    # Buffer text delta events for guardrail check
                    if self.guardrail_ids:
                        chunk_events.append(text_delta_event)
                    else:
                        yield text_delta_event

                # Collect content for final response
                chat_response_content.append(chunk_choice.delta.content or "")
                if chunk_choice.finish_reason:
                    chunk_finish_reason = chunk_choice.finish_reason

                # Handle reasoning content if present (non-standard field for o1/o3 models)
                if hasattr(chunk_choice.delta, "reasoning_content") and chunk_choice.delta.reasoning_content:
                    async for event in self._handle_reasoning_content_chunk(
                        reasoning_content=chunk_choice.delta.reasoning_content,
                        reasoning_part_emitted=reasoning_part_emitted,
                        reasoning_content_index=reasoning_content_index,
                        message_item_id=message_item_id,
                        message_output_index=message_output_index,
                    ):
                        # Buffer reasoning events for guardrail check
                        if self.guardrail_ids:
                            chunk_events.append(event)
                        else:
                            yield event
                    reasoning_part_emitted = True
                    reasoning_text_accumulated.append(chunk_choice.delta.reasoning_content)

                # Handle refusal content if present
                if chunk_choice.delta.refusal:
                    async for event in self._handle_refusal_content_chunk(
                        refusal_content=chunk_choice.delta.refusal,
                        refusal_part_emitted=refusal_part_emitted,
                        refusal_content_index=refusal_content_index,
                        message_item_id=message_item_id,
                        message_output_index=message_output_index,
                    ):
                        yield event
                    refusal_part_emitted = True
                    refusal_text_accumulated.append(chunk_choice.delta.refusal)

                # Aggregate tool call arguments across chunks
                if chunk_choice.delta.tool_calls:
                    for tool_call in chunk_choice.delta.tool_calls:
                        response_tool_call = chat_response_tool_calls.get(tool_call.index, None)
                        # Create new tool call entry if this is the first chunk for this index
                        is_new_tool_call = response_tool_call is None
                        if is_new_tool_call:
                            tool_call_dict: dict[str, Any] = tool_call.model_dump()
                            tool_call_dict.pop("type", None)
                            response_tool_call = OpenAIChatCompletionToolCall(**tool_call_dict)
                            chat_response_tool_calls[tool_call.index] = response_tool_call

                            # Create item ID for this tool call for streaming events
                            tool_call_item_id = f"fc_{uuid.uuid4()}"
                            tool_call_item_ids[tool_call.index] = tool_call_item_id

                            # Emit output_item.added event for the new function call
                            self.sequence_number += 1
                            is_mcp_tool = tool_call.function.name and tool_call.function.name in self.mcp_tool_to_server
                            if not is_mcp_tool and tool_call.function.name not in ["web_search", "knowledge_search"]:
                                # for MCP tools (and even other non-function tools) we emit an output message item later
                                function_call_item = OpenAIResponseOutputMessageFunctionToolCall(
                                    arguments="",  # Will be filled incrementally via delta events
                                    call_id=tool_call.id or "",
                                    name=tool_call.function.name if tool_call.function else "",
                                    id=tool_call_item_id,
                                    status="in_progress",
                                )
                                yield OpenAIResponseObjectStreamResponseOutputItemAdded(
                                    response_id=self.response_id,
                                    item=function_call_item,
                                    output_index=len(output_messages),
                                    sequence_number=self.sequence_number,
                                )

                        # Stream tool call arguments as they arrive (differentiate between MCP and function calls)
                        if tool_call.function and tool_call.function.arguments:
                            tool_call_item_id = tool_call_item_ids[tool_call.index]
                            self.sequence_number += 1

                            # Check if this is an MCP tool call
                            is_mcp_tool = tool_call.function.name and tool_call.function.name in self.mcp_tool_to_server
                            if is_mcp_tool:
                                # Emit MCP-specific argument delta event
                                yield OpenAIResponseObjectStreamResponseMcpCallArgumentsDelta(
                                    delta=tool_call.function.arguments,
                                    item_id=tool_call_item_id,
                                    output_index=len(output_messages),
                                    sequence_number=self.sequence_number,
                                )
                            else:
                                # Emit function call argument delta event
                                yield OpenAIResponseObjectStreamResponseFunctionCallArgumentsDelta(
                                    delta=tool_call.function.arguments,
                                    item_id=tool_call_item_id,
                                    output_index=len(output_messages),
                                    sequence_number=self.sequence_number,
                                )

                            # Accumulate arguments for final response (only for subsequent chunks)
                            if not is_new_tool_call and response_tool_call is not None:
                                # Both should have functions since we're inside the tool_call.function check above
                                assert response_tool_call.function is not None
                                assert tool_call.function is not None
                                response_tool_call.function.arguments = (
                                    response_tool_call.function.arguments or ""
                                ) + tool_call.function.arguments

            # Output Safety Validation for this chunk
            if self.guardrail_ids:
                # Check guardrails on accumulated text so far
                accumulated_text = "".join(chat_response_content)
                violation_message = await run_guardrails(self.safety_api, accumulated_text, self.guardrail_ids)
                if violation_message:
                    logger.info(f"Output guardrail violation: {violation_message}")
                    chunk_events.clear()
                    yield await self._create_refusal_response(violation_message)
                    self.violation_detected = True
                    return
                else:
                    # No violation detected, emit all content events for this chunk
                    for event in chunk_events:
                        yield event

        # Emit arguments.done events for completed tool calls (differentiate between MCP and function calls)
        for tool_call_index in sorted(chat_response_tool_calls.keys()):
            tool_call = chat_response_tool_calls[tool_call_index]
            # Ensure that arguments, if sent back to the inference provider, are not None
            if tool_call.function:
                tool_call.function.arguments = tool_call.function.arguments or "{}"
            tool_call_item_id = tool_call_item_ids[tool_call_index]
            final_arguments: str = tool_call.function.arguments or "{}" if tool_call.function else "{}"
            func = chat_response_tool_calls[tool_call_index].function

            tool_call_name = func.name if func else ""

            # Check if this is an MCP tool call
            is_mcp_tool = tool_call_name and tool_call_name in self.mcp_tool_to_server
            self.sequence_number += 1
            done_event_cls = (
                OpenAIResponseObjectStreamResponseMcpCallArgumentsDone
                if is_mcp_tool
                else OpenAIResponseObjectStreamResponseFunctionCallArgumentsDone
            )
            yield done_event_cls(
                arguments=final_arguments,
                item_id=tool_call_item_id,
                output_index=len(output_messages),
                sequence_number=self.sequence_number,
            )

        # Emit content_part.done event if text content was streamed (before content gets cleared)
        if content_part_emitted:
            final_text = "".join(chat_response_content)
            self.sequence_number += 1
            yield OpenAIResponseObjectStreamResponseContentPartDone(
                content_index=content_index,
                response_id=self.response_id,
                item_id=message_item_id,
                output_index=message_output_index,
                part=OpenAIResponseContentPartOutputText(
                    text=final_text,
                ),
                sequence_number=self.sequence_number,
            )

        # Emit reasoning done events if reasoning content was streamed
        if reasoning_part_emitted:
            async for event in self._emit_reasoning_done_events(
                reasoning_text_accumulated=reasoning_text_accumulated,
                reasoning_content_index=reasoning_content_index,
                message_item_id=message_item_id,
                message_output_index=message_output_index,
            ):
                yield event

        # Emit refusal done events if refusal content was streamed
        if refusal_part_emitted:
            async for event in self._emit_refusal_done_events(
                refusal_text_accumulated=refusal_text_accumulated,
                refusal_content_index=refusal_content_index,
                message_item_id=message_item_id,
                message_output_index=message_output_index,
            ):
                yield event

        # Clear content when there are tool calls (OpenAI spec behavior)
        if chat_response_tool_calls:
            chat_response_content = []

        # Emit output_item.done for message when we have content and no tool calls
        if message_item_added_emitted and not chat_response_tool_calls:
            content_parts = []
            if content_part_emitted:
                final_text = "".join(chat_response_content)
                content_parts.append(
                    OpenAIResponseOutputMessageContentOutputText(
                        text=final_text,
                        annotations=[],
                    )
                )

            self.sequence_number += 1
            message_item = OpenAIResponseMessage(
                id=message_item_id,
                content=content_parts,
                role="assistant",
                status="completed",
            )
            yield OpenAIResponseObjectStreamResponseOutputItemDone(
                response_id=self.response_id,
                item=message_item,
                output_index=message_output_index,
                sequence_number=self.sequence_number,
            )

        yield ChatCompletionResult(
            response_id=chat_response_id,
            content=chat_response_content,
            tool_calls=chat_response_tool_calls,
            created=chunk_created,
            model=chunk_model,
            finish_reason=chunk_finish_reason,
            message_item_id=message_item_id,
            tool_call_item_ids=tool_call_item_ids,
            content_part_emitted=content_part_emitted,
        )

    def _build_chat_completion(self, result: ChatCompletionResult) -> OpenAIChatCompletion:
        """Build OpenAIChatCompletion from ChatCompletionResult."""
        # Convert collected chunks to complete response
        if result.tool_calls:
            tool_calls = [result.tool_calls[i] for i in sorted(result.tool_calls.keys())]
        else:
            tool_calls = None

        assistant_message = OpenAIAssistantMessageParam(
            content=result.content_text,
            tool_calls=tool_calls,
        )
        return OpenAIChatCompletion(
            id=result.response_id,
            choices=[
                OpenAIChoice(
                    message=assistant_message,
                    finish_reason=result.finish_reason,
                    index=0,
                )
            ],
            created=result.created,
            model=result.model,
        )

    async def _coordinate_tool_execution(
        self,
        function_tool_calls: list,
        non_function_tool_calls: list,
        completion_result_data: ChatCompletionResult,
        output_messages: list[OpenAIResponseOutput],
        next_turn_messages: list,
    ) -> AsyncIterator[OpenAIResponseObjectStream]:
        """Coordinate execution of both function and non-function tool calls."""
        # Execute non-function tool calls
        for tool_call in non_function_tool_calls:
            # if total calls made to built-in and mcp tools exceed max_tool_calls
            # then create a tool response message indicating the call was skipped
            if self.max_tool_calls is not None and self.accumulated_builtin_tool_calls >= self.max_tool_calls:
                logger.info(f"Ignoring built-in and mcp tool call since reached the limit of {self.max_tool_calls=}.")
                skipped_call_message = OpenAIToolMessageParam(
                    content=f"Tool call skipped: maximum tool calls limit ({self.max_tool_calls}) reached.",
                    tool_call_id=tool_call.id,
                )
                next_turn_messages.append(skipped_call_message)
                continue

            # Find the item_id for this tool call
            matching_item_id = None
            for index, item_id in completion_result_data.tool_call_item_ids.items():
                response_tool_call = completion_result_data.tool_calls.get(index)
                if response_tool_call and response_tool_call.id == tool_call.id:
                    matching_item_id = item_id
                    break

            # Use a fallback item_id if not found
            if not matching_item_id:
                matching_item_id = f"tc_{uuid.uuid4()}"

            self.sequence_number += 1
            if tool_call.function.name and tool_call.function.name in self.mcp_tool_to_server:
                item: OpenAIResponseOutput = OpenAIResponseOutputMessageMCPCall(
                    arguments="",
                    name=tool_call.function.name,
                    id=matching_item_id,
                    server_label=self.mcp_tool_to_server[tool_call.function.name].server_label,
                )
            elif tool_call.function.name == "web_search":
                item = OpenAIResponseOutputMessageWebSearchToolCall(
                    id=matching_item_id,
                    status="in_progress",
                )
            elif tool_call.function.name == "knowledge_search":
                item = OpenAIResponseOutputMessageFileSearchToolCall(
                    id=matching_item_id,
                    status="in_progress",
                    queries=[tool_call.function.arguments or ""],
                )
            else:
                raise ValueError(f"Unsupported tool call: {tool_call.function.name}")

            yield OpenAIResponseObjectStreamResponseOutputItemAdded(
                response_id=self.response_id,
                item=item,
                output_index=len(output_messages),
                sequence_number=self.sequence_number,
            )

            # Execute tool call with streaming
            tool_call_log = None
            tool_response_message = None
            async for result in self.tool_executor.execute_tool_call(
                tool_call,
                self.ctx,
                self.sequence_number,
                len(output_messages),
                matching_item_id,
                self.mcp_tool_to_server,
            ):
                if result.stream_event:
                    # Forward streaming events
                    self.sequence_number = result.sequence_number
                    yield result.stream_event

                if result.final_output_message is not None:
                    tool_call_log = result.final_output_message
                    tool_response_message = result.final_input_message
                    self.sequence_number = result.sequence_number
                    if result.citation_files:
                        self.citation_files.update(result.citation_files)

            if tool_call_log:
                output_messages.append(tool_call_log)

                # Emit output_item.done event for completed non-function tool call
                if matching_item_id:
                    self.sequence_number += 1
                    yield OpenAIResponseObjectStreamResponseOutputItemDone(
                        response_id=self.response_id,
                        item=tool_call_log,
                        output_index=len(output_messages) - 1,
                        sequence_number=self.sequence_number,
                    )

            if tool_response_message:
                next_turn_messages.append(tool_response_message)

            # Track number of calls made to built-in and mcp tools
            self.accumulated_builtin_tool_calls += 1

        # Execute function tool calls (client-side)
        for tool_call in function_tool_calls:
            # Find the item_id for this tool call from our tracking dictionary
            matching_item_id = None
            for index, item_id in completion_result_data.tool_call_item_ids.items():
                response_tool_call = completion_result_data.tool_calls.get(index)
                if response_tool_call and response_tool_call.id == tool_call.id:
                    matching_item_id = item_id
                    break

            # Use existing item_id or create new one if not found
            final_item_id = matching_item_id or f"fc_{uuid.uuid4()}"

            function_call_item = OpenAIResponseOutputMessageFunctionToolCall(
                arguments=tool_call.function.arguments or "",
                call_id=tool_call.id,
                name=tool_call.function.name or "",
                id=final_item_id,
                status="completed",
            )
            output_messages.append(function_call_item)

            # Emit output_item.done event for completed function call
            self.sequence_number += 1
            yield OpenAIResponseObjectStreamResponseOutputItemDone(
                response_id=self.response_id,
                item=function_call_item,
                output_index=len(output_messages) - 1,
                sequence_number=self.sequence_number,
            )

    async def _process_new_tools(
        self, tools: list[OpenAIResponseInputTool], output_messages: list[OpenAIResponseOutput]
    ) -> AsyncIterator[OpenAIResponseObjectStream]:
        """Process all tools and emit appropriate streaming events."""
        from openai.types.chat import ChatCompletionToolParam

        from llama_stack.models.llama.datatypes import ToolDefinition
        from llama_stack.providers.utils.inference.openai_compat import convert_tooldef_to_openai_tool
        from llama_stack_api import ToolDef

        def make_openai_tool(tool_name: str, tool: ToolDef) -> ChatCompletionToolParam:
            tool_def = ToolDefinition(
                tool_name=tool_name,
                description=tool.description,
                input_schema=tool.input_schema,
            )
            return convert_tooldef_to_openai_tool(tool_def)  # type: ignore[return-value]  # Returns dict but ChatCompletionToolParam expects TypedDict

        # Initialize chat_tools if not already set
        if self.ctx.chat_tools is None:
            self.ctx.chat_tools = []

        for input_tool in tools:
            if input_tool.type == "function":
                self.ctx.chat_tools.append(ChatCompletionToolParam(type="function", function=input_tool.model_dump()))  # type: ignore[typeddict-item,arg-type]  # Dict compatible with FunctionDefinition
            elif input_tool.type in WebSearchToolTypes:
                tool_name = "web_search"
                # Need to access tool_groups_api from tool_executor
                tool = await self.tool_executor.tool_groups_api.get_tool(tool_name)
                if not tool:
                    raise ValueError(f"Tool {tool_name} not found")
                self.ctx.chat_tools.append(make_openai_tool(tool_name, tool))
            elif input_tool.type == "file_search":
                tool_name = "knowledge_search"
                tool = await self.tool_executor.tool_groups_api.get_tool(tool_name)
                if not tool:
                    raise ValueError(f"Tool {tool_name} not found")
                self.ctx.chat_tools.append(make_openai_tool(tool_name, tool))
            elif input_tool.type == "mcp":
                async for stream_event in self._process_mcp_tool(input_tool, output_messages):
                    yield stream_event
            else:
                raise ValueError(f"Llama Stack OpenAI Responses does not yet support tool type: {input_tool.type}")

    async def _process_mcp_tool(
        self, mcp_tool: OpenAIResponseInputToolMCP, output_messages: list[OpenAIResponseOutput]
    ) -> AsyncIterator[OpenAIResponseObjectStream]:
        """Process an MCP tool configuration and emit appropriate streaming events."""
        from llama_stack.providers.utils.tools.mcp import list_mcp_tools

        # Emit mcp_list_tools.in_progress
        self.sequence_number += 1
        yield OpenAIResponseObjectStreamResponseMcpListToolsInProgress(
            sequence_number=self.sequence_number,
        )
        try:
            # Parse allowed/never allowed tools
            always_allowed = None
            never_allowed = None
            if mcp_tool.allowed_tools:
                if isinstance(mcp_tool.allowed_tools, list):
                    always_allowed = mcp_tool.allowed_tools
                elif isinstance(mcp_tool.allowed_tools, AllowedToolsFilter):
                    # AllowedToolsFilter only has tool_names field (not allowed/disallowed)
                    always_allowed = mcp_tool.allowed_tools.tool_names

            # Call list_mcp_tools
            tool_defs = None
            list_id = f"mcp_list_{uuid.uuid4()}"
            attributes = {
                "server_label": mcp_tool.server_label,
                "server_url": mcp_tool.server_url,
                "mcp_list_tools_id": list_id,
            }
            # List MCP tools with authorization from tool config
            async with tracing.span("list_mcp_tools", attributes):
                tool_defs = await list_mcp_tools(
                    endpoint=mcp_tool.server_url,
                    headers=mcp_tool.headers,
                    authorization=mcp_tool.authorization,
                )

            # Create the MCP list tools message
            mcp_list_message = OpenAIResponseOutputMessageMCPListTools(
                id=list_id,
                server_label=mcp_tool.server_label,
                tools=[],
            )

            # Process tools and update context
            for t in tool_defs.data:
                if never_allowed and t.name in never_allowed:
                    continue
                if not always_allowed or t.name in always_allowed:
                    # Add to chat tools for inference
                    openai_tool = convert_tooldef_to_chat_tool(t)
                    if self.ctx.chat_tools is None:
                        self.ctx.chat_tools = []
                    self.ctx.chat_tools.append(openai_tool)  # type: ignore[arg-type]  # Returns dict but ChatCompletionToolParam expects TypedDict

                    # Add to MCP tool mapping
                    if t.name in self.mcp_tool_to_server:
                        raise ValueError(f"Duplicate tool name {t.name} found for server {mcp_tool.server_label}")
                    self.mcp_tool_to_server[t.name] = mcp_tool

                    # Add to MCP list message
                    mcp_list_message.tools.append(
                        MCPListToolsTool(
                            name=t.name,
                            description=t.description,
                            input_schema=t.input_schema
                            or {
                                "type": "object",
                                "properties": {},
                                "required": [],
                            },
                        )
                    )
            async for stream_event in self._add_mcp_list_tools(mcp_list_message, output_messages):
                yield stream_event

        except Exception as e:
            # TODO: Emit mcp_list_tools.failed event if needed
            logger.exception(f"Failed to list MCP tools from {mcp_tool.server_url}: {e}")
            raise

    async def _process_tools(
        self, output_messages: list[OpenAIResponseOutput]
    ) -> AsyncIterator[OpenAIResponseObjectStream]:
        # Handle all mcp tool lists from previous response that are still valid:
        # tool_context can be None when no tools are provided in the response request
        if self.ctx.tool_context:
            for tool in self.ctx.tool_context.previous_tool_listings:
                async for evt in self._reuse_mcp_list_tools(tool, output_messages):
                    yield evt
            # Process all remaining tools (including MCP tools) and emit streaming events
            if self.ctx.tool_context.tools_to_process:
                async for stream_event in self._process_new_tools(
                    self.ctx.tool_context.tools_to_process, output_messages
                ):
                    yield stream_event

    def _approval_required(self, tool_name: str) -> bool:
        if tool_name not in self.mcp_tool_to_server:
            return False
        mcp_server = self.mcp_tool_to_server[tool_name]
        if mcp_server.require_approval == "always":
            return True
        if mcp_server.require_approval == "never":
            return False
        if isinstance(mcp_server, ApprovalFilter):
            if tool_name in mcp_server.always:
                return True
            if tool_name in mcp_server.never:
                return False
        return True

    async def _add_mcp_approval_request(
        self, tool_name: str, arguments: str, output_messages: list[OpenAIResponseOutput]
    ) -> AsyncIterator[OpenAIResponseObjectStream]:
        mcp_server = self.mcp_tool_to_server[tool_name]
        mcp_approval_request = OpenAIResponseMCPApprovalRequest(
            arguments=arguments,
            id=f"approval_{uuid.uuid4()}",
            name=tool_name,
            server_label=mcp_server.server_label,
        )
        output_messages.append(mcp_approval_request)

        self.sequence_number += 1
        yield OpenAIResponseObjectStreamResponseOutputItemAdded(
            response_id=self.response_id,
            item=mcp_approval_request,
            output_index=len(output_messages) - 1,
            sequence_number=self.sequence_number,
        )
        self.sequence_number += 1
        yield OpenAIResponseObjectStreamResponseOutputItemDone(
            response_id=self.response_id,
            item=mcp_approval_request,
            output_index=len(output_messages) - 1,
            sequence_number=self.sequence_number,
        )

    async def _add_mcp_list_tools(
        self, mcp_list_message: OpenAIResponseOutputMessageMCPListTools, output_messages: list[OpenAIResponseOutput]
    ) -> AsyncIterator[OpenAIResponseObjectStream]:
        # Add the MCP list message to output
        output_messages.append(mcp_list_message)

        # Emit output_item.added for the MCP list tools message
        self.sequence_number += 1
        yield OpenAIResponseObjectStreamResponseOutputItemAdded(
            response_id=self.response_id,
            item=OpenAIResponseOutputMessageMCPListTools(
                id=mcp_list_message.id,
                server_label=mcp_list_message.server_label,
                tools=[],
            ),
            output_index=len(output_messages) - 1,
            sequence_number=self.sequence_number,
        )
        # Emit mcp_list_tools.completed
        self.sequence_number += 1
        yield OpenAIResponseObjectStreamResponseMcpListToolsCompleted(
            sequence_number=self.sequence_number,
        )

        # Emit output_item.done for the MCP list tools message
        self.sequence_number += 1
        yield OpenAIResponseObjectStreamResponseOutputItemDone(
            response_id=self.response_id,
            item=mcp_list_message,
            output_index=len(output_messages) - 1,
            sequence_number=self.sequence_number,
        )

    async def _reuse_mcp_list_tools(
        self, original: OpenAIResponseOutputMessageMCPListTools, output_messages: list[OpenAIResponseOutput]
    ) -> AsyncIterator[OpenAIResponseObjectStream]:
        for t in original.tools:
            from llama_stack.models.llama.datatypes import ToolDefinition
            from llama_stack.providers.utils.inference.openai_compat import convert_tooldef_to_openai_tool

            # convert from input_schema to map of ToolParamDefinitions...
            tool_def = ToolDefinition(
                tool_name=t.name,
                description=t.description,
                input_schema=t.input_schema,
            )
            # ...then can convert that to openai completions tool
            openai_tool = convert_tooldef_to_openai_tool(tool_def)
            if self.ctx.chat_tools is None:
                self.ctx.chat_tools = []
            self.ctx.chat_tools.append(openai_tool)  # type: ignore[arg-type]  # Returns dict but ChatCompletionToolParam expects TypedDict

        mcp_list_message = OpenAIResponseOutputMessageMCPListTools(
            id=f"mcp_list_{uuid.uuid4()}",
            server_label=original.server_label,
            tools=original.tools,
        )

        async for stream_event in self._add_mcp_list_tools(mcp_list_message, output_messages):
            yield stream_event<|MERGE_RESOLUTION|>--- conflicted
+++ resolved
@@ -66,11 +66,8 @@
     OpenAIResponseUsage,
     OpenAIResponseUsageInputTokensDetails,
     OpenAIResponseUsageOutputTokensDetails,
-<<<<<<< HEAD
     OpenAIToolMessageParam,
-=======
     Safety,
->>>>>>> f18870a2
     WebSearchToolTypes,
 )
 
