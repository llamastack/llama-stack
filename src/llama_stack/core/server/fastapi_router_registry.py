--- conflicted
+++ resolved
@@ -16,11 +16,7 @@
 from fastapi import APIRouter
 from fastapi.routing import APIRoute
 
-<<<<<<< HEAD
-from llama_stack_api import batches, benchmarks, datasets, eval, inspect_api, providers
-=======
-from llama_stack_api import admin, batches, benchmarks, datasets, inspect_api, providers
->>>>>>> 258c52c8
+from llama_stack_api import admin, batches, benchmarks, datasets, eval, inspect_api, providers
 
 # Router factories for APIs that have FastAPI routers
 # Add new APIs here as they are migrated to the router system
