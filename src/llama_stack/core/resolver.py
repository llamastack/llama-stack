--- conflicted
+++ resolved
@@ -103,11 +103,8 @@
         Api.files: Files,
         Api.prompts: Prompts,
         Api.conversations: Conversations,
-<<<<<<< HEAD
         Api.file_processors: FileProcessors,
-=======
         Api.connectors: Connectors,
->>>>>>> e710622d
     }
 
     if external_apis:
