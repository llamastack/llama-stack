openapi: 3.1.0
info:
  title: >-
    Llama Stack Specification - Deprecated APIs
  version: v1
  description: >-
    This is the specification of the Llama Stack that provides
                    a set of endpoints and their corresponding interfaces that are
    tailored to
                    best leverage Llama Models.

    **⚠️ DEPRECATED**: Legacy APIs that may be removed in future versions. Use for
    migration reference only.
servers:
  - url: http://any-hosted-llama-stack.com
paths:
  /v1/agents:
    get:
      responses:
        '200':
          description: A PaginatedResponse.
          content:
            application/json:
              schema:
                $ref: '#/components/schemas/PaginatedResponse'
        '400':
          $ref: '#/components/responses/BadRequest400'
        '429':
          $ref: >-
            #/components/responses/TooManyRequests429
        '500':
          $ref: >-
            #/components/responses/InternalServerError500
        default:
          $ref: '#/components/responses/DefaultError'
      tags:
        - Agents
      summary: List all agents.
      description: List all agents.
      parameters:
        - name: start_index
          in: query
          description: The index to start the pagination from.
          required: false
          schema:
            type: integer
        - name: limit
          in: query
          description: The number of agents to return.
          required: false
          schema:
            type: integer
      deprecated: true
    post:
      responses:
        '200':
          description: >-
            An AgentCreateResponse with the agent ID.
          content:
            application/json:
              schema:
                $ref: '#/components/schemas/AgentCreateResponse'
        '400':
          $ref: '#/components/responses/BadRequest400'
        '429':
          $ref: >-
            #/components/responses/TooManyRequests429
        '500':
          $ref: >-
            #/components/responses/InternalServerError500
        default:
          $ref: '#/components/responses/DefaultError'
      tags:
        - Agents
      summary: >-
        Create an agent with the given configuration.
      description: >-
        Create an agent with the given configuration.
      parameters: []
      requestBody:
        content:
          application/json:
            schema:
              $ref: '#/components/schemas/CreateAgentRequest'
        required: true
      deprecated: true
  /v1/agents/{agent_id}:
    get:
      responses:
        '200':
          description: An Agent of the agent.
          content:
            application/json:
              schema:
                $ref: '#/components/schemas/Agent'
        '400':
          $ref: '#/components/responses/BadRequest400'
        '429':
          $ref: >-
            #/components/responses/TooManyRequests429
        '500':
          $ref: >-
            #/components/responses/InternalServerError500
        default:
          $ref: '#/components/responses/DefaultError'
      tags:
        - Agents
      summary: Describe an agent by its ID.
      description: Describe an agent by its ID.
      parameters:
        - name: agent_id
          in: path
          description: ID of the agent.
          required: true
          schema:
            type: string
      deprecated: true
    delete:
      responses:
        '200':
          description: OK
        '400':
          $ref: '#/components/responses/BadRequest400'
        '429':
          $ref: >-
            #/components/responses/TooManyRequests429
        '500':
          $ref: >-
            #/components/responses/InternalServerError500
        default:
          $ref: '#/components/responses/DefaultError'
      tags:
        - Agents
      summary: >-
        Delete an agent by its ID and its associated sessions and turns.
      description: >-
        Delete an agent by its ID and its associated sessions and turns.
      parameters:
        - name: agent_id
          in: path
          description: The ID of the agent to delete.
          required: true
          schema:
            type: string
      deprecated: true
  /v1/agents/{agent_id}/session:
    post:
      responses:
        '200':
          description: An AgentSessionCreateResponse.
          content:
            application/json:
              schema:
                $ref: '#/components/schemas/AgentSessionCreateResponse'
        '400':
          $ref: '#/components/responses/BadRequest400'
        '429':
          $ref: >-
            #/components/responses/TooManyRequests429
        '500':
          $ref: >-
            #/components/responses/InternalServerError500
        default:
          $ref: '#/components/responses/DefaultError'
      tags:
        - Agents
      summary: Create a new session for an agent.
      description: Create a new session for an agent.
      parameters:
        - name: agent_id
          in: path
          description: >-
            The ID of the agent to create the session for.
          required: true
          schema:
            type: string
      requestBody:
        content:
          application/json:
            schema:
              $ref: '#/components/schemas/CreateAgentSessionRequest'
        required: true
      deprecated: true
  /v1/agents/{agent_id}/session/{session_id}:
    get:
      responses:
        '200':
          description: A Session.
          content:
            application/json:
              schema:
                $ref: '#/components/schemas/Session'
        '400':
          $ref: '#/components/responses/BadRequest400'
        '429':
          $ref: >-
            #/components/responses/TooManyRequests429
        '500':
          $ref: >-
            #/components/responses/InternalServerError500
        default:
          $ref: '#/components/responses/DefaultError'
      tags:
        - Agents
      summary: Retrieve an agent session by its ID.
      description: Retrieve an agent session by its ID.
      parameters:
        - name: session_id
          in: path
          description: The ID of the session to get.
          required: true
          schema:
            type: string
        - name: agent_id
          in: path
          description: >-
            The ID of the agent to get the session for.
          required: true
          schema:
            type: string
        - name: turn_ids
          in: query
          description: >-
            (Optional) List of turn IDs to filter the session by.
          required: false
          schema:
            type: array
            items:
              type: string
      deprecated: true
    delete:
      responses:
        '200':
          description: OK
        '400':
          $ref: '#/components/responses/BadRequest400'
        '429':
          $ref: >-
            #/components/responses/TooManyRequests429
        '500':
          $ref: >-
            #/components/responses/InternalServerError500
        default:
          $ref: '#/components/responses/DefaultError'
      tags:
        - Agents
      summary: >-
        Delete an agent session by its ID and its associated turns.
      description: >-
        Delete an agent session by its ID and its associated turns.
      parameters:
        - name: session_id
          in: path
          description: The ID of the session to delete.
          required: true
          schema:
            type: string
        - name: agent_id
          in: path
          description: >-
            The ID of the agent to delete the session for.
          required: true
          schema:
            type: string
      deprecated: true
  /v1/agents/{agent_id}/session/{session_id}/turn:
    post:
      responses:
        '200':
          description: >-
            If stream=False, returns a Turn object. If stream=True, returns an SSE
            event stream of AgentTurnResponseStreamChunk.
          content:
            application/json:
              schema:
                $ref: '#/components/schemas/Turn'
            text/event-stream:
              schema:
                $ref: '#/components/schemas/AgentTurnResponseStreamChunk'
        '400':
          $ref: '#/components/responses/BadRequest400'
        '429':
          $ref: >-
            #/components/responses/TooManyRequests429
        '500':
          $ref: >-
            #/components/responses/InternalServerError500
        default:
          $ref: '#/components/responses/DefaultError'
      tags:
        - Agents
      summary: Create a new turn for an agent.
      description: Create a new turn for an agent.
      parameters:
        - name: agent_id
          in: path
          description: >-
            The ID of the agent to create the turn for.
          required: true
          schema:
            type: string
        - name: session_id
          in: path
          description: >-
            The ID of the session to create the turn for.
          required: true
          schema:
            type: string
      requestBody:
        content:
          application/json:
            schema:
              $ref: '#/components/schemas/CreateAgentTurnRequest'
        required: true
      deprecated: true
  /v1/agents/{agent_id}/session/{session_id}/turn/{turn_id}:
    get:
      responses:
        '200':
          description: A Turn.
          content:
            application/json:
              schema:
                $ref: '#/components/schemas/Turn'
        '400':
          $ref: '#/components/responses/BadRequest400'
        '429':
          $ref: >-
            #/components/responses/TooManyRequests429
        '500':
          $ref: >-
            #/components/responses/InternalServerError500
        default:
          $ref: '#/components/responses/DefaultError'
      tags:
        - Agents
      summary: Retrieve an agent turn by its ID.
      description: Retrieve an agent turn by its ID.
      parameters:
        - name: agent_id
          in: path
          description: The ID of the agent to get the turn for.
          required: true
          schema:
            type: string
        - name: session_id
          in: path
          description: >-
            The ID of the session to get the turn for.
          required: true
          schema:
            type: string
        - name: turn_id
          in: path
          description: The ID of the turn to get.
          required: true
          schema:
            type: string
      deprecated: true
  /v1/agents/{agent_id}/session/{session_id}/turn/{turn_id}/resume:
    post:
      responses:
        '200':
          description: >-
            A Turn object if stream is False, otherwise an AsyncIterator of AgentTurnResponseStreamChunk
            objects.
          content:
            application/json:
              schema:
                $ref: '#/components/schemas/Turn'
            text/event-stream:
              schema:
                $ref: '#/components/schemas/AgentTurnResponseStreamChunk'
        '400':
          $ref: '#/components/responses/BadRequest400'
        '429':
          $ref: >-
            #/components/responses/TooManyRequests429
        '500':
          $ref: >-
            #/components/responses/InternalServerError500
        default:
          $ref: '#/components/responses/DefaultError'
      tags:
        - Agents
      summary: >-
        Resume an agent turn with executed tool call responses.
      description: >-
        Resume an agent turn with executed tool call responses.

        When a Turn has the status `awaiting_input` due to pending input from client
        side tool calls, this endpoint can be used to submit the outputs from the
        tool calls once they are ready.
      parameters:
        - name: agent_id
          in: path
          description: The ID of the agent to resume.
          required: true
          schema:
            type: string
        - name: session_id
          in: path
          description: The ID of the session to resume.
          required: true
          schema:
            type: string
        - name: turn_id
          in: path
          description: The ID of the turn to resume.
          required: true
          schema:
            type: string
      requestBody:
        content:
          application/json:
            schema:
              $ref: '#/components/schemas/ResumeAgentTurnRequest'
        required: true
      deprecated: true
  /v1/agents/{agent_id}/session/{session_id}/turn/{turn_id}/step/{step_id}:
    get:
      responses:
        '200':
          description: An AgentStepResponse.
          content:
            application/json:
              schema:
                $ref: '#/components/schemas/AgentStepResponse'
        '400':
          $ref: '#/components/responses/BadRequest400'
        '429':
          $ref: >-
            #/components/responses/TooManyRequests429
        '500':
          $ref: >-
            #/components/responses/InternalServerError500
        default:
          $ref: '#/components/responses/DefaultError'
      tags:
        - Agents
      summary: Retrieve an agent step by its ID.
      description: Retrieve an agent step by its ID.
      parameters:
        - name: agent_id
          in: path
          description: The ID of the agent to get the step for.
          required: true
          schema:
            type: string
        - name: session_id
          in: path
          description: >-
            The ID of the session to get the step for.
          required: true
          schema:
            type: string
        - name: turn_id
          in: path
          description: The ID of the turn to get the step for.
          required: true
          schema:
            type: string
        - name: step_id
          in: path
          description: The ID of the step to get.
          required: true
          schema:
            type: string
      deprecated: true
  /v1/agents/{agent_id}/sessions:
    get:
      responses:
        '200':
          description: A PaginatedResponse.
          content:
            application/json:
              schema:
                $ref: '#/components/schemas/PaginatedResponse'
        '400':
          $ref: '#/components/responses/BadRequest400'
        '429':
          $ref: >-
            #/components/responses/TooManyRequests429
        '500':
          $ref: >-
            #/components/responses/InternalServerError500
        default:
          $ref: '#/components/responses/DefaultError'
      tags:
        - Agents
      summary: List all session(s) of a given agent.
      description: List all session(s) of a given agent.
      parameters:
        - name: agent_id
          in: path
          description: >-
            The ID of the agent to list sessions for.
          required: true
          schema:
            type: string
        - name: start_index
          in: query
          description: The index to start the pagination from.
          required: false
          schema:
            type: integer
        - name: limit
          in: query
          description: The number of sessions to return.
          required: false
          schema:
            type: integer
      deprecated: true
  /v1/datasetio/append-rows/{dataset_id}:
    post:
      responses:
        '200':
          description: OK
        '400':
          $ref: '#/components/responses/BadRequest400'
        '429':
          $ref: >-
            #/components/responses/TooManyRequests429
        '500':
          $ref: >-
            #/components/responses/InternalServerError500
        default:
          $ref: '#/components/responses/DefaultError'
      tags:
        - DatasetIO
      summary: Append rows to a dataset.
      description: Append rows to a dataset.
      parameters:
        - name: dataset_id
          in: path
          description: >-
            The ID of the dataset to append the rows to.
          required: true
          schema:
            type: string
      requestBody:
        content:
          application/json:
            schema:
              $ref: '#/components/schemas/AppendRowsRequest'
        required: true
      deprecated: true
  /v1/datasetio/iterrows/{dataset_id}:
    get:
      responses:
        '200':
          description: A PaginatedResponse.
          content:
            application/json:
              schema:
                $ref: '#/components/schemas/PaginatedResponse'
        '400':
          $ref: '#/components/responses/BadRequest400'
        '429':
          $ref: >-
            #/components/responses/TooManyRequests429
        '500':
          $ref: >-
            #/components/responses/InternalServerError500
        default:
          $ref: '#/components/responses/DefaultError'
      tags:
        - DatasetIO
      summary: >-
        Get a paginated list of rows from a dataset.
      description: >-
        Get a paginated list of rows from a dataset.

        Uses offset-based pagination where:

        - start_index: The starting index (0-based). If None, starts from beginning.

        - limit: Number of items to return. If None or -1, returns all items.


        The response includes:

        - data: List of items for the current page.

        - has_more: Whether there are more items available after this set.
      parameters:
        - name: dataset_id
          in: path
          description: >-
            The ID of the dataset to get the rows from.
          required: true
          schema:
            type: string
        - name: start_index
          in: query
          description: >-
            Index into dataset for the first row to get. Get all rows if None.
          required: false
          schema:
            type: integer
        - name: limit
          in: query
          description: The number of rows to get.
          required: false
          schema:
            type: integer
      deprecated: true
  /v1/datasets:
    get:
      responses:
        '200':
          description: A ListDatasetsResponse.
          content:
            application/json:
              schema:
                $ref: '#/components/schemas/ListDatasetsResponse'
        '400':
          $ref: '#/components/responses/BadRequest400'
        '429':
          $ref: >-
            #/components/responses/TooManyRequests429
        '500':
          $ref: >-
            #/components/responses/InternalServerError500
        default:
          $ref: '#/components/responses/DefaultError'
      tags:
        - Datasets
      summary: List all datasets.
      description: List all datasets.
      parameters: []
      deprecated: true
    post:
      responses:
        '200':
          description: A Dataset.
          content:
            application/json:
              schema:
                $ref: '#/components/schemas/Dataset'
        '400':
          $ref: '#/components/responses/BadRequest400'
        '429':
          $ref: >-
            #/components/responses/TooManyRequests429
        '500':
          $ref: >-
            #/components/responses/InternalServerError500
        default:
          $ref: '#/components/responses/DefaultError'
      tags:
        - Datasets
      summary: Register a new dataset.
      description: Register a new dataset.
      parameters: []
      requestBody:
        content:
          application/json:
            schema:
              $ref: '#/components/schemas/RegisterDatasetRequest'
        required: true
      deprecated: true
  /v1/datasets/{dataset_id}:
    get:
      responses:
        '200':
          description: A Dataset.
          content:
            application/json:
              schema:
                $ref: '#/components/schemas/Dataset'
        '400':
          $ref: '#/components/responses/BadRequest400'
        '429':
          $ref: >-
            #/components/responses/TooManyRequests429
        '500':
          $ref: >-
            #/components/responses/InternalServerError500
        default:
          $ref: '#/components/responses/DefaultError'
      tags:
        - Datasets
      summary: Get a dataset by its ID.
      description: Get a dataset by its ID.
      parameters:
        - name: dataset_id
          in: path
          description: The ID of the dataset to get.
          required: true
          schema:
            type: string
      deprecated: true
    delete:
      responses:
        '200':
          description: OK
        '400':
          $ref: '#/components/responses/BadRequest400'
        '429':
          $ref: >-
            #/components/responses/TooManyRequests429
        '500':
          $ref: >-
            #/components/responses/InternalServerError500
        default:
          $ref: '#/components/responses/DefaultError'
      tags:
        - Datasets
      summary: Unregister a dataset by its ID.
      description: Unregister a dataset by its ID.
      parameters:
        - name: dataset_id
          in: path
          description: The ID of the dataset to unregister.
          required: true
          schema:
            type: string
      deprecated: true
  /v1/eval/benchmarks:
    get:
      responses:
        '200':
          description: A ListBenchmarksResponse.
          content:
            application/json:
              schema:
                $ref: '#/components/schemas/ListBenchmarksResponse'
        '400':
          $ref: '#/components/responses/BadRequest400'
        '429':
          $ref: >-
            #/components/responses/TooManyRequests429
        '500':
          $ref: >-
            #/components/responses/InternalServerError500
        default:
          $ref: '#/components/responses/DefaultError'
      tags:
        - Benchmarks
      summary: List all benchmarks.
      description: List all benchmarks.
      parameters: []
      deprecated: true
    post:
      responses:
        '200':
          description: OK
        '400':
          $ref: '#/components/responses/BadRequest400'
        '429':
          $ref: >-
            #/components/responses/TooManyRequests429
        '500':
          $ref: >-
            #/components/responses/InternalServerError500
        default:
          $ref: '#/components/responses/DefaultError'
      tags:
        - Benchmarks
      summary: Register a benchmark.
      description: Register a benchmark.
      parameters: []
      requestBody:
        content:
          application/json:
            schema:
              $ref: '#/components/schemas/RegisterBenchmarkRequest'
        required: true
      deprecated: true
  /v1/eval/benchmarks/{benchmark_id}:
    get:
      responses:
        '200':
          description: A Benchmark.
          content:
            application/json:
              schema:
                $ref: '#/components/schemas/Benchmark'
        '400':
          $ref: '#/components/responses/BadRequest400'
        '429':
          $ref: >-
            #/components/responses/TooManyRequests429
        '500':
          $ref: >-
            #/components/responses/InternalServerError500
        default:
          $ref: '#/components/responses/DefaultError'
      tags:
        - Benchmarks
      summary: Get a benchmark by its ID.
      description: Get a benchmark by its ID.
      parameters:
        - name: benchmark_id
          in: path
          description: The ID of the benchmark to get.
          required: true
          schema:
            type: string
      deprecated: true
    delete:
      responses:
        '200':
          description: OK
        '400':
          $ref: '#/components/responses/BadRequest400'
        '429':
          $ref: >-
            #/components/responses/TooManyRequests429
        '500':
          $ref: >-
            #/components/responses/InternalServerError500
        default:
          $ref: '#/components/responses/DefaultError'
      tags:
        - Benchmarks
      summary: Unregister a benchmark.
      description: Unregister a benchmark.
      parameters:
        - name: benchmark_id
          in: path
          description: The ID of the benchmark to unregister.
          required: true
          schema:
            type: string
      deprecated: true
  /v1/eval/benchmarks/{benchmark_id}/evaluations:
    post:
      responses:
        '200':
          description: >-
            EvaluateResponse object containing generations and scores.
          content:
            application/json:
              schema:
                $ref: '#/components/schemas/EvaluateResponse'
        '400':
          $ref: '#/components/responses/BadRequest400'
        '429':
          $ref: >-
            #/components/responses/TooManyRequests429
        '500':
          $ref: >-
            #/components/responses/InternalServerError500
        default:
          $ref: '#/components/responses/DefaultError'
      tags:
        - Eval
      summary: Evaluate a list of rows on a benchmark.
      description: Evaluate a list of rows on a benchmark.
      parameters:
        - name: benchmark_id
          in: path
          description: >-
            The ID of the benchmark to run the evaluation on.
          required: true
          schema:
            type: string
      requestBody:
        content:
          application/json:
            schema:
              $ref: '#/components/schemas/EvaluateRowsRequest'
        required: true
      deprecated: true
  /v1/eval/benchmarks/{benchmark_id}/jobs:
    post:
      responses:
        '200':
          description: >-
            The job that was created to run the evaluation.
          content:
            application/json:
              schema:
                $ref: '#/components/schemas/Job'
        '400':
          $ref: '#/components/responses/BadRequest400'
        '429':
          $ref: >-
            #/components/responses/TooManyRequests429
        '500':
          $ref: >-
            #/components/responses/InternalServerError500
        default:
          $ref: '#/components/responses/DefaultError'
      tags:
        - Eval
      summary: Run an evaluation on a benchmark.
      description: Run an evaluation on a benchmark.
      parameters:
        - name: benchmark_id
          in: path
          description: >-
            The ID of the benchmark to run the evaluation on.
          required: true
          schema:
            type: string
      requestBody:
        content:
          application/json:
            schema:
              $ref: '#/components/schemas/RunEvalRequest'
        required: true
      deprecated: true
  /v1/eval/benchmarks/{benchmark_id}/jobs/{job_id}:
    get:
      responses:
        '200':
          description: The status of the evaluation job.
          content:
            application/json:
              schema:
                $ref: '#/components/schemas/Job'
        '400':
          $ref: '#/components/responses/BadRequest400'
        '429':
          $ref: >-
            #/components/responses/TooManyRequests429
        '500':
          $ref: >-
            #/components/responses/InternalServerError500
        default:
          $ref: '#/components/responses/DefaultError'
      tags:
        - Eval
      summary: Get the status of a job.
      description: Get the status of a job.
      parameters:
        - name: benchmark_id
          in: path
          description: >-
            The ID of the benchmark to run the evaluation on.
          required: true
          schema:
            type: string
        - name: job_id
          in: path
          description: The ID of the job to get the status of.
          required: true
          schema:
            type: string
      deprecated: true
    delete:
      responses:
        '200':
          description: OK
        '400':
          $ref: '#/components/responses/BadRequest400'
        '429':
          $ref: >-
            #/components/responses/TooManyRequests429
        '500':
          $ref: >-
            #/components/responses/InternalServerError500
        default:
          $ref: '#/components/responses/DefaultError'
      tags:
        - Eval
      summary: Cancel a job.
      description: Cancel a job.
      parameters:
        - name: benchmark_id
          in: path
          description: >-
            The ID of the benchmark to run the evaluation on.
          required: true
          schema:
            type: string
        - name: job_id
          in: path
          description: The ID of the job to cancel.
          required: true
          schema:
            type: string
      deprecated: true
  /v1/eval/benchmarks/{benchmark_id}/jobs/{job_id}/result:
    get:
      responses:
        '200':
          description: The result of the job.
          content:
            application/json:
              schema:
                $ref: '#/components/schemas/EvaluateResponse'
        '400':
          $ref: '#/components/responses/BadRequest400'
        '429':
          $ref: >-
            #/components/responses/TooManyRequests429
        '500':
          $ref: >-
            #/components/responses/InternalServerError500
        default:
          $ref: '#/components/responses/DefaultError'
      tags:
        - Eval
      summary: Get the result of a job.
      description: Get the result of a job.
      parameters:
        - name: benchmark_id
          in: path
          description: >-
            The ID of the benchmark to run the evaluation on.
          required: true
          schema:
            type: string
        - name: job_id
          in: path
          description: The ID of the job to get the result of.
          required: true
          schema:
            type: string
      deprecated: true
  /v1/openai/v1/chat/completions:
    get:
      responses:
        '200':
          description: A ListOpenAIChatCompletionResponse.
          content:
            application/json:
              schema:
                $ref: '#/components/schemas/ListOpenAIChatCompletionResponse'
        '400':
          $ref: '#/components/responses/BadRequest400'
        '429':
          $ref: >-
            #/components/responses/TooManyRequests429
        '500':
          $ref: >-
            #/components/responses/InternalServerError500
        default:
          $ref: '#/components/responses/DefaultError'
      tags:
        - Inference
      summary: List chat completions.
      description: List chat completions.
      parameters:
        - name: after
          in: query
          description: >-
            The ID of the last chat completion to return.
          required: false
          schema:
            type: string
        - name: limit
          in: query
          description: >-
            The maximum number of chat completions to return.
          required: false
          schema:
            type: integer
        - name: model
          in: query
          description: The model to filter by.
          required: false
          schema:
            type: string
        - name: order
          in: query
          description: >-
            The order to sort the chat completions by: "asc" or "desc". Defaults to
            "desc".
          required: false
          schema:
            $ref: '#/components/schemas/Order'
      deprecated: true
    post:
      responses:
        '200':
          description: An OpenAIChatCompletion.
          content:
            application/json:
              schema:
                oneOf:
                  - $ref: '#/components/schemas/OpenAIChatCompletion'
                  - $ref: '#/components/schemas/OpenAIChatCompletionChunk'
        '400':
          $ref: '#/components/responses/BadRequest400'
        '429':
          $ref: >-
            #/components/responses/TooManyRequests429
        '500':
          $ref: >-
            #/components/responses/InternalServerError500
        default:
          $ref: '#/components/responses/DefaultError'
      tags:
        - Inference
      summary: Create chat completions.
      description: >-
        Create chat completions.

        Generate an OpenAI-compatible chat completion for the given messages using
        the specified model.
      parameters: []
      requestBody:
        content:
          application/json:
            schema:
              $ref: '#/components/schemas/OpenaiChatCompletionRequest'
        required: true
      deprecated: true
  /v1/openai/v1/chat/completions/{completion_id}:
    get:
      responses:
        '200':
          description: A OpenAICompletionWithInputMessages.
          content:
            application/json:
              schema:
                $ref: '#/components/schemas/OpenAICompletionWithInputMessages'
        '400':
          $ref: '#/components/responses/BadRequest400'
        '429':
          $ref: >-
            #/components/responses/TooManyRequests429
        '500':
          $ref: >-
            #/components/responses/InternalServerError500
        default:
          $ref: '#/components/responses/DefaultError'
      tags:
        - Inference
      summary: Get chat completion.
      description: >-
        Get chat completion.

        Describe a chat completion by its ID.
      parameters:
        - name: completion_id
          in: path
          description: ID of the chat completion.
          required: true
          schema:
            type: string
      deprecated: true
  /v1/openai/v1/completions:
    post:
      responses:
        '200':
          description: An OpenAICompletion.
          content:
            application/json:
              schema:
                $ref: '#/components/schemas/OpenAICompletion'
        '400':
          $ref: '#/components/responses/BadRequest400'
        '429':
          $ref: >-
            #/components/responses/TooManyRequests429
        '500':
          $ref: >-
            #/components/responses/InternalServerError500
        default:
          $ref: '#/components/responses/DefaultError'
      tags:
        - Inference
      summary: Create completion.
      description: >-
        Create completion.

        Generate an OpenAI-compatible completion for the given prompt using the specified
        model.
      parameters: []
      requestBody:
        content:
          application/json:
            schema:
              $ref: '#/components/schemas/OpenaiCompletionRequest'
        required: true
      deprecated: true
  /v1/openai/v1/embeddings:
    post:
      responses:
        '200':
          description: >-
            An OpenAIEmbeddingsResponse containing the embeddings.
          content:
            application/json:
              schema:
                $ref: '#/components/schemas/OpenAIEmbeddingsResponse'
        '400':
          $ref: '#/components/responses/BadRequest400'
        '429':
          $ref: >-
            #/components/responses/TooManyRequests429
        '500':
          $ref: >-
            #/components/responses/InternalServerError500
        default:
          $ref: '#/components/responses/DefaultError'
      tags:
        - Inference
      summary: Create embeddings.
      description: >-
        Create embeddings.

        Generate OpenAI-compatible embeddings for the given input using the specified
        model.
      parameters: []
      requestBody:
        content:
          application/json:
            schema:
              $ref: '#/components/schemas/OpenaiEmbeddingsRequest'
        required: true
      deprecated: true
  /v1/openai/v1/files:
    get:
      responses:
        '200':
          description: >-
            An ListOpenAIFileResponse containing the list of files.
          content:
            application/json:
              schema:
                $ref: '#/components/schemas/ListOpenAIFileResponse'
        '400':
          $ref: '#/components/responses/BadRequest400'
        '429':
          $ref: >-
            #/components/responses/TooManyRequests429
        '500':
          $ref: >-
            #/components/responses/InternalServerError500
        default:
          $ref: '#/components/responses/DefaultError'
      tags:
        - Files
      summary: List files.
      description: >-
        List files.

        Returns a list of files that belong to the user's organization.
      parameters:
        - name: after
          in: query
          description: >-
            A cursor for use in pagination. `after` is an object ID that defines your
            place in the list. For instance, if you make a list request and receive
            100 objects, ending with obj_foo, your subsequent call can include after=obj_foo
            in order to fetch the next page of the list.
          required: false
          schema:
            type: string
        - name: limit
          in: query
          description: >-
            A limit on the number of objects to be returned. Limit can range between
            1 and 10,000, and the default is 10,000.
          required: false
          schema:
            type: integer
        - name: order
          in: query
          description: >-
            Sort order by the `created_at` timestamp of the objects. `asc` for ascending
            order and `desc` for descending order.
          required: false
          schema:
            $ref: '#/components/schemas/Order'
        - name: purpose
          in: query
          description: >-
            Only return files with the given purpose.
          required: false
          schema:
            $ref: '#/components/schemas/OpenAIFilePurpose'
      deprecated: true
    post:
      responses:
        '200':
          description: >-
            An OpenAIFileObject representing the uploaded file.
          content:
            application/json:
              schema:
                $ref: '#/components/schemas/OpenAIFileObject'
        '400':
          $ref: '#/components/responses/BadRequest400'
        '429':
          $ref: >-
            #/components/responses/TooManyRequests429
        '500':
          $ref: >-
            #/components/responses/InternalServerError500
        default:
          $ref: '#/components/responses/DefaultError'
      tags:
        - Files
      summary: Upload file.
      description: >-
        Upload file.

        Upload a file that can be used across various endpoints.


        The file upload should be a multipart form request with:

        - file: The File object (not file name) to be uploaded.

        - purpose: The intended purpose of the uploaded file.

        - expires_after: Optional form values describing expiration for the file.
      parameters: []
      requestBody:
        content:
          multipart/form-data:
            schema:
              type: object
              properties:
                file:
                  type: string
                  format: binary
                purpose:
                  $ref: '#/components/schemas/OpenAIFilePurpose'
                expires_after:
                  $ref: '#/components/schemas/ExpiresAfter'
              required:
                - file
                - purpose
        required: true
      deprecated: true
  /v1/openai/v1/files/{file_id}:
    get:
      responses:
        '200':
          description: >-
            An OpenAIFileObject containing file information.
          content:
            application/json:
              schema:
                $ref: '#/components/schemas/OpenAIFileObject'
        '400':
          $ref: '#/components/responses/BadRequest400'
        '429':
          $ref: >-
            #/components/responses/TooManyRequests429
        '500':
          $ref: >-
            #/components/responses/InternalServerError500
        default:
          $ref: '#/components/responses/DefaultError'
      tags:
        - Files
      summary: Retrieve file.
      description: >-
        Retrieve file.

        Returns information about a specific file.
      parameters:
        - name: file_id
          in: path
          description: >-
            The ID of the file to use for this request.
          required: true
          schema:
            type: string
      deprecated: true
    delete:
      responses:
        '200':
          description: >-
            An OpenAIFileDeleteResponse indicating successful deletion.
          content:
            application/json:
              schema:
                $ref: '#/components/schemas/OpenAIFileDeleteResponse'
        '400':
          $ref: '#/components/responses/BadRequest400'
        '429':
          $ref: >-
            #/components/responses/TooManyRequests429
        '500':
          $ref: >-
            #/components/responses/InternalServerError500
        default:
          $ref: '#/components/responses/DefaultError'
      tags:
        - Files
      summary: Delete file.
      description: Delete file.
      parameters:
        - name: file_id
          in: path
          description: >-
            The ID of the file to use for this request.
          required: true
          schema:
            type: string
      deprecated: true
  /v1/openai/v1/files/{file_id}/content:
    get:
      responses:
        '200':
          description: >-
            The raw file content as a binary response.
          content:
            application/json:
              schema:
                $ref: '#/components/schemas/Response'
        '400':
          $ref: '#/components/responses/BadRequest400'
        '429':
          $ref: >-
            #/components/responses/TooManyRequests429
        '500':
          $ref: >-
            #/components/responses/InternalServerError500
        default:
          $ref: '#/components/responses/DefaultError'
      tags:
        - Files
      summary: Retrieve file content.
      description: >-
        Retrieve file content.

        Returns the contents of the specified file.
      parameters:
        - name: file_id
          in: path
          description: >-
            The ID of the file to use for this request.
          required: true
          schema:
            type: string
      deprecated: true
  /v1/openai/v1/models:
    get:
      responses:
        '200':
          description: A OpenAIListModelsResponse.
          content:
            application/json:
              schema:
                $ref: '#/components/schemas/OpenAIListModelsResponse'
        '400':
          $ref: '#/components/responses/BadRequest400'
        '429':
          $ref: >-
            #/components/responses/TooManyRequests429
        '500':
          $ref: >-
            #/components/responses/InternalServerError500
        default:
          $ref: '#/components/responses/DefaultError'
      tags:
        - Models
      summary: List models using the OpenAI API.
      description: List models using the OpenAI API.
      parameters: []
      deprecated: true
  /v1/openai/v1/moderations:
    post:
      responses:
        '200':
          description: A moderation object.
          content:
            application/json:
              schema:
                $ref: '#/components/schemas/ModerationObject'
        '400':
          $ref: '#/components/responses/BadRequest400'
        '429':
          $ref: >-
            #/components/responses/TooManyRequests429
        '500':
          $ref: >-
            #/components/responses/InternalServerError500
        default:
          $ref: '#/components/responses/DefaultError'
      tags:
        - Safety
      summary: Create moderation.
      description: >-
        Create moderation.

        Classifies if text and/or image inputs are potentially harmful.
      parameters: []
      requestBody:
        content:
          application/json:
            schema:
              $ref: '#/components/schemas/RunModerationRequest'
        required: true
      deprecated: true
  /v1/openai/v1/responses:
    get:
      responses:
        '200':
          description: A ListOpenAIResponseObject.
          content:
            application/json:
              schema:
                $ref: '#/components/schemas/ListOpenAIResponseObject'
        '400':
          $ref: '#/components/responses/BadRequest400'
        '429':
          $ref: >-
            #/components/responses/TooManyRequests429
        '500':
          $ref: >-
            #/components/responses/InternalServerError500
        default:
          $ref: '#/components/responses/DefaultError'
      tags:
        - Agents
      summary: List all responses.
      description: List all responses.
      parameters:
        - name: after
          in: query
          description: The ID of the last response to return.
          required: false
          schema:
            type: string
        - name: limit
          in: query
          description: The number of responses to return.
          required: false
          schema:
            type: integer
        - name: model
          in: query
          description: The model to filter responses by.
          required: false
          schema:
            type: string
        - name: order
          in: query
          description: >-
            The order to sort responses by when sorted by created_at ('asc' or 'desc').
          required: false
          schema:
            $ref: '#/components/schemas/Order'
      deprecated: true
    post:
      responses:
        '200':
          description: An OpenAIResponseObject.
          content:
            application/json:
              schema:
                $ref: '#/components/schemas/OpenAIResponseObject'
            text/event-stream:
              schema:
                $ref: '#/components/schemas/OpenAIResponseObjectStream'
        '400':
          $ref: '#/components/responses/BadRequest400'
        '429':
          $ref: >-
            #/components/responses/TooManyRequests429
        '500':
          $ref: >-
            #/components/responses/InternalServerError500
        default:
          $ref: '#/components/responses/DefaultError'
      tags:
        - Agents
<<<<<<< HEAD
      summary: Create a model response.
      description: Create a model response.
=======
      summary: List all responses.
      description: List all responses.
>>>>>>> 56137795
      parameters: []
      requestBody:
        content:
          application/json:
            schema:
              $ref: '#/components/schemas/CreateOpenaiResponseRequest'
        required: true
      deprecated: true
  /v1/openai/v1/responses/{response_id}:
    get:
      responses:
        '200':
          description: An OpenAIResponseObject.
          content:
            application/json:
              schema:
                $ref: '#/components/schemas/OpenAIResponseObject'
        '400':
          $ref: '#/components/responses/BadRequest400'
        '429':
          $ref: >-
            #/components/responses/TooManyRequests429
        '500':
          $ref: >-
            #/components/responses/InternalServerError500
        default:
          $ref: '#/components/responses/DefaultError'
      tags:
        - Agents
      summary: Get a model response.
      description: Get a model response.
      parameters:
        - name: response_id
          in: path
          description: >-
            The ID of the OpenAI response to retrieve.
          required: true
          schema:
            type: string
      deprecated: true
    delete:
      responses:
        '200':
          description: An OpenAIDeleteResponseObject
          content:
            application/json:
              schema:
                $ref: '#/components/schemas/OpenAIDeleteResponseObject'
        '400':
          $ref: '#/components/responses/BadRequest400'
        '429':
          $ref: >-
            #/components/responses/TooManyRequests429
        '500':
          $ref: >-
            #/components/responses/InternalServerError500
        default:
          $ref: '#/components/responses/DefaultError'
      tags:
        - Agents
      summary: Delete a response.
      description: Delete a response.
      parameters:
        - name: response_id
          in: path
          description: The ID of the OpenAI response to delete.
          required: true
          schema:
            type: string
      deprecated: true
  /v1/openai/v1/responses/{response_id}/input_items:
    get:
      responses:
        '200':
          description: An ListOpenAIResponseInputItem.
          content:
            application/json:
              schema:
                $ref: '#/components/schemas/ListOpenAIResponseInputItem'
        '400':
          $ref: '#/components/responses/BadRequest400'
        '429':
          $ref: >-
            #/components/responses/TooManyRequests429
        '500':
          $ref: >-
            #/components/responses/InternalServerError500
        default:
          $ref: '#/components/responses/DefaultError'
      tags:
        - Agents
      summary: List input items.
      description: List input items.
      parameters:
        - name: response_id
          in: path
          description: >-
            The ID of the response to retrieve input items for.
          required: true
          schema:
            type: string
        - name: after
          in: query
          description: >-
            An item ID to list items after, used for pagination.
          required: false
          schema:
            type: string
        - name: before
          in: query
          description: >-
            An item ID to list items before, used for pagination.
          required: false
          schema:
            type: string
        - name: include
          in: query
          description: >-
            Additional fields to include in the response.
          required: false
          schema:
            type: array
            items:
              type: string
        - name: limit
          in: query
          description: >-
            A limit on the number of objects to be returned. Limit can range between
            1 and 100, and the default is 20.
          required: false
          schema:
            type: integer
        - name: order
          in: query
          description: >-
            The order to return the input items in. Default is desc.
          required: false
          schema:
            $ref: '#/components/schemas/Order'
      deprecated: true
  /v1/openai/v1/vector_stores:
    get:
      responses:
        '200':
          description: >-
            A VectorStoreListResponse containing the list of vector stores.
          content:
            application/json:
              schema:
                $ref: '#/components/schemas/VectorStoreListResponse'
        '400':
          $ref: '#/components/responses/BadRequest400'
        '429':
          $ref: >-
            #/components/responses/TooManyRequests429
        '500':
          $ref: >-
            #/components/responses/InternalServerError500
        default:
          $ref: '#/components/responses/DefaultError'
      tags:
        - VectorIO
      summary: Returns a list of vector stores.
      description: Returns a list of vector stores.
      parameters:
        - name: limit
          in: query
          description: >-
            A limit on the number of objects to be returned. Limit can range between
            1 and 100, and the default is 20.
          required: false
          schema:
            type: integer
        - name: order
          in: query
          description: >-
            Sort order by the `created_at` timestamp of the objects. `asc` for ascending
            order and `desc` for descending order.
          required: false
          schema:
            type: string
        - name: after
          in: query
          description: >-
            A cursor for use in pagination. `after` is an object ID that defines your
            place in the list.
          required: false
          schema:
            type: string
        - name: before
          in: query
          description: >-
            A cursor for use in pagination. `before` is an object ID that defines
            your place in the list.
          required: false
          schema:
            type: string
      deprecated: true
    post:
      responses:
        '200':
          description: >-
            A VectorStoreObject representing the created vector store.
          content:
            application/json:
              schema:
                $ref: '#/components/schemas/VectorStoreObject'
        '400':
          $ref: '#/components/responses/BadRequest400'
        '429':
          $ref: >-
            #/components/responses/TooManyRequests429
        '500':
          $ref: >-
            #/components/responses/InternalServerError500
        default:
          $ref: '#/components/responses/DefaultError'
      tags:
        - VectorIO
      summary: Creates a vector store.
      description: Creates a vector store.
      parameters: []
      requestBody:
        content:
          application/json:
            schema:
              $ref: '#/components/schemas/OpenaiCreateVectorStoreRequest'
        required: true
      deprecated: true
  /v1/openai/v1/vector_stores/{vector_store_id}:
    get:
      responses:
        '200':
          description: >-
            A VectorStoreObject representing the vector store.
          content:
            application/json:
              schema:
                $ref: '#/components/schemas/VectorStoreObject'
        '400':
          $ref: '#/components/responses/BadRequest400'
        '429':
          $ref: >-
            #/components/responses/TooManyRequests429
        '500':
          $ref: >-
            #/components/responses/InternalServerError500
        default:
          $ref: '#/components/responses/DefaultError'
      tags:
        - VectorIO
      summary: Retrieves a vector store.
      description: Retrieves a vector store.
      parameters:
        - name: vector_store_id
          in: path
          description: The ID of the vector store to retrieve.
          required: true
          schema:
            type: string
      deprecated: true
    post:
      responses:
        '200':
          description: >-
            A VectorStoreObject representing the updated vector store.
          content:
            application/json:
              schema:
                $ref: '#/components/schemas/VectorStoreObject'
        '400':
          $ref: '#/components/responses/BadRequest400'
        '429':
          $ref: >-
            #/components/responses/TooManyRequests429
        '500':
          $ref: >-
            #/components/responses/InternalServerError500
        default:
          $ref: '#/components/responses/DefaultError'
      tags:
        - VectorIO
      summary: Updates a vector store.
      description: Updates a vector store.
      parameters:
        - name: vector_store_id
          in: path
          description: The ID of the vector store to update.
          required: true
          schema:
            type: string
      requestBody:
        content:
          application/json:
            schema:
              $ref: '#/components/schemas/OpenaiUpdateVectorStoreRequest'
        required: true
      deprecated: true
    delete:
      responses:
        '200':
          description: >-
            A VectorStoreDeleteResponse indicating the deletion status.
          content:
            application/json:
              schema:
                $ref: '#/components/schemas/VectorStoreDeleteResponse'
        '400':
          $ref: '#/components/responses/BadRequest400'
        '429':
          $ref: >-
            #/components/responses/TooManyRequests429
        '500':
          $ref: >-
            #/components/responses/InternalServerError500
        default:
          $ref: '#/components/responses/DefaultError'
      tags:
        - VectorIO
      summary: Delete a vector store.
      description: Delete a vector store.
      parameters:
        - name: vector_store_id
          in: path
          description: The ID of the vector store to delete.
          required: true
          schema:
            type: string
      deprecated: true
  /v1/openai/v1/vector_stores/{vector_store_id}/file_batches:
    post:
      responses:
        '200':
          description: >-
            A VectorStoreFileBatchObject representing the created file batch.
          content:
            application/json:
              schema:
                $ref: '#/components/schemas/VectorStoreFileBatchObject'
        '400':
          $ref: '#/components/responses/BadRequest400'
        '429':
          $ref: >-
            #/components/responses/TooManyRequests429
        '500':
          $ref: >-
            #/components/responses/InternalServerError500
        default:
          $ref: '#/components/responses/DefaultError'
      tags:
        - VectorIO
      summary: Create a vector store file batch.
      description: Create a vector store file batch.
      parameters:
        - name: vector_store_id
          in: path
          description: >-
            The ID of the vector store to create the file batch for.
          required: true
          schema:
            type: string
      requestBody:
        content:
          application/json:
            schema:
              $ref: '#/components/schemas/OpenaiCreateVectorStoreFileBatchRequest'
        required: true
      deprecated: true
  /v1/openai/v1/vector_stores/{vector_store_id}/file_batches/{batch_id}:
    get:
      responses:
        '200':
          description: >-
            A VectorStoreFileBatchObject representing the file batch.
          content:
            application/json:
              schema:
                $ref: '#/components/schemas/VectorStoreFileBatchObject'
        '400':
          $ref: '#/components/responses/BadRequest400'
        '429':
          $ref: >-
            #/components/responses/TooManyRequests429
        '500':
          $ref: >-
            #/components/responses/InternalServerError500
        default:
          $ref: '#/components/responses/DefaultError'
      tags:
        - VectorIO
      summary: Retrieve a vector store file batch.
      description: Retrieve a vector store file batch.
      parameters:
        - name: batch_id
          in: path
          description: The ID of the file batch to retrieve.
          required: true
          schema:
            type: string
        - name: vector_store_id
          in: path
          description: >-
            The ID of the vector store containing the file batch.
          required: true
          schema:
            type: string
      deprecated: true
  /v1/openai/v1/vector_stores/{vector_store_id}/file_batches/{batch_id}/cancel:
    post:
      responses:
        '200':
          description: >-
            A VectorStoreFileBatchObject representing the cancelled file batch.
          content:
            application/json:
              schema:
                $ref: '#/components/schemas/VectorStoreFileBatchObject'
        '400':
          $ref: '#/components/responses/BadRequest400'
        '429':
          $ref: >-
            #/components/responses/TooManyRequests429
        '500':
          $ref: >-
            #/components/responses/InternalServerError500
        default:
          $ref: '#/components/responses/DefaultError'
      tags:
        - VectorIO
      summary: Cancels a vector store file batch.
      description: Cancels a vector store file batch.
      parameters:
        - name: batch_id
          in: path
          description: The ID of the file batch to cancel.
          required: true
          schema:
            type: string
        - name: vector_store_id
          in: path
          description: >-
            The ID of the vector store containing the file batch.
          required: true
          schema:
            type: string
      deprecated: true
  /v1/openai/v1/vector_stores/{vector_store_id}/file_batches/{batch_id}/files:
    get:
      responses:
        '200':
          description: >-
            A VectorStoreFilesListInBatchResponse containing the list of files in
            the batch.
          content:
            application/json:
              schema:
                $ref: '#/components/schemas/VectorStoreFilesListInBatchResponse'
        '400':
          $ref: '#/components/responses/BadRequest400'
        '429':
          $ref: >-
            #/components/responses/TooManyRequests429
        '500':
          $ref: >-
            #/components/responses/InternalServerError500
        default:
          $ref: '#/components/responses/DefaultError'
      tags:
        - VectorIO
      summary: >-
        Returns a list of vector store files in a batch.
      description: >-
        Returns a list of vector store files in a batch.
      parameters:
        - name: batch_id
          in: path
          description: >-
            The ID of the file batch to list files from.
          required: true
          schema:
            type: string
        - name: vector_store_id
          in: path
          description: >-
            The ID of the vector store containing the file batch.
          required: true
          schema:
            type: string
        - name: after
          in: query
          description: >-
            A cursor for use in pagination. `after` is an object ID that defines your
            place in the list.
          required: false
          schema:
            type: string
        - name: before
          in: query
          description: >-
            A cursor for use in pagination. `before` is an object ID that defines
            your place in the list.
          required: false
          schema:
            type: string
        - name: filter
          in: query
          description: >-
            Filter by file status. One of in_progress, completed, failed, cancelled.
          required: false
          schema:
            type: string
        - name: limit
          in: query
          description: >-
            A limit on the number of objects to be returned. Limit can range between
            1 and 100, and the default is 20.
          required: false
          schema:
            type: integer
        - name: order
          in: query
          description: >-
            Sort order by the `created_at` timestamp of the objects. `asc` for ascending
            order and `desc` for descending order.
          required: false
          schema:
            type: string
      deprecated: true
  /v1/openai/v1/vector_stores/{vector_store_id}/files:
    get:
      responses:
        '200':
          description: >-
            A VectorStoreListFilesResponse containing the list of files.
          content:
            application/json:
              schema:
                $ref: '#/components/schemas/VectorStoreListFilesResponse'
        '400':
          $ref: '#/components/responses/BadRequest400'
        '429':
          $ref: >-
            #/components/responses/TooManyRequests429
        '500':
          $ref: >-
            #/components/responses/InternalServerError500
        default:
          $ref: '#/components/responses/DefaultError'
      tags:
        - VectorIO
      summary: List files in a vector store.
      description: List files in a vector store.
      parameters:
        - name: vector_store_id
          in: path
          description: >-
            The ID of the vector store to list files from.
          required: true
          schema:
            type: string
        - name: limit
          in: query
          description: >-
            (Optional) A limit on the number of objects to be returned. Limit can
            range between 1 and 100, and the default is 20.
          required: false
          schema:
            type: integer
        - name: order
          in: query
          description: >-
            (Optional) Sort order by the `created_at` timestamp of the objects. `asc`
            for ascending order and `desc` for descending order.
          required: false
          schema:
            type: string
        - name: after
          in: query
          description: >-
            (Optional) A cursor for use in pagination. `after` is an object ID that
            defines your place in the list.
          required: false
          schema:
            type: string
        - name: before
          in: query
          description: >-
            (Optional) A cursor for use in pagination. `before` is an object ID that
            defines your place in the list.
          required: false
          schema:
            type: string
        - name: filter
          in: query
          description: >-
            (Optional) Filter by file status to only return files with the specified
            status.
          required: false
          schema:
            $ref: '#/components/schemas/VectorStoreFileStatus'
      deprecated: true
    post:
      responses:
        '200':
          description: >-
            A VectorStoreFileObject representing the attached file.
          content:
            application/json:
              schema:
                $ref: '#/components/schemas/VectorStoreFileObject'
        '400':
          $ref: '#/components/responses/BadRequest400'
        '429':
          $ref: >-
            #/components/responses/TooManyRequests429
        '500':
          $ref: >-
            #/components/responses/InternalServerError500
        default:
          $ref: '#/components/responses/DefaultError'
      tags:
        - VectorIO
      summary: Attach a file to a vector store.
      description: Attach a file to a vector store.
      parameters:
        - name: vector_store_id
          in: path
          description: >-
            The ID of the vector store to attach the file to.
          required: true
          schema:
            type: string
      requestBody:
        content:
          application/json:
            schema:
              $ref: '#/components/schemas/OpenaiAttachFileToVectorStoreRequest'
        required: true
      deprecated: true
  /v1/openai/v1/vector_stores/{vector_store_id}/files/{file_id}:
    get:
      responses:
        '200':
          description: >-
            A VectorStoreFileObject representing the file.
          content:
            application/json:
              schema:
                $ref: '#/components/schemas/VectorStoreFileObject'
        '400':
          $ref: '#/components/responses/BadRequest400'
        '429':
          $ref: >-
            #/components/responses/TooManyRequests429
        '500':
          $ref: >-
            #/components/responses/InternalServerError500
        default:
          $ref: '#/components/responses/DefaultError'
      tags:
        - VectorIO
      summary: Retrieves a vector store file.
      description: Retrieves a vector store file.
      parameters:
        - name: vector_store_id
          in: path
          description: >-
            The ID of the vector store containing the file to retrieve.
          required: true
          schema:
            type: string
        - name: file_id
          in: path
          description: The ID of the file to retrieve.
          required: true
          schema:
            type: string
      deprecated: true
    post:
      responses:
        '200':
          description: >-
            A VectorStoreFileObject representing the updated file.
          content:
            application/json:
              schema:
                $ref: '#/components/schemas/VectorStoreFileObject'
        '400':
          $ref: '#/components/responses/BadRequest400'
        '429':
          $ref: >-
            #/components/responses/TooManyRequests429
        '500':
          $ref: >-
            #/components/responses/InternalServerError500
        default:
          $ref: '#/components/responses/DefaultError'
      tags:
        - VectorIO
      summary: Updates a vector store file.
      description: Updates a vector store file.
      parameters:
        - name: vector_store_id
          in: path
          description: >-
            The ID of the vector store containing the file to update.
          required: true
          schema:
            type: string
        - name: file_id
          in: path
          description: The ID of the file to update.
          required: true
          schema:
            type: string
      requestBody:
        content:
          application/json:
            schema:
              $ref: '#/components/schemas/OpenaiUpdateVectorStoreFileRequest'
        required: true
      deprecated: true
    delete:
      responses:
        '200':
          description: >-
            A VectorStoreFileDeleteResponse indicating the deletion status.
          content:
            application/json:
              schema:
                $ref: '#/components/schemas/VectorStoreFileDeleteResponse'
        '400':
          $ref: '#/components/responses/BadRequest400'
        '429':
          $ref: >-
            #/components/responses/TooManyRequests429
        '500':
          $ref: >-
            #/components/responses/InternalServerError500
        default:
          $ref: '#/components/responses/DefaultError'
      tags:
        - VectorIO
      summary: Delete a vector store file.
      description: Delete a vector store file.
      parameters:
        - name: vector_store_id
          in: path
          description: >-
            The ID of the vector store containing the file to delete.
          required: true
          schema:
            type: string
        - name: file_id
          in: path
          description: The ID of the file to delete.
          required: true
          schema:
            type: string
      deprecated: true
  /v1/openai/v1/vector_stores/{vector_store_id}/files/{file_id}/content:
    get:
      responses:
        '200':
          description: >-
            A list of InterleavedContent representing the file contents.
          content:
            application/json:
              schema:
                $ref: '#/components/schemas/VectorStoreFileContentsResponse'
        '400':
          $ref: '#/components/responses/BadRequest400'
        '429':
          $ref: >-
            #/components/responses/TooManyRequests429
        '500':
          $ref: >-
            #/components/responses/InternalServerError500
        default:
          $ref: '#/components/responses/DefaultError'
      tags:
        - VectorIO
      summary: >-
        Retrieves the contents of a vector store file.
      description: >-
        Retrieves the contents of a vector store file.
      parameters:
        - name: vector_store_id
          in: path
          description: >-
            The ID of the vector store containing the file to retrieve.
          required: true
          schema:
            type: string
        - name: file_id
          in: path
          description: The ID of the file to retrieve.
          required: true
          schema:
            type: string
      deprecated: true
  /v1/openai/v1/vector_stores/{vector_store_id}/search:
    post:
      responses:
        '200':
          description: >-
            A VectorStoreSearchResponse containing the search results.
          content:
            application/json:
              schema:
                $ref: '#/components/schemas/VectorStoreSearchResponsePage'
        '400':
          $ref: '#/components/responses/BadRequest400'
        '429':
          $ref: >-
            #/components/responses/TooManyRequests429
        '500':
          $ref: >-
            #/components/responses/InternalServerError500
        default:
          $ref: '#/components/responses/DefaultError'
      tags:
        - VectorIO
      summary: Search for chunks in a vector store.
      description: >-
        Search for chunks in a vector store.

        Searches a vector store for relevant chunks based on a query and optional
        file attribute filters.
      parameters:
        - name: vector_store_id
          in: path
          description: The ID of the vector store to search.
          required: true
          schema:
            type: string
      requestBody:
        content:
          application/json:
            schema:
              $ref: '#/components/schemas/OpenaiSearchVectorStoreRequest'
        required: true
      deprecated: true
  /v1/post-training/job/artifacts:
    get:
      responses:
        '200':
          description: A PostTrainingJobArtifactsResponse.
          content:
            application/json:
              schema:
                $ref: '#/components/schemas/PostTrainingJobArtifactsResponse'
        '400':
          $ref: '#/components/responses/BadRequest400'
        '429':
          $ref: >-
            #/components/responses/TooManyRequests429
        '500':
          $ref: >-
            #/components/responses/InternalServerError500
        default:
          $ref: '#/components/responses/DefaultError'
      tags:
        - PostTraining (Coming Soon)
      summary: Get the artifacts of a training job.
      description: Get the artifacts of a training job.
      parameters:
        - name: job_uuid
          in: query
          description: >-
            The UUID of the job to get the artifacts of.
          required: true
          schema:
            type: string
      deprecated: true
  /v1/post-training/job/cancel:
    post:
      responses:
        '200':
          description: OK
        '400':
          $ref: '#/components/responses/BadRequest400'
        '429':
          $ref: >-
            #/components/responses/TooManyRequests429
        '500':
          $ref: >-
            #/components/responses/InternalServerError500
        default:
          $ref: '#/components/responses/DefaultError'
      tags:
        - PostTraining (Coming Soon)
      summary: Cancel a training job.
      description: Cancel a training job.
      parameters: []
      requestBody:
        content:
          application/json:
            schema:
              $ref: '#/components/schemas/CancelTrainingJobRequest'
        required: true
      deprecated: true
  /v1/post-training/job/status:
    get:
      responses:
        '200':
          description: A PostTrainingJobStatusResponse.
          content:
            application/json:
              schema:
                $ref: '#/components/schemas/PostTrainingJobStatusResponse'
        '400':
          $ref: '#/components/responses/BadRequest400'
        '429':
          $ref: >-
            #/components/responses/TooManyRequests429
        '500':
          $ref: >-
            #/components/responses/InternalServerError500
        default:
          $ref: '#/components/responses/DefaultError'
      tags:
        - PostTraining (Coming Soon)
      summary: Get the status of a training job.
      description: Get the status of a training job.
      parameters:
        - name: job_uuid
          in: query
          description: >-
            The UUID of the job to get the status of.
          required: true
          schema:
            type: string
      deprecated: true
  /v1/post-training/jobs:
    get:
      responses:
        '200':
          description: A ListPostTrainingJobsResponse.
          content:
            application/json:
              schema:
                $ref: '#/components/schemas/ListPostTrainingJobsResponse'
        '400':
          $ref: '#/components/responses/BadRequest400'
        '429':
          $ref: >-
            #/components/responses/TooManyRequests429
        '500':
          $ref: >-
            #/components/responses/InternalServerError500
        default:
          $ref: '#/components/responses/DefaultError'
      tags:
        - PostTraining (Coming Soon)
      summary: Get all training jobs.
      description: Get all training jobs.
      parameters: []
      deprecated: true
  /v1/post-training/preference-optimize:
    post:
      responses:
        '200':
          description: A PostTrainingJob.
          content:
            application/json:
              schema:
                $ref: '#/components/schemas/PostTrainingJob'
        '400':
          $ref: '#/components/responses/BadRequest400'
        '429':
          $ref: >-
            #/components/responses/TooManyRequests429
        '500':
          $ref: >-
            #/components/responses/InternalServerError500
        default:
          $ref: '#/components/responses/DefaultError'
      tags:
        - PostTraining (Coming Soon)
      summary: Run preference optimization of a model.
      description: Run preference optimization of a model.
      parameters: []
      requestBody:
        content:
          application/json:
            schema:
              $ref: '#/components/schemas/PreferenceOptimizeRequest'
        required: true
      deprecated: true
  /v1/post-training/supervised-fine-tune:
    post:
      responses:
        '200':
          description: A PostTrainingJob.
          content:
            application/json:
              schema:
                $ref: '#/components/schemas/PostTrainingJob'
        '400':
          $ref: '#/components/responses/BadRequest400'
        '429':
          $ref: >-
            #/components/responses/TooManyRequests429
        '500':
          $ref: >-
            #/components/responses/InternalServerError500
        default:
          $ref: '#/components/responses/DefaultError'
      tags:
        - PostTraining (Coming Soon)
      summary: Run supervised fine-tuning of a model.
      description: Run supervised fine-tuning of a model.
      parameters: []
      requestBody:
        content:
          application/json:
            schema:
              $ref: '#/components/schemas/SupervisedFineTuneRequest'
        required: true
      deprecated: true
  /v1/telemetry/metrics/{metric_name}:
    post:
      responses:
        '200':
          description: A QueryMetricsResponse.
          content:
            application/json:
              schema:
                $ref: '#/components/schemas/QueryMetricsResponse'
        '400':
          $ref: '#/components/responses/BadRequest400'
        '429':
          $ref: >-
            #/components/responses/TooManyRequests429
        '500':
          $ref: >-
            #/components/responses/InternalServerError500
        default:
          $ref: '#/components/responses/DefaultError'
      tags:
        - Telemetry
      summary: Query metrics.
      description: Query metrics.
      parameters:
        - name: metric_name
          in: path
          description: The name of the metric to query.
          required: true
          schema:
            type: string
      requestBody:
        content:
          application/json:
            schema:
              $ref: '#/components/schemas/QueryMetricsRequest'
        required: true
      deprecated: true
  /v1/telemetry/spans:
    post:
      responses:
        '200':
          description: A QuerySpansResponse.
          content:
            application/json:
              schema:
                $ref: '#/components/schemas/QuerySpansResponse'
        '400':
          $ref: '#/components/responses/BadRequest400'
        '429':
          $ref: >-
            #/components/responses/TooManyRequests429
        '500':
          $ref: >-
            #/components/responses/InternalServerError500
        default:
          $ref: '#/components/responses/DefaultError'
      tags:
        - Telemetry
      summary: Query spans.
      description: Query spans.
      parameters: []
      requestBody:
        content:
          application/json:
            schema:
              $ref: '#/components/schemas/QuerySpansRequest'
        required: true
      deprecated: true
  /v1/telemetry/spans/export:
    post:
      responses:
        '200':
          description: OK
        '400':
          $ref: '#/components/responses/BadRequest400'
        '429':
          $ref: >-
            #/components/responses/TooManyRequests429
        '500':
          $ref: >-
            #/components/responses/InternalServerError500
        default:
          $ref: '#/components/responses/DefaultError'
      tags:
        - Telemetry
      summary: Save spans to a dataset.
      description: Save spans to a dataset.
      parameters: []
      requestBody:
        content:
          application/json:
            schema:
              $ref: '#/components/schemas/SaveSpansToDatasetRequest'
        required: true
      deprecated: true
  /v1/telemetry/spans/{span_id}/tree:
    post:
      responses:
        '200':
          description: A QuerySpanTreeResponse.
          content:
            application/json:
              schema:
                $ref: '#/components/schemas/QuerySpanTreeResponse'
        '400':
          $ref: '#/components/responses/BadRequest400'
        '429':
          $ref: >-
            #/components/responses/TooManyRequests429
        '500':
          $ref: >-
            #/components/responses/InternalServerError500
        default:
          $ref: '#/components/responses/DefaultError'
      tags:
        - Telemetry
      summary: Get a span tree by its ID.
      description: Get a span tree by its ID.
      parameters:
        - name: span_id
          in: path
          description: The ID of the span to get the tree from.
          required: true
          schema:
            type: string
      requestBody:
        content:
          application/json:
            schema:
              $ref: '#/components/schemas/GetSpanTreeRequest'
        required: true
      deprecated: true
  /v1/telemetry/traces:
    post:
      responses:
        '200':
          description: A QueryTracesResponse.
          content:
            application/json:
              schema:
                $ref: '#/components/schemas/QueryTracesResponse'
        '400':
          $ref: '#/components/responses/BadRequest400'
        '429':
          $ref: >-
            #/components/responses/TooManyRequests429
        '500':
          $ref: >-
            #/components/responses/InternalServerError500
        default:
          $ref: '#/components/responses/DefaultError'
      tags:
        - Telemetry
      summary: Query traces.
      description: Query traces.
      parameters: []
      requestBody:
        content:
          application/json:
            schema:
              $ref: '#/components/schemas/QueryTracesRequest'
        required: true
      deprecated: true
  /v1/telemetry/traces/{trace_id}:
    get:
      responses:
        '200':
          description: A Trace.
          content:
            application/json:
              schema:
                $ref: '#/components/schemas/Trace'
        '400':
          $ref: '#/components/responses/BadRequest400'
        '429':
          $ref: >-
            #/components/responses/TooManyRequests429
        '500':
          $ref: >-
            #/components/responses/InternalServerError500
        default:
          $ref: '#/components/responses/DefaultError'
      tags:
        - Telemetry
      summary: Get a trace by its ID.
      description: Get a trace by its ID.
      parameters:
        - name: trace_id
          in: path
          description: The ID of the trace to get.
          required: true
          schema:
            type: string
      deprecated: true
  /v1/telemetry/traces/{trace_id}/spans/{span_id}:
    get:
      responses:
        '200':
          description: A Span.
          content:
            application/json:
              schema:
                $ref: '#/components/schemas/Span'
        '400':
          $ref: '#/components/responses/BadRequest400'
        '429':
          $ref: >-
            #/components/responses/TooManyRequests429
        '500':
          $ref: >-
            #/components/responses/InternalServerError500
        default:
          $ref: '#/components/responses/DefaultError'
      tags:
        - Telemetry
      summary: Get a span by its ID.
      description: Get a span by its ID.
      parameters:
        - name: trace_id
          in: path
          description: >-
            The ID of the trace to get the span from.
          required: true
          schema:
            type: string
        - name: span_id
          in: path
          description: The ID of the span to get.
          required: true
          schema:
            type: string
      deprecated: true
jsonSchemaDialect: >-
  https://json-schema.org/draft/2020-12/schema
components:
  schemas:
    Error:
      type: object
      properties:
        status:
          type: integer
          description: HTTP status code
        title:
          type: string
          description: >-
            Error title, a short summary of the error which is invariant for an error
            type
        detail:
          type: string
          description: >-
            Error detail, a longer human-readable description of the error
        instance:
          type: string
          description: >-
            (Optional) A URL which can be used to retrieve more information about
            the specific occurrence of the error
      additionalProperties: false
      required:
        - status
        - title
        - detail
      title: Error
      description: >-
        Error response from the API. Roughly follows RFC 7807.
    PaginatedResponse:
      type: object
      properties:
        data:
          type: array
          items:
            type: object
            additionalProperties:
              oneOf:
                - type: 'null'
                - type: boolean
                - type: number
                - type: string
                - type: array
                - type: object
          description: The list of items for the current page
        has_more:
          type: boolean
          description: >-
            Whether there are more items available after this set
        url:
          type: string
          description: The URL for accessing this list
      additionalProperties: false
      required:
        - data
        - has_more
      title: PaginatedResponse
      description: >-
        A generic paginated response that follows a simple format.
    AgentConfig:
      type: object
      properties:
        sampling_params:
          $ref: '#/components/schemas/SamplingParams'
        input_shields:
          type: array
          items:
            type: string
        output_shields:
          type: array
          items:
            type: string
        toolgroups:
          type: array
          items:
            $ref: '#/components/schemas/AgentTool'
        client_tools:
          type: array
          items:
            $ref: '#/components/schemas/ToolDef'
        tool_choice:
          type: string
          enum:
            - auto
            - required
            - none
          title: ToolChoice
          description: >-
            Whether tool use is required or automatic. This is a hint to the model
            which may not be followed. It depends on the Instruction Following capabilities
            of the model.
          deprecated: true
        tool_prompt_format:
          type: string
          enum:
            - json
            - function_tag
            - python_list
          title: ToolPromptFormat
          description: >-
            Prompt format for calling custom / zero shot tools.
          deprecated: true
        tool_config:
          $ref: '#/components/schemas/ToolConfig'
        max_infer_iters:
          type: integer
          default: 10
        model:
          type: string
          description: >-
            The model identifier to use for the agent
        instructions:
          type: string
          description: The system instructions for the agent
        name:
          type: string
          description: >-
            Optional name for the agent, used in telemetry and identification
        enable_session_persistence:
          type: boolean
          default: false
          description: >-
            Optional flag indicating whether session data has to be persisted
        response_format:
          $ref: '#/components/schemas/ResponseFormat'
          description: Optional response format configuration
      additionalProperties: false
      required:
        - model
        - instructions
      title: AgentConfig
      description: Configuration for an agent.
    AgentTool:
      oneOf:
        - type: string
        - type: object
          properties:
            name:
              type: string
            args:
              type: object
              additionalProperties:
                oneOf:
                  - type: 'null'
                  - type: boolean
                  - type: number
                  - type: string
                  - type: array
                  - type: object
          additionalProperties: false
          required:
            - name
            - args
          title: AgentToolGroupWithArgs
    GrammarResponseFormat:
      type: object
      properties:
        type:
          type: string
          enum:
            - json_schema
            - grammar
          description: >-
            Must be "grammar" to identify this format type
          const: grammar
          default: grammar
        bnf:
          type: object
          additionalProperties:
            oneOf:
              - type: 'null'
              - type: boolean
              - type: number
              - type: string
              - type: array
              - type: object
          description: >-
            The BNF grammar specification the response should conform to
      additionalProperties: false
      required:
        - type
        - bnf
      title: GrammarResponseFormat
      description: >-
        Configuration for grammar-guided response generation.
    GreedySamplingStrategy:
      type: object
      properties:
        type:
          type: string
          const: greedy
          default: greedy
          description: >-
            Must be "greedy" to identify this sampling strategy
      additionalProperties: false
      required:
        - type
      title: GreedySamplingStrategy
      description: >-
        Greedy sampling strategy that selects the highest probability token at each
        step.
    JsonSchemaResponseFormat:
      type: object
      properties:
        type:
          type: string
          enum:
            - json_schema
            - grammar
          description: >-
            Must be "json_schema" to identify this format type
          const: json_schema
          default: json_schema
        json_schema:
          type: object
          additionalProperties:
            oneOf:
              - type: 'null'
              - type: boolean
              - type: number
              - type: string
              - type: array
              - type: object
          description: >-
            The JSON schema the response should conform to. In a Python SDK, this
            is often a `pydantic` model.
      additionalProperties: false
      required:
        - type
        - json_schema
      title: JsonSchemaResponseFormat
      description: >-
        Configuration for JSON schema-guided response generation.
    ResponseFormat:
      oneOf:
        - $ref: '#/components/schemas/JsonSchemaResponseFormat'
        - $ref: '#/components/schemas/GrammarResponseFormat'
      discriminator:
        propertyName: type
        mapping:
          json_schema: '#/components/schemas/JsonSchemaResponseFormat'
          grammar: '#/components/schemas/GrammarResponseFormat'
    SamplingParams:
      type: object
      properties:
        strategy:
          oneOf:
            - $ref: '#/components/schemas/GreedySamplingStrategy'
            - $ref: '#/components/schemas/TopPSamplingStrategy'
            - $ref: '#/components/schemas/TopKSamplingStrategy'
          discriminator:
            propertyName: type
            mapping:
              greedy: '#/components/schemas/GreedySamplingStrategy'
              top_p: '#/components/schemas/TopPSamplingStrategy'
              top_k: '#/components/schemas/TopKSamplingStrategy'
          description: The sampling strategy.
        max_tokens:
          type: integer
          default: 0
          description: >-
            The maximum number of tokens that can be generated in the completion.
            The token count of your prompt plus max_tokens cannot exceed the model's
            context length.
        repetition_penalty:
          type: number
          default: 1.0
          description: >-
            Number between -2.0 and 2.0. Positive values penalize new tokens based
            on whether they appear in the text so far, increasing the model's likelihood
            to talk about new topics.
        stop:
          type: array
          items:
            type: string
          description: >-
            Up to 4 sequences where the API will stop generating further tokens. The
            returned text will not contain the stop sequence.
      additionalProperties: false
      required:
        - strategy
      title: SamplingParams
      description: Sampling parameters.
    ToolConfig:
      type: object
      properties:
        tool_choice:
          oneOf:
            - type: string
              enum:
                - auto
                - required
                - none
              title: ToolChoice
              description: >-
                Whether tool use is required or automatic. This is a hint to the model
                which may not be followed. It depends on the Instruction Following
                capabilities of the model.
            - type: string
          default: auto
          description: >-
            (Optional) Whether tool use is automatic, required, or none. Can also
            specify a tool name to use a specific tool. Defaults to ToolChoice.auto.
        tool_prompt_format:
          type: string
          enum:
            - json
            - function_tag
            - python_list
          description: >-
            (Optional) Instructs the model how to format tool calls. By default, Llama
            Stack will attempt to use a format that is best adapted to the model.
            - `ToolPromptFormat.json`: The tool calls are formatted as a JSON object.
            - `ToolPromptFormat.function_tag`: The tool calls are enclosed in a <function=function_name>
            tag. - `ToolPromptFormat.python_list`: The tool calls are output as Python
            syntax -- a list of function calls.
        system_message_behavior:
          type: string
          enum:
            - append
            - replace
          description: >-
            (Optional) Config for how to override the default system prompt. - `SystemMessageBehavior.append`:
            Appends the provided system message to the default system prompt. - `SystemMessageBehavior.replace`:
            Replaces the default system prompt with the provided system message. The
            system message can include the string '{{function_definitions}}' to indicate
            where the function definitions should be inserted.
          default: append
      additionalProperties: false
      title: ToolConfig
      description: Configuration for tool use.
    ToolDef:
      type: object
      properties:
        name:
          type: string
          description: Name of the tool
        description:
          type: string
          description: >-
            (Optional) Human-readable description of what the tool does
        parameters:
          type: array
          items:
            $ref: '#/components/schemas/ToolParameter'
          description: >-
            (Optional) List of parameters this tool accepts
        metadata:
          type: object
          additionalProperties:
            oneOf:
              - type: 'null'
              - type: boolean
              - type: number
              - type: string
              - type: array
              - type: object
          description: >-
            (Optional) Additional metadata about the tool
      additionalProperties: false
      required:
        - name
      title: ToolDef
      description: >-
        Tool definition used in runtime contexts.
    ToolParameter:
      type: object
      properties:
        name:
          type: string
          description: Name of the parameter
        parameter_type:
          type: string
          description: >-
            Type of the parameter (e.g., string, integer)
        description:
          type: string
          description: >-
            Human-readable description of what the parameter does
        required:
          type: boolean
          default: true
          description: >-
            Whether this parameter is required for tool invocation
        items:
          type: object
          description: >-
            Type of the elements when parameter_type is array
        title:
          type: string
          description: (Optional) Title of the parameter
        default:
          oneOf:
            - type: 'null'
            - type: boolean
            - type: number
            - type: string
            - type: array
            - type: object
          description: >-
            (Optional) Default value for the parameter if not provided
      additionalProperties: false
      required:
        - name
        - parameter_type
        - description
        - required
      title: ToolParameter
      description: Parameter definition for a tool.
    TopKSamplingStrategy:
      type: object
      properties:
        type:
          type: string
          const: top_k
          default: top_k
          description: >-
            Must be "top_k" to identify this sampling strategy
        top_k:
          type: integer
          description: >-
            Number of top tokens to consider for sampling. Must be at least 1
      additionalProperties: false
      required:
        - type
        - top_k
      title: TopKSamplingStrategy
      description: >-
        Top-k sampling strategy that restricts sampling to the k most likely tokens.
    TopPSamplingStrategy:
      type: object
      properties:
        type:
          type: string
          const: top_p
          default: top_p
          description: >-
            Must be "top_p" to identify this sampling strategy
        temperature:
          type: number
          description: >-
            Controls randomness in sampling. Higher values increase randomness
        top_p:
          type: number
          default: 0.95
          description: >-
            Cumulative probability threshold for nucleus sampling. Defaults to 0.95
      additionalProperties: false
      required:
        - type
      title: TopPSamplingStrategy
      description: >-
        Top-p (nucleus) sampling strategy that samples from the smallest set of tokens
        with cumulative probability >= p.
    CreateAgentRequest:
      type: object
      properties:
        agent_config:
          $ref: '#/components/schemas/AgentConfig'
          description: The configuration for the agent.
      additionalProperties: false
      required:
        - agent_config
      title: CreateAgentRequest
    AgentCreateResponse:
      type: object
      properties:
        agent_id:
          type: string
          description: Unique identifier for the created agent
      additionalProperties: false
      required:
        - agent_id
      title: AgentCreateResponse
      description: >-
        Response returned when creating a new agent.
    Agent:
      type: object
      properties:
        agent_id:
          type: string
          description: Unique identifier for the agent
        agent_config:
          $ref: '#/components/schemas/AgentConfig'
          description: Configuration settings for the agent
        created_at:
          type: string
          format: date-time
          description: Timestamp when the agent was created
      additionalProperties: false
      required:
        - agent_id
        - agent_config
        - created_at
      title: Agent
      description: >-
        An agent instance with configuration and metadata.
    CreateAgentSessionRequest:
      type: object
      properties:
        session_name:
          type: string
          description: The name of the session to create.
      additionalProperties: false
      required:
        - session_name
      title: CreateAgentSessionRequest
    AgentSessionCreateResponse:
      type: object
      properties:
        session_id:
          type: string
          description: >-
            Unique identifier for the created session
      additionalProperties: false
      required:
        - session_id
      title: AgentSessionCreateResponse
      description: >-
        Response returned when creating a new agent session.
    CompletionMessage:
      type: object
      properties:
        role:
          type: string
          const: assistant
          default: assistant
          description: >-
            Must be "assistant" to identify this as the model's response
        content:
          $ref: '#/components/schemas/InterleavedContent'
          description: The content of the model's response
        stop_reason:
          type: string
          enum:
            - end_of_turn
            - end_of_message
            - out_of_tokens
          description: >-
            Reason why the model stopped generating. Options are: - `StopReason.end_of_turn`:
            The model finished generating the entire response. - `StopReason.end_of_message`:
            The model finished generating but generated a partial response -- usually,
            a tool call. The user may call the tool and continue the conversation
            with the tool's response. - `StopReason.out_of_tokens`: The model ran
            out of token budget.
        tool_calls:
          type: array
          items:
            $ref: '#/components/schemas/ToolCall'
          description: >-
            List of tool calls. Each tool call is a ToolCall object.
      additionalProperties: false
      required:
        - role
        - content
        - stop_reason
      title: CompletionMessage
      description: >-
        A message containing the model's (assistant) response in a chat conversation.
    ImageContentItem:
      type: object
      properties:
        type:
          type: string
          const: image
          default: image
          description: >-
            Discriminator type of the content item. Always "image"
        image:
          type: object
          properties:
            url:
              $ref: '#/components/schemas/URL'
              description: >-
                A URL of the image or data URL in the format of data:image/{type};base64,{data}.
                Note that URL could have length limits.
            data:
              type: string
              contentEncoding: base64
              description: base64 encoded image data as string
          additionalProperties: false
          description: >-
            Image as a base64 encoded string or an URL
      additionalProperties: false
      required:
        - type
        - image
      title: ImageContentItem
      description: A image content item
    InferenceStep:
      type: object
      properties:
        turn_id:
          type: string
          description: The ID of the turn.
        step_id:
          type: string
          description: The ID of the step.
        started_at:
          type: string
          format: date-time
          description: The time the step started.
        completed_at:
          type: string
          format: date-time
          description: The time the step completed.
        step_type:
          type: string
          enum:
            - inference
            - tool_execution
            - shield_call
            - memory_retrieval
          title: StepType
          description: Type of the step in an agent turn.
          const: inference
          default: inference
        model_response:
          $ref: '#/components/schemas/CompletionMessage'
          description: The response from the LLM.
      additionalProperties: false
      required:
        - turn_id
        - step_id
        - step_type
        - model_response
      title: InferenceStep
      description: An inference step in an agent turn.
    InterleavedContent:
      oneOf:
        - type: string
        - $ref: '#/components/schemas/InterleavedContentItem'
        - type: array
          items:
            $ref: '#/components/schemas/InterleavedContentItem'
    InterleavedContentItem:
      oneOf:
        - $ref: '#/components/schemas/ImageContentItem'
        - $ref: '#/components/schemas/TextContentItem'
      discriminator:
        propertyName: type
        mapping:
          image: '#/components/schemas/ImageContentItem'
          text: '#/components/schemas/TextContentItem'
    MemoryRetrievalStep:
      type: object
      properties:
        turn_id:
          type: string
          description: The ID of the turn.
        step_id:
          type: string
          description: The ID of the step.
        started_at:
          type: string
          format: date-time
          description: The time the step started.
        completed_at:
          type: string
          format: date-time
          description: The time the step completed.
        step_type:
          type: string
          enum:
            - inference
            - tool_execution
            - shield_call
            - memory_retrieval
          title: StepType
          description: Type of the step in an agent turn.
          const: memory_retrieval
          default: memory_retrieval
        vector_db_ids:
          type: string
          description: >-
            The IDs of the vector databases to retrieve context from.
        inserted_context:
          $ref: '#/components/schemas/InterleavedContent'
          description: >-
            The context retrieved from the vector databases.
      additionalProperties: false
      required:
        - turn_id
        - step_id
        - step_type
        - vector_db_ids
        - inserted_context
      title: MemoryRetrievalStep
      description: >-
        A memory retrieval step in an agent turn.
    SafetyViolation:
      type: object
      properties:
        violation_level:
          $ref: '#/components/schemas/ViolationLevel'
          description: Severity level of the violation
        user_message:
          type: string
          description: >-
            (Optional) Message to convey to the user about the violation
        metadata:
          type: object
          additionalProperties:
            oneOf:
              - type: 'null'
              - type: boolean
              - type: number
              - type: string
              - type: array
              - type: object
          description: >-
            Additional metadata including specific violation codes for debugging and
            telemetry
      additionalProperties: false
      required:
        - violation_level
        - metadata
      title: SafetyViolation
      description: >-
        Details of a safety violation detected by content moderation.
    Session:
      type: object
      properties:
        session_id:
          type: string
          description: >-
            Unique identifier for the conversation session
        session_name:
          type: string
          description: Human-readable name for the session
        turns:
          type: array
          items:
            $ref: '#/components/schemas/Turn'
          description: >-
            List of all turns that have occurred in this session
        started_at:
          type: string
          format: date-time
          description: Timestamp when the session was created
      additionalProperties: false
      required:
        - session_id
        - session_name
        - turns
        - started_at
      title: Session
      description: >-
        A single session of an interaction with an Agentic System.
    ShieldCallStep:
      type: object
      properties:
        turn_id:
          type: string
          description: The ID of the turn.
        step_id:
          type: string
          description: The ID of the step.
        started_at:
          type: string
          format: date-time
          description: The time the step started.
        completed_at:
          type: string
          format: date-time
          description: The time the step completed.
        step_type:
          type: string
          enum:
            - inference
            - tool_execution
            - shield_call
            - memory_retrieval
          title: StepType
          description: Type of the step in an agent turn.
          const: shield_call
          default: shield_call
        violation:
          $ref: '#/components/schemas/SafetyViolation'
          description: The violation from the shield call.
      additionalProperties: false
      required:
        - turn_id
        - step_id
        - step_type
      title: ShieldCallStep
      description: A shield call step in an agent turn.
    TextContentItem:
      type: object
      properties:
        type:
          type: string
          const: text
          default: text
          description: >-
            Discriminator type of the content item. Always "text"
        text:
          type: string
          description: Text content
      additionalProperties: false
      required:
        - type
        - text
      title: TextContentItem
      description: A text content item
    ToolCall:
      type: object
      properties:
        call_id:
          type: string
        tool_name:
          oneOf:
            - type: string
              enum:
                - brave_search
                - wolfram_alpha
                - photogen
                - code_interpreter
              title: BuiltinTool
            - type: string
        arguments:
          oneOf:
            - type: string
            - type: object
              additionalProperties:
                oneOf:
                  - type: string
                  - type: integer
                  - type: number
                  - type: boolean
                  - type: 'null'
                  - type: array
                    items:
                      oneOf:
                        - type: string
                        - type: integer
                        - type: number
                        - type: boolean
                        - type: 'null'
                  - type: object
                    additionalProperties:
                      oneOf:
                        - type: string
                        - type: integer
                        - type: number
                        - type: boolean
                        - type: 'null'
        arguments_json:
          type: string
      additionalProperties: false
      required:
        - call_id
        - tool_name
        - arguments
      title: ToolCall
    ToolExecutionStep:
      type: object
      properties:
        turn_id:
          type: string
          description: The ID of the turn.
        step_id:
          type: string
          description: The ID of the step.
        started_at:
          type: string
          format: date-time
          description: The time the step started.
        completed_at:
          type: string
          format: date-time
          description: The time the step completed.
        step_type:
          type: string
          enum:
            - inference
            - tool_execution
            - shield_call
            - memory_retrieval
          title: StepType
          description: Type of the step in an agent turn.
          const: tool_execution
          default: tool_execution
        tool_calls:
          type: array
          items:
            $ref: '#/components/schemas/ToolCall'
          description: The tool calls to execute.
        tool_responses:
          type: array
          items:
            $ref: '#/components/schemas/ToolResponse'
          description: The tool responses from the tool calls.
      additionalProperties: false
      required:
        - turn_id
        - step_id
        - step_type
        - tool_calls
        - tool_responses
      title: ToolExecutionStep
      description: A tool execution step in an agent turn.
    ToolResponse:
      type: object
      properties:
        call_id:
          type: string
          description: >-
            Unique identifier for the tool call this response is for
        tool_name:
          oneOf:
            - type: string
              enum:
                - brave_search
                - wolfram_alpha
                - photogen
                - code_interpreter
              title: BuiltinTool
            - type: string
          description: Name of the tool that was invoked
        content:
          $ref: '#/components/schemas/InterleavedContent'
          description: The response content from the tool
        metadata:
          type: object
          additionalProperties:
            oneOf:
              - type: 'null'
              - type: boolean
              - type: number
              - type: string
              - type: array
              - type: object
          description: >-
            (Optional) Additional metadata about the tool response
      additionalProperties: false
      required:
        - call_id
        - tool_name
        - content
      title: ToolResponse
      description: Response from a tool invocation.
    ToolResponseMessage:
      type: object
      properties:
        role:
          type: string
          const: tool
          default: tool
          description: >-
            Must be "tool" to identify this as a tool response
        call_id:
          type: string
          description: >-
            Unique identifier for the tool call this response is for
        content:
          $ref: '#/components/schemas/InterleavedContent'
          description: The response content from the tool
      additionalProperties: false
      required:
        - role
        - call_id
        - content
      title: ToolResponseMessage
      description: >-
        A message representing the result of a tool invocation.
    Turn:
      type: object
      properties:
        turn_id:
          type: string
          description: >-
            Unique identifier for the turn within a session
        session_id:
          type: string
          description: >-
            Unique identifier for the conversation session
        input_messages:
          type: array
          items:
            oneOf:
              - $ref: '#/components/schemas/UserMessage'
              - $ref: '#/components/schemas/ToolResponseMessage'
          description: >-
            List of messages that initiated this turn
        steps:
          type: array
          items:
            oneOf:
              - $ref: '#/components/schemas/InferenceStep'
              - $ref: '#/components/schemas/ToolExecutionStep'
              - $ref: '#/components/schemas/ShieldCallStep'
              - $ref: '#/components/schemas/MemoryRetrievalStep'
            discriminator:
              propertyName: step_type
              mapping:
                inference: '#/components/schemas/InferenceStep'
                tool_execution: '#/components/schemas/ToolExecutionStep'
                shield_call: '#/components/schemas/ShieldCallStep'
                memory_retrieval: '#/components/schemas/MemoryRetrievalStep'
          description: >-
            Ordered list of processing steps executed during this turn
        output_message:
          $ref: '#/components/schemas/CompletionMessage'
          description: >-
            The model's generated response containing content and metadata
        output_attachments:
          type: array
          items:
            type: object
            properties:
              content:
                oneOf:
                  - type: string
                  - $ref: '#/components/schemas/InterleavedContentItem'
                  - type: array
                    items:
                      $ref: '#/components/schemas/InterleavedContentItem'
                  - $ref: '#/components/schemas/URL'
                description: The content of the attachment.
              mime_type:
                type: string
                description: The MIME type of the attachment.
            additionalProperties: false
            required:
              - content
              - mime_type
            title: Attachment
            description: An attachment to an agent turn.
          description: >-
            (Optional) Files or media attached to the agent's response
        started_at:
          type: string
          format: date-time
          description: Timestamp when the turn began
        completed_at:
          type: string
          format: date-time
          description: >-
            (Optional) Timestamp when the turn finished, if completed
      additionalProperties: false
      required:
        - turn_id
        - session_id
        - input_messages
        - steps
        - output_message
        - started_at
      title: Turn
      description: >-
        A single turn in an interaction with an Agentic System.
    URL:
      type: object
      properties:
        uri:
          type: string
          description: The URL string pointing to the resource
      additionalProperties: false
      required:
        - uri
      title: URL
      description: A URL reference to external content.
    UserMessage:
      type: object
      properties:
        role:
          type: string
          const: user
          default: user
          description: >-
            Must be "user" to identify this as a user message
        content:
          $ref: '#/components/schemas/InterleavedContent'
          description: >-
            The content of the message, which can include text and other media
        context:
          $ref: '#/components/schemas/InterleavedContent'
          description: >-
            (Optional) This field is used internally by Llama Stack to pass RAG context.
            This field may be removed in the API in the future.
      additionalProperties: false
      required:
        - role
        - content
      title: UserMessage
      description: >-
        A message from the user in a chat conversation.
    ViolationLevel:
      type: string
      enum:
        - info
        - warn
        - error
      title: ViolationLevel
      description: Severity level of a safety violation.
    CreateAgentTurnRequest:
      type: object
      properties:
        messages:
          type: array
          items:
            oneOf:
              - $ref: '#/components/schemas/UserMessage'
              - $ref: '#/components/schemas/ToolResponseMessage'
          description: List of messages to start the turn with.
        stream:
          type: boolean
          description: >-
            (Optional) If True, generate an SSE event stream of the response. Defaults
            to False.
        documents:
          type: array
          items:
            type: object
            properties:
              content:
                oneOf:
                  - type: string
                  - $ref: '#/components/schemas/InterleavedContentItem'
                  - type: array
                    items:
                      $ref: '#/components/schemas/InterleavedContentItem'
                  - $ref: '#/components/schemas/URL'
                description: The content of the document.
              mime_type:
                type: string
                description: The MIME type of the document.
            additionalProperties: false
            required:
              - content
              - mime_type
            title: Document
            description: A document to be used by an agent.
          description: >-
            (Optional) List of documents to create the turn with.
        toolgroups:
          type: array
          items:
            $ref: '#/components/schemas/AgentTool'
          description: >-
            (Optional) List of toolgroups to create the turn with, will be used in
            addition to the agent's config toolgroups for the request.
        tool_config:
          $ref: '#/components/schemas/ToolConfig'
          description: >-
            (Optional) The tool configuration to create the turn with, will be used
            to override the agent's tool_config.
      additionalProperties: false
      required:
        - messages
      title: CreateAgentTurnRequest
    AgentTurnResponseEvent:
      type: object
      properties:
        payload:
          oneOf:
            - $ref: '#/components/schemas/AgentTurnResponseStepStartPayload'
            - $ref: '#/components/schemas/AgentTurnResponseStepProgressPayload'
            - $ref: '#/components/schemas/AgentTurnResponseStepCompletePayload'
            - $ref: '#/components/schemas/AgentTurnResponseTurnStartPayload'
            - $ref: '#/components/schemas/AgentTurnResponseTurnCompletePayload'
            - $ref: '#/components/schemas/AgentTurnResponseTurnAwaitingInputPayload'
          discriminator:
            propertyName: event_type
            mapping:
              step_start: '#/components/schemas/AgentTurnResponseStepStartPayload'
              step_progress: '#/components/schemas/AgentTurnResponseStepProgressPayload'
              step_complete: '#/components/schemas/AgentTurnResponseStepCompletePayload'
              turn_start: '#/components/schemas/AgentTurnResponseTurnStartPayload'
              turn_complete: '#/components/schemas/AgentTurnResponseTurnCompletePayload'
              turn_awaiting_input: '#/components/schemas/AgentTurnResponseTurnAwaitingInputPayload'
          description: >-
            Event-specific payload containing event data
      additionalProperties: false
      required:
        - payload
      title: AgentTurnResponseEvent
      description: >-
        An event in an agent turn response stream.
    AgentTurnResponseStepCompletePayload:
      type: object
      properties:
        event_type:
          type: string
          enum:
            - step_start
            - step_complete
            - step_progress
            - turn_start
            - turn_complete
            - turn_awaiting_input
          const: step_complete
          default: step_complete
          description: Type of event being reported
        step_type:
          type: string
          enum:
            - inference
            - tool_execution
            - shield_call
            - memory_retrieval
          description: Type of step being executed
        step_id:
          type: string
          description: >-
            Unique identifier for the step within a turn
        step_details:
          oneOf:
            - $ref: '#/components/schemas/InferenceStep'
            - $ref: '#/components/schemas/ToolExecutionStep'
            - $ref: '#/components/schemas/ShieldCallStep'
            - $ref: '#/components/schemas/MemoryRetrievalStep'
          discriminator:
            propertyName: step_type
            mapping:
              inference: '#/components/schemas/InferenceStep'
              tool_execution: '#/components/schemas/ToolExecutionStep'
              shield_call: '#/components/schemas/ShieldCallStep'
              memory_retrieval: '#/components/schemas/MemoryRetrievalStep'
          description: Complete details of the executed step
      additionalProperties: false
      required:
        - event_type
        - step_type
        - step_id
        - step_details
      title: AgentTurnResponseStepCompletePayload
      description: >-
        Payload for step completion events in agent turn responses.
    AgentTurnResponseStepProgressPayload:
      type: object
      properties:
        event_type:
          type: string
          enum:
            - step_start
            - step_complete
            - step_progress
            - turn_start
            - turn_complete
            - turn_awaiting_input
          const: step_progress
          default: step_progress
          description: Type of event being reported
        step_type:
          type: string
          enum:
            - inference
            - tool_execution
            - shield_call
            - memory_retrieval
          description: Type of step being executed
        step_id:
          type: string
          description: >-
            Unique identifier for the step within a turn
        delta:
          oneOf:
            - $ref: '#/components/schemas/TextDelta'
            - $ref: '#/components/schemas/ImageDelta'
            - $ref: '#/components/schemas/ToolCallDelta'
          discriminator:
            propertyName: type
            mapping:
              text: '#/components/schemas/TextDelta'
              image: '#/components/schemas/ImageDelta'
              tool_call: '#/components/schemas/ToolCallDelta'
          description: >-
            Incremental content changes during step execution
      additionalProperties: false
      required:
        - event_type
        - step_type
        - step_id
        - delta
      title: AgentTurnResponseStepProgressPayload
      description: >-
        Payload for step progress events in agent turn responses.
    AgentTurnResponseStepStartPayload:
      type: object
      properties:
        event_type:
          type: string
          enum:
            - step_start
            - step_complete
            - step_progress
            - turn_start
            - turn_complete
            - turn_awaiting_input
          const: step_start
          default: step_start
          description: Type of event being reported
        step_type:
          type: string
          enum:
            - inference
            - tool_execution
            - shield_call
            - memory_retrieval
          description: Type of step being executed
        step_id:
          type: string
          description: >-
            Unique identifier for the step within a turn
        metadata:
          type: object
          additionalProperties:
            oneOf:
              - type: 'null'
              - type: boolean
              - type: number
              - type: string
              - type: array
              - type: object
          description: >-
            (Optional) Additional metadata for the step
      additionalProperties: false
      required:
        - event_type
        - step_type
        - step_id
      title: AgentTurnResponseStepStartPayload
      description: >-
        Payload for step start events in agent turn responses.
    AgentTurnResponseStreamChunk:
      type: object
      properties:
        event:
          $ref: '#/components/schemas/AgentTurnResponseEvent'
          description: >-
            Individual event in the agent turn response stream
      additionalProperties: false
      required:
        - event
      title: AgentTurnResponseStreamChunk
      description: Streamed agent turn completion response.
    "AgentTurnResponseTurnAwaitingInputPayload":
      type: object
      properties:
        event_type:
          type: string
          enum:
            - step_start
            - step_complete
            - step_progress
            - turn_start
            - turn_complete
            - turn_awaiting_input
          const: turn_awaiting_input
          default: turn_awaiting_input
          description: Type of event being reported
        turn:
          $ref: '#/components/schemas/Turn'
          description: >-
            Turn data when waiting for external tool responses
      additionalProperties: false
      required:
        - event_type
        - turn
      title: >-
        AgentTurnResponseTurnAwaitingInputPayload
      description: >-
        Payload for turn awaiting input events in agent turn responses.
    AgentTurnResponseTurnCompletePayload:
      type: object
      properties:
        event_type:
          type: string
          enum:
            - step_start
            - step_complete
            - step_progress
            - turn_start
            - turn_complete
            - turn_awaiting_input
          const: turn_complete
          default: turn_complete
          description: Type of event being reported
        turn:
          $ref: '#/components/schemas/Turn'
          description: >-
            Complete turn data including all steps and results
      additionalProperties: false
      required:
        - event_type
        - turn
      title: AgentTurnResponseTurnCompletePayload
      description: >-
        Payload for turn completion events in agent turn responses.
    AgentTurnResponseTurnStartPayload:
      type: object
      properties:
        event_type:
          type: string
          enum:
            - step_start
            - step_complete
            - step_progress
            - turn_start
            - turn_complete
            - turn_awaiting_input
          const: turn_start
          default: turn_start
          description: Type of event being reported
        turn_id:
          type: string
          description: >-
            Unique identifier for the turn within a session
      additionalProperties: false
      required:
        - event_type
        - turn_id
      title: AgentTurnResponseTurnStartPayload
      description: >-
        Payload for turn start events in agent turn responses.
    ImageDelta:
      type: object
      properties:
        type:
          type: string
          const: image
          default: image
          description: >-
            Discriminator type of the delta. Always "image"
        image:
          type: string
          contentEncoding: base64
          description: The incremental image data as bytes
      additionalProperties: false
      required:
        - type
        - image
      title: ImageDelta
      description: >-
        An image content delta for streaming responses.
    TextDelta:
      type: object
      properties:
        type:
          type: string
          const: text
          default: text
          description: >-
            Discriminator type of the delta. Always "text"
        text:
          type: string
          description: The incremental text content
      additionalProperties: false
      required:
        - type
        - text
      title: TextDelta
      description: >-
        A text content delta for streaming responses.
    ToolCallDelta:
      type: object
      properties:
        type:
          type: string
          const: tool_call
          default: tool_call
          description: >-
            Discriminator type of the delta. Always "tool_call"
        tool_call:
          oneOf:
            - type: string
            - $ref: '#/components/schemas/ToolCall'
          description: >-
            Either an in-progress tool call string or the final parsed tool call
        parse_status:
          type: string
          enum:
            - started
            - in_progress
            - failed
            - succeeded
          description: Current parsing status of the tool call
      additionalProperties: false
      required:
        - type
        - tool_call
        - parse_status
      title: ToolCallDelta
      description: >-
        A tool call content delta for streaming responses.
    ResumeAgentTurnRequest:
      type: object
      properties:
        tool_responses:
          type: array
          items:
            $ref: '#/components/schemas/ToolResponse'
          description: >-
            The tool call responses to resume the turn with.
        stream:
          type: boolean
          description: Whether to stream the response.
      additionalProperties: false
      required:
        - tool_responses
      title: ResumeAgentTurnRequest
    AgentStepResponse:
      type: object
      properties:
        step:
          oneOf:
            - $ref: '#/components/schemas/InferenceStep'
            - $ref: '#/components/schemas/ToolExecutionStep'
            - $ref: '#/components/schemas/ShieldCallStep'
            - $ref: '#/components/schemas/MemoryRetrievalStep'
          discriminator:
            propertyName: step_type
            mapping:
              inference: '#/components/schemas/InferenceStep'
              tool_execution: '#/components/schemas/ToolExecutionStep'
              shield_call: '#/components/schemas/ShieldCallStep'
              memory_retrieval: '#/components/schemas/MemoryRetrievalStep'
          description: >-
            The complete step data and execution details
      additionalProperties: false
      required:
        - step
      title: AgentStepResponse
      description: >-
        Response containing details of a specific agent step.
    AppendRowsRequest:
      type: object
      properties:
        rows:
          type: array
          items:
            type: object
            additionalProperties:
              oneOf:
                - type: 'null'
                - type: boolean
                - type: number
                - type: string
                - type: array
                - type: object
          description: The rows to append to the dataset.
      additionalProperties: false
      required:
        - rows
      title: AppendRowsRequest
    Dataset:
      type: object
      properties:
        identifier:
          type: string
        provider_resource_id:
          type: string
        provider_id:
          type: string
        type:
          type: string
          enum:
            - model
            - shield
            - vector_db
            - dataset
            - scoring_function
            - benchmark
            - tool
            - tool_group
            - prompt
          const: dataset
          default: dataset
          description: >-
            Type of resource, always 'dataset' for datasets
        purpose:
          type: string
          enum:
            - post-training/messages
            - eval/question-answer
            - eval/messages-answer
          description: >-
            Purpose of the dataset indicating its intended use
        source:
          oneOf:
            - $ref: '#/components/schemas/URIDataSource'
            - $ref: '#/components/schemas/RowsDataSource'
          discriminator:
            propertyName: type
            mapping:
              uri: '#/components/schemas/URIDataSource'
              rows: '#/components/schemas/RowsDataSource'
          description: >-
            Data source configuration for the dataset
        metadata:
          type: object
          additionalProperties:
            oneOf:
              - type: 'null'
              - type: boolean
              - type: number
              - type: string
              - type: array
              - type: object
          description: Additional metadata for the dataset
      additionalProperties: false
      required:
        - identifier
        - provider_id
        - type
        - purpose
        - source
        - metadata
      title: Dataset
      description: >-
        Dataset resource for storing and accessing training or evaluation data.
    RowsDataSource:
      type: object
      properties:
        type:
          type: string
          const: rows
          default: rows
        rows:
          type: array
          items:
            type: object
            additionalProperties:
              oneOf:
                - type: 'null'
                - type: boolean
                - type: number
                - type: string
                - type: array
                - type: object
          description: >-
            The dataset is stored in rows. E.g. - [ {"messages": [{"role": "user",
            "content": "Hello, world!"}, {"role": "assistant", "content": "Hello,
            world!"}]} ]
      additionalProperties: false
      required:
        - type
        - rows
      title: RowsDataSource
      description: A dataset stored in rows.
    URIDataSource:
      type: object
      properties:
        type:
          type: string
          const: uri
          default: uri
        uri:
          type: string
          description: >-
            The dataset can be obtained from a URI. E.g. - "https://mywebsite.com/mydata.jsonl"
            - "lsfs://mydata.jsonl" - "data:csv;base64,{base64_content}"
      additionalProperties: false
      required:
        - type
        - uri
      title: URIDataSource
      description: >-
        A dataset that can be obtained from a URI.
    ListDatasetsResponse:
      type: object
      properties:
        data:
          type: array
          items:
            $ref: '#/components/schemas/Dataset'
          description: List of datasets
      additionalProperties: false
      required:
        - data
      title: ListDatasetsResponse
      description: Response from listing datasets.
    DataSource:
      oneOf:
        - $ref: '#/components/schemas/URIDataSource'
        - $ref: '#/components/schemas/RowsDataSource'
      discriminator:
        propertyName: type
        mapping:
          uri: '#/components/schemas/URIDataSource'
          rows: '#/components/schemas/RowsDataSource'
    RegisterDatasetRequest:
      type: object
      properties:
        purpose:
          type: string
          enum:
            - post-training/messages
            - eval/question-answer
            - eval/messages-answer
          description: >-
            The purpose of the dataset. One of: - "post-training/messages": The dataset
            contains a messages column with list of messages for post-training. {
            "messages": [ {"role": "user", "content": "Hello, world!"}, {"role": "assistant",
            "content": "Hello, world!"}, ] } - "eval/question-answer": The dataset
            contains a question column and an answer column for evaluation. { "question":
            "What is the capital of France?", "answer": "Paris" } - "eval/messages-answer":
            The dataset contains a messages column with list of messages and an answer
            column for evaluation. { "messages": [ {"role": "user", "content": "Hello,
            my name is John Doe."}, {"role": "assistant", "content": "Hello, John
            Doe. How can I help you today?"}, {"role": "user", "content": "What's
            my name?"}, ], "answer": "John Doe" }
        source:
          $ref: '#/components/schemas/DataSource'
          description: >-
            The data source of the dataset. Ensure that the data source schema is
            compatible with the purpose of the dataset. Examples: - { "type": "uri",
            "uri": "https://mywebsite.com/mydata.jsonl" } - { "type": "uri", "uri":
            "lsfs://mydata.jsonl" } - { "type": "uri", "uri": "data:csv;base64,{base64_content}"
            } - { "type": "uri", "uri": "huggingface://llamastack/simpleqa?split=train"
            } - { "type": "rows", "rows": [ { "messages": [ {"role": "user", "content":
            "Hello, world!"}, {"role": "assistant", "content": "Hello, world!"}, ]
            } ] }
        metadata:
          type: object
          additionalProperties:
            oneOf:
              - type: 'null'
              - type: boolean
              - type: number
              - type: string
              - type: array
              - type: object
          description: >-
            The metadata for the dataset. - E.g. {"description": "My dataset"}.
        dataset_id:
          type: string
          description: >-
            The ID of the dataset. If not provided, an ID will be generated.
      additionalProperties: false
      required:
        - purpose
        - source
      title: RegisterDatasetRequest
    Benchmark:
      type: object
      properties:
        identifier:
          type: string
        provider_resource_id:
          type: string
        provider_id:
          type: string
        type:
          type: string
          enum:
            - model
            - shield
            - vector_db
            - dataset
            - scoring_function
            - benchmark
            - tool
            - tool_group
            - prompt
          const: benchmark
          default: benchmark
          description: The resource type, always benchmark
        dataset_id:
          type: string
          description: >-
            Identifier of the dataset to use for the benchmark evaluation
        scoring_functions:
          type: array
          items:
            type: string
          description: >-
            List of scoring function identifiers to apply during evaluation
        metadata:
          type: object
          additionalProperties:
            oneOf:
              - type: 'null'
              - type: boolean
              - type: number
              - type: string
              - type: array
              - type: object
          description: Metadata for this evaluation task
      additionalProperties: false
      required:
        - identifier
        - provider_id
        - type
        - dataset_id
        - scoring_functions
        - metadata
      title: Benchmark
      description: >-
        A benchmark resource for evaluating model performance.
    ListBenchmarksResponse:
      type: object
      properties:
        data:
          type: array
          items:
            $ref: '#/components/schemas/Benchmark'
      additionalProperties: false
      required:
        - data
      title: ListBenchmarksResponse
    RegisterBenchmarkRequest:
      type: object
      properties:
        benchmark_id:
          type: string
          description: The ID of the benchmark to register.
        dataset_id:
          type: string
          description: >-
            The ID of the dataset to use for the benchmark.
        scoring_functions:
          type: array
          items:
            type: string
          description: >-
            The scoring functions to use for the benchmark.
        provider_benchmark_id:
          type: string
          description: >-
            The ID of the provider benchmark to use for the benchmark.
        provider_id:
          type: string
          description: >-
            The ID of the provider to use for the benchmark.
        metadata:
          type: object
          additionalProperties:
            oneOf:
              - type: 'null'
              - type: boolean
              - type: number
              - type: string
              - type: array
              - type: object
          description: The metadata to use for the benchmark.
      additionalProperties: false
      required:
        - benchmark_id
        - dataset_id
        - scoring_functions
      title: RegisterBenchmarkRequest
    AgentCandidate:
      type: object
      properties:
        type:
          type: string
          const: agent
          default: agent
        config:
          $ref: '#/components/schemas/AgentConfig'
          description: >-
            The configuration for the agent candidate.
      additionalProperties: false
      required:
        - type
        - config
      title: AgentCandidate
      description: An agent candidate for evaluation.
    AggregationFunctionType:
      type: string
      enum:
        - average
        - weighted_average
        - median
        - categorical_count
        - accuracy
      title: AggregationFunctionType
      description: >-
        Types of aggregation functions for scoring results.
    BasicScoringFnParams:
      type: object
      properties:
        type:
          $ref: '#/components/schemas/ScoringFnParamsType'
          const: basic
          default: basic
          description: >-
            The type of scoring function parameters, always basic
        aggregation_functions:
          type: array
          items:
            $ref: '#/components/schemas/AggregationFunctionType'
          description: >-
            Aggregation functions to apply to the scores of each row
      additionalProperties: false
      required:
        - type
        - aggregation_functions
      title: BasicScoringFnParams
      description: >-
        Parameters for basic scoring function configuration.
    BenchmarkConfig:
      type: object
      properties:
        eval_candidate:
          oneOf:
            - $ref: '#/components/schemas/ModelCandidate'
            - $ref: '#/components/schemas/AgentCandidate'
          discriminator:
            propertyName: type
            mapping:
              model: '#/components/schemas/ModelCandidate'
              agent: '#/components/schemas/AgentCandidate'
          description: The candidate to evaluate.
        scoring_params:
          type: object
          additionalProperties:
            $ref: '#/components/schemas/ScoringFnParams'
          description: >-
            Map between scoring function id and parameters for each scoring function
            you want to run
        num_examples:
          type: integer
          description: >-
            (Optional) The number of examples to evaluate. If not provided, all examples
            in the dataset will be evaluated
      additionalProperties: false
      required:
        - eval_candidate
        - scoring_params
      title: BenchmarkConfig
      description: >-
        A benchmark configuration for evaluation.
    LLMAsJudgeScoringFnParams:
      type: object
      properties:
        type:
          $ref: '#/components/schemas/ScoringFnParamsType'
          const: llm_as_judge
          default: llm_as_judge
          description: >-
            The type of scoring function parameters, always llm_as_judge
        judge_model:
          type: string
          description: >-
            Identifier of the LLM model to use as a judge for scoring
        prompt_template:
          type: string
          description: >-
            (Optional) Custom prompt template for the judge model
        judge_score_regexes:
          type: array
          items:
            type: string
          description: >-
            Regexes to extract the answer from generated response
        aggregation_functions:
          type: array
          items:
            $ref: '#/components/schemas/AggregationFunctionType'
          description: >-
            Aggregation functions to apply to the scores of each row
      additionalProperties: false
      required:
        - type
        - judge_model
        - judge_score_regexes
        - aggregation_functions
      title: LLMAsJudgeScoringFnParams
      description: >-
        Parameters for LLM-as-judge scoring function configuration.
    ModelCandidate:
      type: object
      properties:
        type:
          type: string
          const: model
          default: model
        model:
          type: string
          description: The model ID to evaluate.
        sampling_params:
          $ref: '#/components/schemas/SamplingParams'
          description: The sampling parameters for the model.
        system_message:
          $ref: '#/components/schemas/SystemMessage'
          description: >-
            (Optional) The system message providing instructions or context to the
            model.
      additionalProperties: false
      required:
        - type
        - model
        - sampling_params
      title: ModelCandidate
      description: A model candidate for evaluation.
    RegexParserScoringFnParams:
      type: object
      properties:
        type:
          $ref: '#/components/schemas/ScoringFnParamsType'
          const: regex_parser
          default: regex_parser
          description: >-
            The type of scoring function parameters, always regex_parser
        parsing_regexes:
          type: array
          items:
            type: string
          description: >-
            Regex to extract the answer from generated response
        aggregation_functions:
          type: array
          items:
            $ref: '#/components/schemas/AggregationFunctionType'
          description: >-
            Aggregation functions to apply to the scores of each row
      additionalProperties: false
      required:
        - type
        - parsing_regexes
        - aggregation_functions
      title: RegexParserScoringFnParams
      description: >-
        Parameters for regex parser scoring function configuration.
    ScoringFnParams:
      oneOf:
        - $ref: '#/components/schemas/LLMAsJudgeScoringFnParams'
        - $ref: '#/components/schemas/RegexParserScoringFnParams'
        - $ref: '#/components/schemas/BasicScoringFnParams'
      discriminator:
        propertyName: type
        mapping:
          llm_as_judge: '#/components/schemas/LLMAsJudgeScoringFnParams'
          regex_parser: '#/components/schemas/RegexParserScoringFnParams'
          basic: '#/components/schemas/BasicScoringFnParams'
    ScoringFnParamsType:
      type: string
      enum:
        - llm_as_judge
        - regex_parser
        - basic
      title: ScoringFnParamsType
      description: >-
        Types of scoring function parameter configurations.
    SystemMessage:
      type: object
      properties:
        role:
          type: string
          const: system
          default: system
          description: >-
            Must be "system" to identify this as a system message
        content:
          $ref: '#/components/schemas/InterleavedContent'
          description: >-
            The content of the "system prompt". If multiple system messages are provided,
            they are concatenated. The underlying Llama Stack code may also add other
            system messages (for example, for formatting tool definitions).
      additionalProperties: false
      required:
        - role
        - content
      title: SystemMessage
      description: >-
        A system message providing instructions or context to the model.
    EvaluateRowsRequest:
      type: object
      properties:
        input_rows:
          type: array
          items:
            type: object
            additionalProperties:
              oneOf:
                - type: 'null'
                - type: boolean
                - type: number
                - type: string
                - type: array
                - type: object
          description: The rows to evaluate.
        scoring_functions:
          type: array
          items:
            type: string
          description: >-
            The scoring functions to use for the evaluation.
        benchmark_config:
          $ref: '#/components/schemas/BenchmarkConfig'
          description: The configuration for the benchmark.
      additionalProperties: false
      required:
        - input_rows
        - scoring_functions
        - benchmark_config
      title: EvaluateRowsRequest
    EvaluateResponse:
      type: object
      properties:
        generations:
          type: array
          items:
            type: object
            additionalProperties:
              oneOf:
                - type: 'null'
                - type: boolean
                - type: number
                - type: string
                - type: array
                - type: object
          description: The generations from the evaluation.
        scores:
          type: object
          additionalProperties:
            $ref: '#/components/schemas/ScoringResult'
          description: The scores from the evaluation.
      additionalProperties: false
      required:
        - generations
        - scores
      title: EvaluateResponse
      description: The response from an evaluation.
    ScoringResult:
      type: object
      properties:
        score_rows:
          type: array
          items:
            type: object
            additionalProperties:
              oneOf:
                - type: 'null'
                - type: boolean
                - type: number
                - type: string
                - type: array
                - type: object
          description: >-
            The scoring result for each row. Each row is a map of column name to value.
        aggregated_results:
          type: object
          additionalProperties:
            oneOf:
              - type: 'null'
              - type: boolean
              - type: number
              - type: string
              - type: array
              - type: object
          description: Map of metric name to aggregated value
      additionalProperties: false
      required:
        - score_rows
        - aggregated_results
      title: ScoringResult
      description: A scoring result for a single row.
    RunEvalRequest:
      type: object
      properties:
        benchmark_config:
          $ref: '#/components/schemas/BenchmarkConfig'
          description: The configuration for the benchmark.
      additionalProperties: false
      required:
        - benchmark_config
      title: RunEvalRequest
    Job:
      type: object
      properties:
        job_id:
          type: string
          description: Unique identifier for the job
        status:
          type: string
          enum:
            - completed
            - in_progress
            - failed
            - scheduled
            - cancelled
          description: Current execution status of the job
      additionalProperties: false
      required:
        - job_id
        - status
      title: Job
      description: >-
        A job execution instance with status tracking.
    Order:
      type: string
      enum:
        - asc
        - desc
      title: Order
      description: Sort order for paginated responses.
    ListOpenAIChatCompletionResponse:
      type: object
      properties:
        data:
          type: array
          items:
            type: object
            properties:
              id:
                type: string
                description: The ID of the chat completion
              choices:
                type: array
                items:
                  $ref: '#/components/schemas/OpenAIChoice'
                description: List of choices
              object:
                type: string
                const: chat.completion
                default: chat.completion
                description: >-
                  The object type, which will be "chat.completion"
              created:
                type: integer
                description: >-
                  The Unix timestamp in seconds when the chat completion was created
              model:
                type: string
                description: >-
                  The model that was used to generate the chat completion
              input_messages:
                type: array
                items:
                  $ref: '#/components/schemas/OpenAIMessageParam'
            additionalProperties: false
            required:
              - id
              - choices
              - object
              - created
              - model
              - input_messages
            title: OpenAICompletionWithInputMessages
          description: >-
            List of chat completion objects with their input messages
        has_more:
          type: boolean
          description: >-
            Whether there are more completions available beyond this list
        first_id:
          type: string
          description: ID of the first completion in this list
        last_id:
          type: string
          description: ID of the last completion in this list
        object:
          type: string
          const: list
          default: list
          description: >-
            Must be "list" to identify this as a list response
      additionalProperties: false
      required:
        - data
        - has_more
        - first_id
        - last_id
        - object
      title: ListOpenAIChatCompletionResponse
      description: >-
        Response from listing OpenAI-compatible chat completions.
    OpenAIAssistantMessageParam:
      type: object
      properties:
        role:
          type: string
          const: assistant
          default: assistant
          description: >-
            Must be "assistant" to identify this as the model's response
        content:
          oneOf:
            - type: string
            - type: array
              items:
                $ref: '#/components/schemas/OpenAIChatCompletionContentPartTextParam'
          description: The content of the model's response
        name:
          type: string
          description: >-
            (Optional) The name of the assistant message participant.
        tool_calls:
          type: array
          items:
            $ref: '#/components/schemas/OpenAIChatCompletionToolCall'
          description: >-
            List of tool calls. Each tool call is an OpenAIChatCompletionToolCall
            object.
      additionalProperties: false
      required:
        - role
      title: OpenAIAssistantMessageParam
      description: >-
        A message containing the model's (assistant) response in an OpenAI-compatible
        chat completion request.
    "OpenAIChatCompletionContentPartImageParam":
      type: object
      properties:
        type:
          type: string
          const: image_url
          default: image_url
          description: >-
            Must be "image_url" to identify this as image content
        image_url:
          $ref: '#/components/schemas/OpenAIImageURL'
          description: >-
            Image URL specification and processing details
      additionalProperties: false
      required:
        - type
        - image_url
      title: >-
        OpenAIChatCompletionContentPartImageParam
      description: >-
        Image content part for OpenAI-compatible chat completion messages.
    OpenAIChatCompletionContentPartParam:
      oneOf:
        - $ref: '#/components/schemas/OpenAIChatCompletionContentPartTextParam'
        - $ref: '#/components/schemas/OpenAIChatCompletionContentPartImageParam'
        - $ref: '#/components/schemas/OpenAIFile'
      discriminator:
        propertyName: type
        mapping:
          text: '#/components/schemas/OpenAIChatCompletionContentPartTextParam'
          image_url: '#/components/schemas/OpenAIChatCompletionContentPartImageParam'
          file: '#/components/schemas/OpenAIFile'
    OpenAIChatCompletionContentPartTextParam:
      type: object
      properties:
        type:
          type: string
          const: text
          default: text
          description: >-
            Must be "text" to identify this as text content
        text:
          type: string
          description: The text content of the message
      additionalProperties: false
      required:
        - type
        - text
      title: OpenAIChatCompletionContentPartTextParam
      description: >-
        Text content part for OpenAI-compatible chat completion messages.
    OpenAIChatCompletionToolCall:
      type: object
      properties:
        index:
          type: integer
          description: >-
            (Optional) Index of the tool call in the list
        id:
          type: string
          description: >-
            (Optional) Unique identifier for the tool call
        type:
          type: string
          const: function
          default: function
          description: >-
            Must be "function" to identify this as a function call
        function:
          $ref: '#/components/schemas/OpenAIChatCompletionToolCallFunction'
          description: (Optional) Function call details
      additionalProperties: false
      required:
        - type
      title: OpenAIChatCompletionToolCall
      description: >-
        Tool call specification for OpenAI-compatible chat completion responses.
    OpenAIChatCompletionToolCallFunction:
      type: object
      properties:
        name:
          type: string
          description: (Optional) Name of the function to call
        arguments:
          type: string
          description: >-
            (Optional) Arguments to pass to the function as a JSON string
      additionalProperties: false
      title: OpenAIChatCompletionToolCallFunction
      description: >-
        Function call details for OpenAI-compatible tool calls.
    OpenAIChoice:
      type: object
      properties:
        message:
          oneOf:
            - $ref: '#/components/schemas/OpenAIUserMessageParam'
            - $ref: '#/components/schemas/OpenAISystemMessageParam'
            - $ref: '#/components/schemas/OpenAIAssistantMessageParam'
            - $ref: '#/components/schemas/OpenAIToolMessageParam'
            - $ref: '#/components/schemas/OpenAIDeveloperMessageParam'
          discriminator:
            propertyName: role
            mapping:
              user: '#/components/schemas/OpenAIUserMessageParam'
              system: '#/components/schemas/OpenAISystemMessageParam'
              assistant: '#/components/schemas/OpenAIAssistantMessageParam'
              tool: '#/components/schemas/OpenAIToolMessageParam'
              developer: '#/components/schemas/OpenAIDeveloperMessageParam'
          description: The message from the model
        finish_reason:
          type: string
          description: The reason the model stopped generating
        index:
          type: integer
          description: The index of the choice
        logprobs:
          $ref: '#/components/schemas/OpenAIChoiceLogprobs'
          description: >-
            (Optional) The log probabilities for the tokens in the message
      additionalProperties: false
      required:
        - message
        - finish_reason
        - index
      title: OpenAIChoice
      description: >-
        A choice from an OpenAI-compatible chat completion response.
    OpenAIChoiceLogprobs:
      type: object
      properties:
        content:
          type: array
          items:
            $ref: '#/components/schemas/OpenAITokenLogProb'
          description: >-
            (Optional) The log probabilities for the tokens in the message
        refusal:
          type: array
          items:
            $ref: '#/components/schemas/OpenAITokenLogProb'
          description: >-
            (Optional) The log probabilities for the tokens in the message
      additionalProperties: false
      title: OpenAIChoiceLogprobs
      description: >-
        The log probabilities for the tokens in the message from an OpenAI-compatible
        chat completion response.
    OpenAIDeveloperMessageParam:
      type: object
      properties:
        role:
          type: string
          const: developer
          default: developer
          description: >-
            Must be "developer" to identify this as a developer message
        content:
          oneOf:
            - type: string
            - type: array
              items:
                $ref: '#/components/schemas/OpenAIChatCompletionContentPartTextParam'
          description: The content of the developer message
        name:
          type: string
          description: >-
            (Optional) The name of the developer message participant.
      additionalProperties: false
      required:
        - role
        - content
      title: OpenAIDeveloperMessageParam
      description: >-
        A message from the developer in an OpenAI-compatible chat completion request.
    OpenAIFile:
      type: object
      properties:
        type:
          type: string
          const: file
          default: file
        file:
          $ref: '#/components/schemas/OpenAIFileFile'
      additionalProperties: false
      required:
        - type
        - file
      title: OpenAIFile
    OpenAIFileFile:
      type: object
      properties:
        file_data:
          type: string
        file_id:
          type: string
        filename:
          type: string
      additionalProperties: false
      title: OpenAIFileFile
    OpenAIImageURL:
      type: object
      properties:
        url:
          type: string
          description: >-
            URL of the image to include in the message
        detail:
          type: string
          description: >-
            (Optional) Level of detail for image processing. Can be "low", "high",
            or "auto"
      additionalProperties: false
      required:
        - url
      title: OpenAIImageURL
      description: >-
        Image URL specification for OpenAI-compatible chat completion messages.
    OpenAIMessageParam:
      oneOf:
        - $ref: '#/components/schemas/OpenAIUserMessageParam'
        - $ref: '#/components/schemas/OpenAISystemMessageParam'
        - $ref: '#/components/schemas/OpenAIAssistantMessageParam'
        - $ref: '#/components/schemas/OpenAIToolMessageParam'
        - $ref: '#/components/schemas/OpenAIDeveloperMessageParam'
      discriminator:
        propertyName: role
        mapping:
          user: '#/components/schemas/OpenAIUserMessageParam'
          system: '#/components/schemas/OpenAISystemMessageParam'
          assistant: '#/components/schemas/OpenAIAssistantMessageParam'
          tool: '#/components/schemas/OpenAIToolMessageParam'
          developer: '#/components/schemas/OpenAIDeveloperMessageParam'
    OpenAISystemMessageParam:
      type: object
      properties:
        role:
          type: string
          const: system
          default: system
          description: >-
            Must be "system" to identify this as a system message
        content:
          oneOf:
            - type: string
            - type: array
              items:
                $ref: '#/components/schemas/OpenAIChatCompletionContentPartTextParam'
          description: >-
            The content of the "system prompt". If multiple system messages are provided,
            they are concatenated. The underlying Llama Stack code may also add other
            system messages (for example, for formatting tool definitions).
        name:
          type: string
          description: >-
            (Optional) The name of the system message participant.
      additionalProperties: false
      required:
        - role
        - content
      title: OpenAISystemMessageParam
      description: >-
        A system message providing instructions or context to the model.
    OpenAITokenLogProb:
      type: object
      properties:
        token:
          type: string
        bytes:
          type: array
          items:
            type: integer
        logprob:
          type: number
        top_logprobs:
          type: array
          items:
            $ref: '#/components/schemas/OpenAITopLogProb'
      additionalProperties: false
      required:
        - token
        - logprob
        - top_logprobs
      title: OpenAITokenLogProb
      description: >-
        The log probability for a token from an OpenAI-compatible chat completion
        response.
    OpenAIToolMessageParam:
      type: object
      properties:
        role:
          type: string
          const: tool
          default: tool
          description: >-
            Must be "tool" to identify this as a tool response
        tool_call_id:
          type: string
          description: >-
            Unique identifier for the tool call this response is for
        content:
          oneOf:
            - type: string
            - type: array
              items:
                $ref: '#/components/schemas/OpenAIChatCompletionContentPartTextParam'
          description: The response content from the tool
      additionalProperties: false
      required:
        - role
        - tool_call_id
        - content
      title: OpenAIToolMessageParam
      description: >-
        A message representing the result of a tool invocation in an OpenAI-compatible
        chat completion request.
    OpenAITopLogProb:
      type: object
      properties:
        token:
          type: string
        bytes:
          type: array
          items:
            type: integer
        logprob:
          type: number
      additionalProperties: false
      required:
        - token
        - logprob
      title: OpenAITopLogProb
      description: >-
        The top log probability for a token from an OpenAI-compatible chat completion
        response.
    OpenAIUserMessageParam:
      type: object
      properties:
        role:
          type: string
          const: user
          default: user
          description: >-
            Must be "user" to identify this as a user message
        content:
          oneOf:
            - type: string
            - type: array
              items:
                $ref: '#/components/schemas/OpenAIChatCompletionContentPartParam'
          description: >-
            The content of the message, which can include text and other media
        name:
          type: string
          description: >-
            (Optional) The name of the user message participant.
      additionalProperties: false
      required:
        - role
        - content
      title: OpenAIUserMessageParam
      description: >-
        A message from the user in an OpenAI-compatible chat completion request.
    OpenAIJSONSchema:
      type: object
      properties:
        name:
          type: string
          description: Name of the schema
        description:
          type: string
          description: (Optional) Description of the schema
        strict:
          type: boolean
          description: >-
            (Optional) Whether to enforce strict adherence to the schema
        schema:
          type: object
          additionalProperties:
            oneOf:
              - type: 'null'
              - type: boolean
              - type: number
              - type: string
              - type: array
              - type: object
          description: (Optional) The JSON schema definition
      additionalProperties: false
      required:
        - name
      title: OpenAIJSONSchema
      description: >-
        JSON schema specification for OpenAI-compatible structured response format.
    OpenAIResponseFormatJSONObject:
      type: object
      properties:
        type:
          type: string
          const: json_object
          default: json_object
          description: >-
            Must be "json_object" to indicate generic JSON object response format
      additionalProperties: false
      required:
        - type
      title: OpenAIResponseFormatJSONObject
      description: >-
        JSON object response format for OpenAI-compatible chat completion requests.
    OpenAIResponseFormatJSONSchema:
      type: object
      properties:
        type:
          type: string
          const: json_schema
          default: json_schema
          description: >-
            Must be "json_schema" to indicate structured JSON response format
        json_schema:
          $ref: '#/components/schemas/OpenAIJSONSchema'
          description: >-
            The JSON schema specification for the response
      additionalProperties: false
      required:
        - type
        - json_schema
      title: OpenAIResponseFormatJSONSchema
      description: >-
        JSON schema response format for OpenAI-compatible chat completion requests.
    OpenAIResponseFormatParam:
      oneOf:
        - $ref: '#/components/schemas/OpenAIResponseFormatText'
        - $ref: '#/components/schemas/OpenAIResponseFormatJSONSchema'
        - $ref: '#/components/schemas/OpenAIResponseFormatJSONObject'
      discriminator:
        propertyName: type
        mapping:
          text: '#/components/schemas/OpenAIResponseFormatText'
          json_schema: '#/components/schemas/OpenAIResponseFormatJSONSchema'
          json_object: '#/components/schemas/OpenAIResponseFormatJSONObject'
    OpenAIResponseFormatText:
      type: object
      properties:
        type:
          type: string
          const: text
          default: text
          description: >-
            Must be "text" to indicate plain text response format
      additionalProperties: false
      required:
        - type
      title: OpenAIResponseFormatText
      description: >-
        Text response format for OpenAI-compatible chat completion requests.
    OpenaiChatCompletionRequest:
      type: object
      properties:
        model:
          type: string
          description: >-
            The identifier of the model to use. The model must be registered with
            Llama Stack and available via the /models endpoint.
        messages:
          type: array
          items:
            $ref: '#/components/schemas/OpenAIMessageParam'
          description: List of messages in the conversation.
        frequency_penalty:
          type: number
          description: >-
            (Optional) The penalty for repeated tokens.
        function_call:
          oneOf:
            - type: string
            - type: object
              additionalProperties:
                oneOf:
                  - type: 'null'
                  - type: boolean
                  - type: number
                  - type: string
                  - type: array
                  - type: object
          description: (Optional) The function call to use.
        functions:
          type: array
          items:
            type: object
            additionalProperties:
              oneOf:
                - type: 'null'
                - type: boolean
                - type: number
                - type: string
                - type: array
                - type: object
          description: (Optional) List of functions to use.
        logit_bias:
          type: object
          additionalProperties:
            type: number
          description: (Optional) The logit bias to use.
        logprobs:
          type: boolean
          description: (Optional) The log probabilities to use.
        max_completion_tokens:
          type: integer
          description: >-
            (Optional) The maximum number of tokens to generate.
        max_tokens:
          type: integer
          description: >-
            (Optional) The maximum number of tokens to generate.
        n:
          type: integer
          description: >-
            (Optional) The number of completions to generate.
        parallel_tool_calls:
          type: boolean
          description: >-
            (Optional) Whether to parallelize tool calls.
        presence_penalty:
          type: number
          description: >-
            (Optional) The penalty for repeated tokens.
        response_format:
          $ref: '#/components/schemas/OpenAIResponseFormatParam'
          description: (Optional) The response format to use.
        seed:
          type: integer
          description: (Optional) The seed to use.
        stop:
          oneOf:
            - type: string
            - type: array
              items:
                type: string
          description: (Optional) The stop tokens to use.
        stream:
          type: boolean
          description: >-
            (Optional) Whether to stream the response.
        stream_options:
          type: object
          additionalProperties:
            oneOf:
              - type: 'null'
              - type: boolean
              - type: number
              - type: string
              - type: array
              - type: object
          description: (Optional) The stream options to use.
        temperature:
          type: number
          description: (Optional) The temperature to use.
        tool_choice:
          oneOf:
            - type: string
            - type: object
              additionalProperties:
                oneOf:
                  - type: 'null'
                  - type: boolean
                  - type: number
                  - type: string
                  - type: array
                  - type: object
          description: (Optional) The tool choice to use.
        tools:
          type: array
          items:
            type: object
            additionalProperties:
              oneOf:
                - type: 'null'
                - type: boolean
                - type: number
                - type: string
                - type: array
                - type: object
          description: (Optional) The tools to use.
        top_logprobs:
          type: integer
          description: >-
            (Optional) The top log probabilities to use.
        top_p:
          type: number
          description: (Optional) The top p to use.
        user:
          type: string
          description: (Optional) The user to use.
      additionalProperties: false
      required:
        - model
        - messages
      title: OpenaiChatCompletionRequest
    OpenAIChatCompletion:
      type: object
      properties:
        id:
          type: string
          description: The ID of the chat completion
        choices:
          type: array
          items:
            $ref: '#/components/schemas/OpenAIChoice'
          description: List of choices
        object:
          type: string
          const: chat.completion
          default: chat.completion
          description: >-
            The object type, which will be "chat.completion"
        created:
          type: integer
          description: >-
            The Unix timestamp in seconds when the chat completion was created
        model:
          type: string
          description: >-
            The model that was used to generate the chat completion
      additionalProperties: false
      required:
        - id
        - choices
        - object
        - created
        - model
      title: OpenAIChatCompletion
      description: >-
        Response from an OpenAI-compatible chat completion request.
    OpenAIChatCompletionChunk:
      type: object
      properties:
        id:
          type: string
          description: The ID of the chat completion
        choices:
          type: array
          items:
            $ref: '#/components/schemas/OpenAIChunkChoice'
          description: List of choices
        object:
          type: string
          const: chat.completion.chunk
          default: chat.completion.chunk
          description: >-
            The object type, which will be "chat.completion.chunk"
        created:
          type: integer
          description: >-
            The Unix timestamp in seconds when the chat completion was created
        model:
          type: string
          description: >-
            The model that was used to generate the chat completion
      additionalProperties: false
      required:
        - id
        - choices
        - object
        - created
        - model
      title: OpenAIChatCompletionChunk
      description: >-
        Chunk from a streaming response to an OpenAI-compatible chat completion request.
    OpenAIChoiceDelta:
      type: object
      properties:
        content:
          type: string
          description: (Optional) The content of the delta
        refusal:
          type: string
          description: (Optional) The refusal of the delta
        role:
          type: string
          description: (Optional) The role of the delta
        tool_calls:
          type: array
          items:
            $ref: '#/components/schemas/OpenAIChatCompletionToolCall'
          description: (Optional) The tool calls of the delta
      additionalProperties: false
      title: OpenAIChoiceDelta
      description: >-
        A delta from an OpenAI-compatible chat completion streaming response.
    OpenAIChunkChoice:
      type: object
      properties:
        delta:
          $ref: '#/components/schemas/OpenAIChoiceDelta'
          description: The delta from the chunk
        finish_reason:
          type: string
          description: The reason the model stopped generating
        index:
          type: integer
          description: The index of the choice
        logprobs:
          $ref: '#/components/schemas/OpenAIChoiceLogprobs'
          description: >-
            (Optional) The log probabilities for the tokens in the message
      additionalProperties: false
      required:
        - delta
        - finish_reason
        - index
      title: OpenAIChunkChoice
      description: >-
        A chunk choice from an OpenAI-compatible chat completion streaming response.
    OpenAICompletionWithInputMessages:
      type: object
      properties:
        id:
          type: string
          description: The ID of the chat completion
        choices:
          type: array
          items:
            $ref: '#/components/schemas/OpenAIChoice'
          description: List of choices
        object:
          type: string
          const: chat.completion
          default: chat.completion
          description: >-
            The object type, which will be "chat.completion"
        created:
          type: integer
          description: >-
            The Unix timestamp in seconds when the chat completion was created
        model:
          type: string
          description: >-
            The model that was used to generate the chat completion
        input_messages:
          type: array
          items:
            $ref: '#/components/schemas/OpenAIMessageParam'
      additionalProperties: false
      required:
        - id
        - choices
        - object
        - created
        - model
        - input_messages
      title: OpenAICompletionWithInputMessages
    OpenaiCompletionRequest:
      type: object
      properties:
        model:
          type: string
          description: >-
            The identifier of the model to use. The model must be registered with
            Llama Stack and available via the /models endpoint.
        prompt:
          oneOf:
            - type: string
            - type: array
              items:
                type: string
            - type: array
              items:
                type: integer
            - type: array
              items:
                type: array
                items:
                  type: integer
          description: The prompt to generate a completion for.
        best_of:
          type: integer
          description: >-
            (Optional) The number of completions to generate.
        echo:
          type: boolean
          description: (Optional) Whether to echo the prompt.
        frequency_penalty:
          type: number
          description: >-
            (Optional) The penalty for repeated tokens.
        logit_bias:
          type: object
          additionalProperties:
            type: number
          description: (Optional) The logit bias to use.
        logprobs:
          type: boolean
          description: (Optional) The log probabilities to use.
        max_tokens:
          type: integer
          description: >-
            (Optional) The maximum number of tokens to generate.
        n:
          type: integer
          description: >-
            (Optional) The number of completions to generate.
        presence_penalty:
          type: number
          description: >-
            (Optional) The penalty for repeated tokens.
        seed:
          type: integer
          description: (Optional) The seed to use.
        stop:
          oneOf:
            - type: string
            - type: array
              items:
                type: string
          description: (Optional) The stop tokens to use.
        stream:
          type: boolean
          description: >-
            (Optional) Whether to stream the response.
        stream_options:
          type: object
          additionalProperties:
            oneOf:
              - type: 'null'
              - type: boolean
              - type: number
              - type: string
              - type: array
              - type: object
          description: (Optional) The stream options to use.
        temperature:
          type: number
          description: (Optional) The temperature to use.
        top_p:
          type: number
          description: (Optional) The top p to use.
        user:
          type: string
          description: (Optional) The user to use.
        guided_choice:
          type: array
          items:
            type: string
        prompt_logprobs:
          type: integer
        suffix:
          type: string
          description: >-
            (Optional) The suffix that should be appended to the completion.
      additionalProperties: false
      required:
        - model
        - prompt
      title: OpenaiCompletionRequest
    OpenAICompletion:
      type: object
      properties:
        id:
          type: string
        choices:
          type: array
          items:
            $ref: '#/components/schemas/OpenAICompletionChoice'
        created:
          type: integer
        model:
          type: string
        object:
          type: string
          const: text_completion
          default: text_completion
      additionalProperties: false
      required:
        - id
        - choices
        - created
        - model
        - object
      title: OpenAICompletion
      description: >-
        Response from an OpenAI-compatible completion request.
    OpenAICompletionChoice:
      type: object
      properties:
        finish_reason:
          type: string
        text:
          type: string
        index:
          type: integer
        logprobs:
          $ref: '#/components/schemas/OpenAIChoiceLogprobs'
      additionalProperties: false
      required:
        - finish_reason
        - text
        - index
      title: OpenAICompletionChoice
      description: >-
        A choice from an OpenAI-compatible completion response.
    OpenaiEmbeddingsRequest:
      type: object
      properties:
        model:
          type: string
          description: >-
            The identifier of the model to use. The model must be an embedding model
            registered with Llama Stack and available via the /models endpoint.
        input:
          oneOf:
            - type: string
            - type: array
              items:
                type: string
          description: >-
            Input text to embed, encoded as a string or array of strings. To embed
            multiple inputs in a single request, pass an array of strings.
        encoding_format:
          type: string
          description: >-
            (Optional) The format to return the embeddings in. Can be either "float"
            or "base64". Defaults to "float".
        dimensions:
          type: integer
          description: >-
            (Optional) The number of dimensions the resulting output embeddings should
            have. Only supported in text-embedding-3 and later models.
        user:
          type: string
          description: >-
            (Optional) A unique identifier representing your end-user, which can help
            OpenAI to monitor and detect abuse.
      additionalProperties: false
      required:
        - model
        - input
      title: OpenaiEmbeddingsRequest
    OpenAIEmbeddingData:
      type: object
      properties:
        object:
          type: string
          const: embedding
          default: embedding
          description: >-
            The object type, which will be "embedding"
        embedding:
          oneOf:
            - type: array
              items:
                type: number
            - type: string
          description: >-
            The embedding vector as a list of floats (when encoding_format="float")
            or as a base64-encoded string (when encoding_format="base64")
        index:
          type: integer
          description: >-
            The index of the embedding in the input list
      additionalProperties: false
      required:
        - object
        - embedding
        - index
      title: OpenAIEmbeddingData
      description: >-
        A single embedding data object from an OpenAI-compatible embeddings response.
    OpenAIEmbeddingUsage:
      type: object
      properties:
        prompt_tokens:
          type: integer
          description: The number of tokens in the input
        total_tokens:
          type: integer
          description: The total number of tokens used
      additionalProperties: false
      required:
        - prompt_tokens
        - total_tokens
      title: OpenAIEmbeddingUsage
      description: >-
        Usage information for an OpenAI-compatible embeddings response.
    OpenAIEmbeddingsResponse:
      type: object
      properties:
        object:
          type: string
          const: list
          default: list
          description: The object type, which will be "list"
        data:
          type: array
          items:
            $ref: '#/components/schemas/OpenAIEmbeddingData'
          description: List of embedding data objects
        model:
          type: string
          description: >-
            The model that was used to generate the embeddings
        usage:
          $ref: '#/components/schemas/OpenAIEmbeddingUsage'
          description: Usage information
      additionalProperties: false
      required:
        - object
        - data
        - model
        - usage
      title: OpenAIEmbeddingsResponse
      description: >-
        Response from an OpenAI-compatible embeddings request.
    OpenAIFilePurpose:
      type: string
      enum:
        - assistants
        - batch
      title: OpenAIFilePurpose
      description: >-
        Valid purpose values for OpenAI Files API.
    ListOpenAIFileResponse:
      type: object
      properties:
        data:
          type: array
          items:
            $ref: '#/components/schemas/OpenAIFileObject'
          description: List of file objects
        has_more:
          type: boolean
          description: >-
            Whether there are more files available beyond this page
        first_id:
          type: string
          description: >-
            ID of the first file in the list for pagination
        last_id:
          type: string
          description: >-
            ID of the last file in the list for pagination
        object:
          type: string
          const: list
          default: list
          description: The object type, which is always "list"
      additionalProperties: false
      required:
        - data
        - has_more
        - first_id
        - last_id
        - object
      title: ListOpenAIFileResponse
      description: >-
        Response for listing files in OpenAI Files API.
    OpenAIFileObject:
      type: object
      properties:
        object:
          type: string
          const: file
          default: file
          description: The object type, which is always "file"
        id:
          type: string
          description: >-
            The file identifier, which can be referenced in the API endpoints
        bytes:
          type: integer
          description: The size of the file, in bytes
        created_at:
          type: integer
          description: >-
            The Unix timestamp (in seconds) for when the file was created
        expires_at:
          type: integer
          description: >-
            The Unix timestamp (in seconds) for when the file expires
        filename:
          type: string
          description: The name of the file
        purpose:
          type: string
          enum:
            - assistants
            - batch
          description: The intended purpose of the file
      additionalProperties: false
      required:
        - object
        - id
        - bytes
        - created_at
        - expires_at
        - filename
        - purpose
      title: OpenAIFileObject
      description: >-
        OpenAI File object as defined in the OpenAI Files API.
    ExpiresAfter:
      type: object
      properties:
        anchor:
          type: string
          const: created_at
        seconds:
          type: integer
      additionalProperties: false
      required:
        - anchor
        - seconds
      title: ExpiresAfter
      description: >-
        Control expiration of uploaded files.

        Params:
         - anchor, must be "created_at"
         - seconds, must be int between 3600 and 2592000 (1 hour to 30 days)
    OpenAIFileDeleteResponse:
      type: object
      properties:
        id:
          type: string
          description: The file identifier that was deleted
        object:
          type: string
          const: file
          default: file
          description: The object type, which is always "file"
        deleted:
          type: boolean
          description: >-
            Whether the file was successfully deleted
      additionalProperties: false
      required:
        - id
        - object
        - deleted
      title: OpenAIFileDeleteResponse
      description: >-
        Response for deleting a file in OpenAI Files API.
    Response:
      type: object
      title: Response
    OpenAIModel:
      type: object
      properties:
        id:
          type: string
        object:
          type: string
          const: model
          default: model
        created:
          type: integer
        owned_by:
          type: string
      additionalProperties: false
      required:
        - id
        - object
        - created
        - owned_by
      title: OpenAIModel
      description: A model from OpenAI.
    OpenAIListModelsResponse:
      type: object
      properties:
        data:
          type: array
          items:
            $ref: '#/components/schemas/OpenAIModel'
      additionalProperties: false
      required:
        - data
      title: OpenAIListModelsResponse
    RunModerationRequest:
      type: object
      properties:
        input:
          oneOf:
            - type: string
            - type: array
              items:
                type: string
          description: >-
            Input (or inputs) to classify. Can be a single string, an array of strings,
            or an array of multi-modal input objects similar to other models.
        model:
          type: string
          description: >-
            The content moderation model you would like to use.
      additionalProperties: false
      required:
        - input
        - model
      title: RunModerationRequest
    ModerationObject:
      type: object
      properties:
        id:
          type: string
          description: >-
            The unique identifier for the moderation request.
        model:
          type: string
          description: >-
            The model used to generate the moderation results.
        results:
          type: array
          items:
            $ref: '#/components/schemas/ModerationObjectResults'
          description: A list of moderation objects
      additionalProperties: false
      required:
        - id
        - model
        - results
      title: ModerationObject
      description: A moderation object.
    ModerationObjectResults:
      type: object
      properties:
        flagged:
          type: boolean
          description: >-
            Whether any of the below categories are flagged.
        categories:
          type: object
          additionalProperties:
            type: boolean
          description: >-
            A list of the categories, and whether they are flagged or not.
        category_applied_input_types:
          type: object
          additionalProperties:
            type: array
            items:
              type: string
          description: >-
            A list of the categories along with the input type(s) that the score applies
            to.
        category_scores:
          type: object
          additionalProperties:
            type: number
          description: >-
            A list of the categories along with their scores as predicted by model.
        user_message:
          type: string
        metadata:
          type: object
          additionalProperties:
            oneOf:
              - type: 'null'
              - type: boolean
              - type: number
              - type: string
              - type: array
              - type: object
      additionalProperties: false
      required:
        - flagged
        - metadata
      title: ModerationObjectResults
      description: A moderation object.
    ListOpenAIResponseObject:
      type: object
      properties:
        data:
          type: array
          items:
            $ref: '#/components/schemas/OpenAIResponseObjectWithInput'
          description: >-
            List of response objects with their input context
        has_more:
          type: boolean
          description: >-
            Whether there are more results available beyond this page
        first_id:
          type: string
          description: >-
            Identifier of the first item in this page
        last_id:
          type: string
          description: Identifier of the last item in this page
        object:
          type: string
          const: list
          default: list
          description: Object type identifier, always "list"
      additionalProperties: false
      required:
        - data
        - has_more
        - first_id
        - last_id
        - object
      title: ListOpenAIResponseObject
      description: >-
        Paginated list of OpenAI response objects with navigation metadata.
    OpenAIResponseAnnotationCitation:
      type: object
      properties:
        type:
          type: string
          const: url_citation
          default: url_citation
          description: >-
            Annotation type identifier, always "url_citation"
        end_index:
          type: integer
          description: >-
            End position of the citation span in the content
        start_index:
          type: integer
          description: >-
            Start position of the citation span in the content
        title:
          type: string
          description: Title of the referenced web resource
        url:
          type: string
          description: URL of the referenced web resource
      additionalProperties: false
      required:
        - type
        - end_index
        - start_index
        - title
        - url
      title: OpenAIResponseAnnotationCitation
      description: >-
        URL citation annotation for referencing external web resources.
    "OpenAIResponseAnnotationContainerFileCitation":
      type: object
      properties:
        type:
          type: string
          const: container_file_citation
          default: container_file_citation
        container_id:
          type: string
        end_index:
          type: integer
        file_id:
          type: string
        filename:
          type: string
        start_index:
          type: integer
      additionalProperties: false
      required:
        - type
        - container_id
        - end_index
        - file_id
        - filename
        - start_index
      title: >-
        OpenAIResponseAnnotationContainerFileCitation
    OpenAIResponseAnnotationFileCitation:
      type: object
      properties:
        type:
          type: string
          const: file_citation
          default: file_citation
          description: >-
            Annotation type identifier, always "file_citation"
        file_id:
          type: string
          description: Unique identifier of the referenced file
        filename:
          type: string
          description: Name of the referenced file
        index:
          type: integer
          description: >-
            Position index of the citation within the content
      additionalProperties: false
      required:
        - type
        - file_id
        - filename
        - index
      title: OpenAIResponseAnnotationFileCitation
      description: >-
        File citation annotation for referencing specific files in response content.
    OpenAIResponseAnnotationFilePath:
      type: object
      properties:
        type:
          type: string
          const: file_path
          default: file_path
        file_id:
          type: string
        index:
          type: integer
      additionalProperties: false
      required:
        - type
        - file_id
        - index
      title: OpenAIResponseAnnotationFilePath
    OpenAIResponseAnnotations:
      oneOf:
        - $ref: '#/components/schemas/OpenAIResponseAnnotationFileCitation'
        - $ref: '#/components/schemas/OpenAIResponseAnnotationCitation'
        - $ref: '#/components/schemas/OpenAIResponseAnnotationContainerFileCitation'
        - $ref: '#/components/schemas/OpenAIResponseAnnotationFilePath'
      discriminator:
        propertyName: type
        mapping:
          file_citation: '#/components/schemas/OpenAIResponseAnnotationFileCitation'
          url_citation: '#/components/schemas/OpenAIResponseAnnotationCitation'
          container_file_citation: '#/components/schemas/OpenAIResponseAnnotationContainerFileCitation'
          file_path: '#/components/schemas/OpenAIResponseAnnotationFilePath'
    OpenAIResponseError:
      type: object
      properties:
        code:
          type: string
          description: >-
            Error code identifying the type of failure
        message:
          type: string
          description: >-
            Human-readable error message describing the failure
      additionalProperties: false
      required:
        - code
        - message
      title: OpenAIResponseError
      description: >-
        Error details for failed OpenAI response requests.
    OpenAIResponseInput:
      oneOf:
        - $ref: '#/components/schemas/OpenAIResponseOutputMessageWebSearchToolCall'
        - $ref: '#/components/schemas/OpenAIResponseOutputMessageFileSearchToolCall'
        - $ref: '#/components/schemas/OpenAIResponseOutputMessageFunctionToolCall'
        - $ref: '#/components/schemas/OpenAIResponseInputFunctionToolCallOutput'
        - $ref: '#/components/schemas/OpenAIResponseMCPApprovalRequest'
        - $ref: '#/components/schemas/OpenAIResponseMCPApprovalResponse'
        - $ref: '#/components/schemas/OpenAIResponseMessage'
    "OpenAIResponseInputFunctionToolCallOutput":
      type: object
      properties:
        call_id:
          type: string
        output:
          type: string
        type:
          type: string
          const: function_call_output
          default: function_call_output
        id:
          type: string
        status:
          type: string
      additionalProperties: false
      required:
        - call_id
        - output
        - type
      title: >-
        OpenAIResponseInputFunctionToolCallOutput
      description: >-
        This represents the output of a function call that gets passed back to the
        model.
    OpenAIResponseInputMessageContent:
      oneOf:
        - $ref: '#/components/schemas/OpenAIResponseInputMessageContentText'
        - $ref: '#/components/schemas/OpenAIResponseInputMessageContentImage'
      discriminator:
        propertyName: type
        mapping:
          input_text: '#/components/schemas/OpenAIResponseInputMessageContentText'
          input_image: '#/components/schemas/OpenAIResponseInputMessageContentImage'
    OpenAIResponseInputMessageContentImage:
      type: object
      properties:
        detail:
          oneOf:
            - type: string
              const: low
            - type: string
              const: high
            - type: string
              const: auto
          default: auto
          description: >-
            Level of detail for image processing, can be "low", "high", or "auto"
        type:
          type: string
          const: input_image
          default: input_image
          description: >-
            Content type identifier, always "input_image"
        image_url:
          type: string
          description: (Optional) URL of the image content
      additionalProperties: false
      required:
        - detail
        - type
      title: OpenAIResponseInputMessageContentImage
      description: >-
        Image content for input messages in OpenAI response format.
    OpenAIResponseInputMessageContentText:
      type: object
      properties:
        text:
          type: string
          description: The text content of the input message
        type:
          type: string
          const: input_text
          default: input_text
          description: >-
            Content type identifier, always "input_text"
      additionalProperties: false
      required:
        - text
        - type
      title: OpenAIResponseInputMessageContentText
      description: >-
        Text content for input messages in OpenAI response format.
    OpenAIResponseMCPApprovalRequest:
      type: object
      properties:
        arguments:
          type: string
        id:
          type: string
        name:
          type: string
        server_label:
          type: string
        type:
          type: string
          const: mcp_approval_request
          default: mcp_approval_request
      additionalProperties: false
      required:
        - arguments
        - id
        - name
        - server_label
        - type
      title: OpenAIResponseMCPApprovalRequest
      description: >-
        A request for human approval of a tool invocation.
    OpenAIResponseMCPApprovalResponse:
      type: object
      properties:
        approval_request_id:
          type: string
        approve:
          type: boolean
        type:
          type: string
          const: mcp_approval_response
          default: mcp_approval_response
        id:
          type: string
        reason:
          type: string
      additionalProperties: false
      required:
        - approval_request_id
        - approve
        - type
      title: OpenAIResponseMCPApprovalResponse
      description: A response to an MCP approval request.
    OpenAIResponseMessage:
      type: object
      properties:
        content:
          oneOf:
            - type: string
            - type: array
              items:
                $ref: '#/components/schemas/OpenAIResponseInputMessageContent'
            - type: array
              items:
                $ref: '#/components/schemas/OpenAIResponseOutputMessageContent'
        role:
          oneOf:
            - type: string
              const: system
            - type: string
              const: developer
            - type: string
              const: user
            - type: string
              const: assistant
        type:
          type: string
          const: message
          default: message
        id:
          type: string
        status:
          type: string
      additionalProperties: false
      required:
        - content
        - role
        - type
      title: OpenAIResponseMessage
      description: >-
        Corresponds to the various Message types in the Responses API. They are all
        under one type because the Responses API gives them all the same "type" value,
        and there is no way to tell them apart in certain scenarios.
    OpenAIResponseObjectWithInput:
      type: object
      properties:
        created_at:
          type: integer
          description: >-
            Unix timestamp when the response was created
        error:
          $ref: '#/components/schemas/OpenAIResponseError'
          description: >-
            (Optional) Error details if the response generation failed
        id:
          type: string
          description: Unique identifier for this response
        model:
          type: string
          description: Model identifier used for generation
        object:
          type: string
          const: response
          default: response
          description: >-
            Object type identifier, always "response"
        output:
          type: array
          items:
            $ref: '#/components/schemas/OpenAIResponseOutput'
          description: >-
            List of generated output items (messages, tool calls, etc.)
        parallel_tool_calls:
          type: boolean
          default: false
          description: >-
            Whether tool calls can be executed in parallel
        previous_response_id:
          type: string
          description: >-
            (Optional) ID of the previous response in a conversation
        status:
          type: string
          description: >-
            Current status of the response generation
        temperature:
          type: number
          description: >-
            (Optional) Sampling temperature used for generation
        text:
          $ref: '#/components/schemas/OpenAIResponseText'
          description: >-
            Text formatting configuration for the response
        top_p:
          type: number
          description: >-
            (Optional) Nucleus sampling parameter used for generation
        truncation:
          type: string
          description: >-
            (Optional) Truncation strategy applied to the response
        input:
          type: array
          items:
            $ref: '#/components/schemas/OpenAIResponseInput'
          description: >-
            List of input items that led to this response
      additionalProperties: false
      required:
        - created_at
        - id
        - model
        - object
        - output
        - parallel_tool_calls
        - status
        - text
        - input
      title: OpenAIResponseObjectWithInput
      description: >-
        OpenAI response object extended with input context information.
    OpenAIResponseOutput:
      oneOf:
        - $ref: '#/components/schemas/OpenAIResponseMessage'
        - $ref: '#/components/schemas/OpenAIResponseOutputMessageWebSearchToolCall'
        - $ref: '#/components/schemas/OpenAIResponseOutputMessageFileSearchToolCall'
        - $ref: '#/components/schemas/OpenAIResponseOutputMessageFunctionToolCall'
        - $ref: '#/components/schemas/OpenAIResponseOutputMessageMCPCall'
        - $ref: '#/components/schemas/OpenAIResponseOutputMessageMCPListTools'
        - $ref: '#/components/schemas/OpenAIResponseMCPApprovalRequest'
      discriminator:
        propertyName: type
        mapping:
          message: '#/components/schemas/OpenAIResponseMessage'
          web_search_call: '#/components/schemas/OpenAIResponseOutputMessageWebSearchToolCall'
          file_search_call: '#/components/schemas/OpenAIResponseOutputMessageFileSearchToolCall'
          function_call: '#/components/schemas/OpenAIResponseOutputMessageFunctionToolCall'
          mcp_call: '#/components/schemas/OpenAIResponseOutputMessageMCPCall'
          mcp_list_tools: '#/components/schemas/OpenAIResponseOutputMessageMCPListTools'
          mcp_approval_request: '#/components/schemas/OpenAIResponseMCPApprovalRequest'
    OpenAIResponseOutputMessageContent:
      type: object
      properties:
        text:
          type: string
        type:
          type: string
          const: output_text
          default: output_text
        annotations:
          type: array
          items:
            $ref: '#/components/schemas/OpenAIResponseAnnotations'
      additionalProperties: false
      required:
        - text
        - type
        - annotations
      title: >-
        OpenAIResponseOutputMessageContentOutputText
    "OpenAIResponseOutputMessageFileSearchToolCall":
      type: object
      properties:
        id:
          type: string
          description: Unique identifier for this tool call
        queries:
          type: array
          items:
            type: string
          description: List of search queries executed
        status:
          type: string
          description: >-
            Current status of the file search operation
        type:
          type: string
          const: file_search_call
          default: file_search_call
          description: >-
            Tool call type identifier, always "file_search_call"
        results:
          type: array
          items:
            type: object
            properties:
              attributes:
                type: object
                additionalProperties:
                  oneOf:
                    - type: 'null'
                    - type: boolean
                    - type: number
                    - type: string
                    - type: array
                    - type: object
                description: >-
                  (Optional) Key-value attributes associated with the file
              file_id:
                type: string
                description: >-
                  Unique identifier of the file containing the result
              filename:
                type: string
                description: Name of the file containing the result
              score:
                type: number
                description: >-
                  Relevance score for this search result (between 0 and 1)
              text:
                type: string
                description: Text content of the search result
            additionalProperties: false
            required:
              - attributes
              - file_id
              - filename
              - score
              - text
            title: >-
              OpenAIResponseOutputMessageFileSearchToolCallResults
            description: >-
              Search results returned by the file search operation.
          description: >-
            (Optional) Search results returned by the file search operation
      additionalProperties: false
      required:
        - id
        - queries
        - status
        - type
      title: >-
        OpenAIResponseOutputMessageFileSearchToolCall
      description: >-
        File search tool call output message for OpenAI responses.
    "OpenAIResponseOutputMessageFunctionToolCall":
      type: object
      properties:
        call_id:
          type: string
          description: Unique identifier for the function call
        name:
          type: string
          description: Name of the function being called
        arguments:
          type: string
          description: >-
            JSON string containing the function arguments
        type:
          type: string
          const: function_call
          default: function_call
          description: >-
            Tool call type identifier, always "function_call"
        id:
          type: string
          description: >-
            (Optional) Additional identifier for the tool call
        status:
          type: string
          description: >-
            (Optional) Current status of the function call execution
      additionalProperties: false
      required:
        - call_id
        - name
        - arguments
        - type
      title: >-
        OpenAIResponseOutputMessageFunctionToolCall
      description: >-
        Function tool call output message for OpenAI responses.
    OpenAIResponseOutputMessageMCPCall:
      type: object
      properties:
        id:
          type: string
          description: Unique identifier for this MCP call
        type:
          type: string
          const: mcp_call
          default: mcp_call
          description: >-
            Tool call type identifier, always "mcp_call"
        arguments:
          type: string
          description: >-
            JSON string containing the MCP call arguments
        name:
          type: string
          description: Name of the MCP method being called
        server_label:
          type: string
          description: >-
            Label identifying the MCP server handling the call
        error:
          type: string
          description: >-
            (Optional) Error message if the MCP call failed
        output:
          type: string
          description: >-
            (Optional) Output result from the successful MCP call
      additionalProperties: false
      required:
        - id
        - type
        - arguments
        - name
        - server_label
      title: OpenAIResponseOutputMessageMCPCall
      description: >-
        Model Context Protocol (MCP) call output message for OpenAI responses.
    OpenAIResponseOutputMessageMCPListTools:
      type: object
      properties:
        id:
          type: string
          description: >-
            Unique identifier for this MCP list tools operation
        type:
          type: string
          const: mcp_list_tools
          default: mcp_list_tools
          description: >-
            Tool call type identifier, always "mcp_list_tools"
        server_label:
          type: string
          description: >-
            Label identifying the MCP server providing the tools
        tools:
          type: array
          items:
            type: object
            properties:
              input_schema:
                type: object
                additionalProperties:
                  oneOf:
                    - type: 'null'
                    - type: boolean
                    - type: number
                    - type: string
                    - type: array
                    - type: object
                description: >-
                  JSON schema defining the tool's input parameters
              name:
                type: string
                description: Name of the tool
              description:
                type: string
                description: >-
                  (Optional) Description of what the tool does
            additionalProperties: false
            required:
              - input_schema
              - name
            title: MCPListToolsTool
            description: >-
              Tool definition returned by MCP list tools operation.
          description: >-
            List of available tools provided by the MCP server
      additionalProperties: false
      required:
        - id
        - type
        - server_label
        - tools
      title: OpenAIResponseOutputMessageMCPListTools
      description: >-
        MCP list tools output message containing available tools from an MCP server.
    "OpenAIResponseOutputMessageWebSearchToolCall":
      type: object
      properties:
        id:
          type: string
          description: Unique identifier for this tool call
        status:
          type: string
          description: >-
            Current status of the web search operation
        type:
          type: string
          const: web_search_call
          default: web_search_call
          description: >-
            Tool call type identifier, always "web_search_call"
      additionalProperties: false
      required:
        - id
        - status
        - type
      title: >-
        OpenAIResponseOutputMessageWebSearchToolCall
      description: >-
        Web search tool call output message for OpenAI responses.
    OpenAIResponseText:
      type: object
      properties:
        format:
          type: object
          properties:
            type:
              oneOf:
                - type: string
                  const: text
                - type: string
                  const: json_schema
                - type: string
                  const: json_object
              description: >-
                Must be "text", "json_schema", or "json_object" to identify the format
                type
            name:
              type: string
              description: >-
                The name of the response format. Only used for json_schema.
            schema:
              type: object
              additionalProperties:
                oneOf:
                  - type: 'null'
                  - type: boolean
                  - type: number
                  - type: string
                  - type: array
                  - type: object
              description: >-
                The JSON schema the response should conform to. In a Python SDK, this
                is often a `pydantic` model. Only used for json_schema.
            description:
              type: string
              description: >-
                (Optional) A description of the response format. Only used for json_schema.
            strict:
              type: boolean
              description: >-
                (Optional) Whether to strictly enforce the JSON schema. If true, the
                response must match the schema exactly. Only used for json_schema.
          additionalProperties: false
          required:
            - type
          description: >-
            (Optional) Text format configuration specifying output format requirements
      additionalProperties: false
      title: OpenAIResponseText
      description: >-
        Text response configuration for OpenAI responses.
    OpenAIResponseInputTool:
      oneOf:
        - $ref: '#/components/schemas/OpenAIResponseInputToolWebSearch'
        - $ref: '#/components/schemas/OpenAIResponseInputToolFileSearch'
        - $ref: '#/components/schemas/OpenAIResponseInputToolFunction'
        - $ref: '#/components/schemas/OpenAIResponseInputToolMCP'
      discriminator:
        propertyName: type
        mapping:
          web_search: '#/components/schemas/OpenAIResponseInputToolWebSearch'
          file_search: '#/components/schemas/OpenAIResponseInputToolFileSearch'
          function: '#/components/schemas/OpenAIResponseInputToolFunction'
          mcp: '#/components/schemas/OpenAIResponseInputToolMCP'
    OpenAIResponseInputToolFileSearch:
      type: object
      properties:
        type:
          type: string
          const: file_search
          default: file_search
          description: >-
            Tool type identifier, always "file_search"
        vector_store_ids:
          type: array
          items:
            type: string
          description: >-
            List of vector store identifiers to search within
        filters:
          type: object
          additionalProperties:
            oneOf:
              - type: 'null'
              - type: boolean
              - type: number
              - type: string
              - type: array
              - type: object
          description: >-
            (Optional) Additional filters to apply to the search
        max_num_results:
          type: integer
          default: 10
          description: >-
            (Optional) Maximum number of search results to return (1-50)
        ranking_options:
          type: object
          properties:
            ranker:
              type: string
              description: >-
                (Optional) Name of the ranking algorithm to use
            score_threshold:
              type: number
              default: 0.0
              description: >-
                (Optional) Minimum relevance score threshold for results
          additionalProperties: false
          description: >-
            (Optional) Options for ranking and scoring search results
      additionalProperties: false
      required:
        - type
        - vector_store_ids
      title: OpenAIResponseInputToolFileSearch
      description: >-
        File search tool configuration for OpenAI response inputs.
    OpenAIResponseInputToolFunction:
      type: object
      properties:
        type:
          type: string
          const: function
          default: function
          description: Tool type identifier, always "function"
        name:
          type: string
          description: Name of the function that can be called
        description:
          type: string
          description: >-
            (Optional) Description of what the function does
        parameters:
          type: object
          additionalProperties:
            oneOf:
              - type: 'null'
              - type: boolean
              - type: number
              - type: string
              - type: array
              - type: object
          description: >-
            (Optional) JSON schema defining the function's parameters
        strict:
          type: boolean
          description: >-
            (Optional) Whether to enforce strict parameter validation
      additionalProperties: false
      required:
        - type
        - name
      title: OpenAIResponseInputToolFunction
      description: >-
        Function tool configuration for OpenAI response inputs.
    OpenAIResponseInputToolMCP:
      type: object
      properties:
        type:
          type: string
          const: mcp
          default: mcp
          description: Tool type identifier, always "mcp"
        server_label:
          type: string
          description: Label to identify this MCP server
        server_url:
          type: string
          description: URL endpoint of the MCP server
        headers:
          type: object
          additionalProperties:
            oneOf:
              - type: 'null'
              - type: boolean
              - type: number
              - type: string
              - type: array
              - type: object
          description: >-
            (Optional) HTTP headers to include when connecting to the server
        require_approval:
          oneOf:
            - type: string
              const: always
            - type: string
              const: never
            - type: object
              properties:
                always:
                  type: array
                  items:
                    type: string
                  description: >-
                    (Optional) List of tool names that always require approval
                never:
                  type: array
                  items:
                    type: string
                  description: >-
                    (Optional) List of tool names that never require approval
              additionalProperties: false
              title: ApprovalFilter
              description: >-
                Filter configuration for MCP tool approval requirements.
          default: never
          description: >-
            Approval requirement for tool calls ("always", "never", or filter)
        allowed_tools:
          oneOf:
            - type: array
              items:
                type: string
            - type: object
              properties:
                tool_names:
                  type: array
                  items:
                    type: string
                  description: >-
                    (Optional) List of specific tool names that are allowed
              additionalProperties: false
              title: AllowedToolsFilter
              description: >-
                Filter configuration for restricting which MCP tools can be used.
          description: >-
            (Optional) Restriction on which tools can be used from this server
      additionalProperties: false
      required:
        - type
        - server_label
        - server_url
        - require_approval
      title: OpenAIResponseInputToolMCP
      description: >-
        Model Context Protocol (MCP) tool configuration for OpenAI response inputs.
    OpenAIResponseInputToolWebSearch:
      type: object
      properties:
        type:
          oneOf:
            - type: string
              const: web_search
            - type: string
              const: web_search_preview
            - type: string
              const: web_search_preview_2025_03_11
          default: web_search
          description: Web search tool type variant to use
        search_context_size:
          type: string
          default: medium
          description: >-
            (Optional) Size of search context, must be "low", "medium", or "high"
      additionalProperties: false
      required:
        - type
      title: OpenAIResponseInputToolWebSearch
      description: >-
        Web search tool configuration for OpenAI response inputs.
    CreateOpenaiResponseRequest:
      type: object
      properties:
        input:
          oneOf:
            - type: string
            - type: array
              items:
                $ref: '#/components/schemas/OpenAIResponseInput'
          description: Input message(s) to create the response.
        model:
          type: string
          description: The underlying LLM used for completions.
        instructions:
          type: string
        previous_response_id:
          type: string
          description: >-
            (Optional) if specified, the new response will be a continuation of the
            previous response. This can be used to easily fork-off new responses from
            existing responses.
        store:
          type: boolean
        stream:
          type: boolean
        temperature:
          type: number
        text:
          $ref: '#/components/schemas/OpenAIResponseText'
        tools:
          type: array
          items:
            $ref: '#/components/schemas/OpenAIResponseInputTool'
        include:
          type: array
          items:
            type: string
          description: >-
            (Optional) Additional fields to include in the response.
        max_infer_iters:
          type: integer
      additionalProperties: false
      required:
        - input
        - model
      title: CreateOpenaiResponseRequest
    OpenAIResponseObject:
      type: object
      properties:
        created_at:
          type: integer
          description: >-
            Unix timestamp when the response was created
        error:
          $ref: '#/components/schemas/OpenAIResponseError'
          description: >-
            (Optional) Error details if the response generation failed
        id:
          type: string
          description: Unique identifier for this response
        model:
          type: string
          description: Model identifier used for generation
        object:
          type: string
          const: response
          default: response
          description: >-
            Object type identifier, always "response"
        output:
          type: array
          items:
            $ref: '#/components/schemas/OpenAIResponseOutput'
          description: >-
            List of generated output items (messages, tool calls, etc.)
        parallel_tool_calls:
          type: boolean
          default: false
          description: >-
            Whether tool calls can be executed in parallel
        previous_response_id:
          type: string
          description: >-
            (Optional) ID of the previous response in a conversation
        status:
          type: string
          description: >-
            Current status of the response generation
        temperature:
          type: number
          description: >-
            (Optional) Sampling temperature used for generation
        text:
          $ref: '#/components/schemas/OpenAIResponseText'
          description: >-
            Text formatting configuration for the response
        top_p:
          type: number
          description: >-
            (Optional) Nucleus sampling parameter used for generation
        truncation:
          type: string
          description: >-
            (Optional) Truncation strategy applied to the response
      additionalProperties: false
      required:
        - created_at
        - id
        - model
        - object
        - output
        - parallel_tool_calls
        - status
        - text
      title: OpenAIResponseObject
      description: >-
        Complete OpenAI response object containing generation results and metadata.
    OpenAIResponseContentPartOutputText:
      type: object
      properties:
        type:
          type: string
          const: output_text
          default: output_text
        text:
          type: string
      additionalProperties: false
      required:
        - type
        - text
      title: OpenAIResponseContentPartOutputText
    OpenAIResponseContentPartRefusal:
      type: object
      properties:
        type:
          type: string
          const: refusal
          default: refusal
        refusal:
          type: string
      additionalProperties: false
      required:
        - type
        - refusal
      title: OpenAIResponseContentPartRefusal
    OpenAIResponseObjectStream:
      oneOf:
        - $ref: '#/components/schemas/OpenAIResponseObjectStreamResponseCreated'
        - $ref: '#/components/schemas/OpenAIResponseObjectStreamResponseOutputItemAdded'
        - $ref: '#/components/schemas/OpenAIResponseObjectStreamResponseOutputItemDone'
        - $ref: '#/components/schemas/OpenAIResponseObjectStreamResponseOutputTextDelta'
        - $ref: '#/components/schemas/OpenAIResponseObjectStreamResponseOutputTextDone'
        - $ref: '#/components/schemas/OpenAIResponseObjectStreamResponseFunctionCallArgumentsDelta'
        - $ref: '#/components/schemas/OpenAIResponseObjectStreamResponseFunctionCallArgumentsDone'
        - $ref: '#/components/schemas/OpenAIResponseObjectStreamResponseWebSearchCallInProgress'
        - $ref: '#/components/schemas/OpenAIResponseObjectStreamResponseWebSearchCallSearching'
        - $ref: '#/components/schemas/OpenAIResponseObjectStreamResponseWebSearchCallCompleted'
        - $ref: '#/components/schemas/OpenAIResponseObjectStreamResponseMcpListToolsInProgress'
        - $ref: '#/components/schemas/OpenAIResponseObjectStreamResponseMcpListToolsFailed'
        - $ref: '#/components/schemas/OpenAIResponseObjectStreamResponseMcpListToolsCompleted'
        - $ref: '#/components/schemas/OpenAIResponseObjectStreamResponseMcpCallArgumentsDelta'
        - $ref: '#/components/schemas/OpenAIResponseObjectStreamResponseMcpCallArgumentsDone'
        - $ref: '#/components/schemas/OpenAIResponseObjectStreamResponseMcpCallInProgress'
        - $ref: '#/components/schemas/OpenAIResponseObjectStreamResponseMcpCallFailed'
        - $ref: '#/components/schemas/OpenAIResponseObjectStreamResponseMcpCallCompleted'
        - $ref: '#/components/schemas/OpenAIResponseObjectStreamResponseContentPartAdded'
        - $ref: '#/components/schemas/OpenAIResponseObjectStreamResponseContentPartDone'
        - $ref: '#/components/schemas/OpenAIResponseObjectStreamResponseCompleted'
      discriminator:
        propertyName: type
        mapping:
          response.created: '#/components/schemas/OpenAIResponseObjectStreamResponseCreated'
          response.output_item.added: '#/components/schemas/OpenAIResponseObjectStreamResponseOutputItemAdded'
          response.output_item.done: '#/components/schemas/OpenAIResponseObjectStreamResponseOutputItemDone'
          response.output_text.delta: '#/components/schemas/OpenAIResponseObjectStreamResponseOutputTextDelta'
          response.output_text.done: '#/components/schemas/OpenAIResponseObjectStreamResponseOutputTextDone'
          response.function_call_arguments.delta: '#/components/schemas/OpenAIResponseObjectStreamResponseFunctionCallArgumentsDelta'
          response.function_call_arguments.done: '#/components/schemas/OpenAIResponseObjectStreamResponseFunctionCallArgumentsDone'
          response.web_search_call.in_progress: '#/components/schemas/OpenAIResponseObjectStreamResponseWebSearchCallInProgress'
          response.web_search_call.searching: '#/components/schemas/OpenAIResponseObjectStreamResponseWebSearchCallSearching'
          response.web_search_call.completed: '#/components/schemas/OpenAIResponseObjectStreamResponseWebSearchCallCompleted'
          response.mcp_list_tools.in_progress: '#/components/schemas/OpenAIResponseObjectStreamResponseMcpListToolsInProgress'
          response.mcp_list_tools.failed: '#/components/schemas/OpenAIResponseObjectStreamResponseMcpListToolsFailed'
          response.mcp_list_tools.completed: '#/components/schemas/OpenAIResponseObjectStreamResponseMcpListToolsCompleted'
          response.mcp_call.arguments.delta: '#/components/schemas/OpenAIResponseObjectStreamResponseMcpCallArgumentsDelta'
          response.mcp_call.arguments.done: '#/components/schemas/OpenAIResponseObjectStreamResponseMcpCallArgumentsDone'
          response.mcp_call.in_progress: '#/components/schemas/OpenAIResponseObjectStreamResponseMcpCallInProgress'
          response.mcp_call.failed: '#/components/schemas/OpenAIResponseObjectStreamResponseMcpCallFailed'
          response.mcp_call.completed: '#/components/schemas/OpenAIResponseObjectStreamResponseMcpCallCompleted'
          response.content_part.added: '#/components/schemas/OpenAIResponseObjectStreamResponseContentPartAdded'
          response.content_part.done: '#/components/schemas/OpenAIResponseObjectStreamResponseContentPartDone'
          response.completed: '#/components/schemas/OpenAIResponseObjectStreamResponseCompleted'
    "OpenAIResponseObjectStreamResponseCompleted":
      type: object
      properties:
        response:
          $ref: '#/components/schemas/OpenAIResponseObject'
          description: The completed response object
        type:
          type: string
          const: response.completed
          default: response.completed
          description: >-
            Event type identifier, always "response.completed"
      additionalProperties: false
      required:
        - response
        - type
      title: >-
        OpenAIResponseObjectStreamResponseCompleted
      description: >-
        Streaming event indicating a response has been completed.
    "OpenAIResponseObjectStreamResponseContentPartAdded":
      type: object
      properties:
        response_id:
          type: string
          description: >-
            Unique identifier of the response containing this content
        item_id:
          type: string
          description: >-
            Unique identifier of the output item containing this content part
        part:
          oneOf:
            - $ref: '#/components/schemas/OpenAIResponseContentPartOutputText'
            - $ref: '#/components/schemas/OpenAIResponseContentPartRefusal'
          discriminator:
            propertyName: type
            mapping:
              output_text: '#/components/schemas/OpenAIResponseContentPartOutputText'
              refusal: '#/components/schemas/OpenAIResponseContentPartRefusal'
          description: The content part that was added
        sequence_number:
          type: integer
          description: >-
            Sequential number for ordering streaming events
        type:
          type: string
          const: response.content_part.added
          default: response.content_part.added
          description: >-
            Event type identifier, always "response.content_part.added"
      additionalProperties: false
      required:
        - response_id
        - item_id
        - part
        - sequence_number
        - type
      title: >-
        OpenAIResponseObjectStreamResponseContentPartAdded
      description: >-
        Streaming event for when a new content part is added to a response item.
    "OpenAIResponseObjectStreamResponseContentPartDone":
      type: object
      properties:
        response_id:
          type: string
          description: >-
            Unique identifier of the response containing this content
        item_id:
          type: string
          description: >-
            Unique identifier of the output item containing this content part
        part:
          oneOf:
            - $ref: '#/components/schemas/OpenAIResponseContentPartOutputText'
            - $ref: '#/components/schemas/OpenAIResponseContentPartRefusal'
          discriminator:
            propertyName: type
            mapping:
              output_text: '#/components/schemas/OpenAIResponseContentPartOutputText'
              refusal: '#/components/schemas/OpenAIResponseContentPartRefusal'
          description: The completed content part
        sequence_number:
          type: integer
          description: >-
            Sequential number for ordering streaming events
        type:
          type: string
          const: response.content_part.done
          default: response.content_part.done
          description: >-
            Event type identifier, always "response.content_part.done"
      additionalProperties: false
      required:
        - response_id
        - item_id
        - part
        - sequence_number
        - type
      title: >-
        OpenAIResponseObjectStreamResponseContentPartDone
      description: >-
        Streaming event for when a content part is completed.
    "OpenAIResponseObjectStreamResponseCreated":
      type: object
      properties:
        response:
          $ref: '#/components/schemas/OpenAIResponseObject'
          description: The newly created response object
        type:
          type: string
          const: response.created
          default: response.created
          description: >-
            Event type identifier, always "response.created"
      additionalProperties: false
      required:
        - response
        - type
      title: >-
        OpenAIResponseObjectStreamResponseCreated
      description: >-
        Streaming event indicating a new response has been created.
    "OpenAIResponseObjectStreamResponseFunctionCallArgumentsDelta":
      type: object
      properties:
        delta:
          type: string
          description: >-
            Incremental function call arguments being added
        item_id:
          type: string
          description: >-
            Unique identifier of the function call being updated
        output_index:
          type: integer
          description: >-
            Index position of the item in the output list
        sequence_number:
          type: integer
          description: >-
            Sequential number for ordering streaming events
        type:
          type: string
          const: response.function_call_arguments.delta
          default: response.function_call_arguments.delta
          description: >-
            Event type identifier, always "response.function_call_arguments.delta"
      additionalProperties: false
      required:
        - delta
        - item_id
        - output_index
        - sequence_number
        - type
      title: >-
        OpenAIResponseObjectStreamResponseFunctionCallArgumentsDelta
      description: >-
        Streaming event for incremental function call argument updates.
    "OpenAIResponseObjectStreamResponseFunctionCallArgumentsDone":
      type: object
      properties:
        arguments:
          type: string
          description: >-
            Final complete arguments JSON string for the function call
        item_id:
          type: string
          description: >-
            Unique identifier of the completed function call
        output_index:
          type: integer
          description: >-
            Index position of the item in the output list
        sequence_number:
          type: integer
          description: >-
            Sequential number for ordering streaming events
        type:
          type: string
          const: response.function_call_arguments.done
          default: response.function_call_arguments.done
          description: >-
            Event type identifier, always "response.function_call_arguments.done"
      additionalProperties: false
      required:
        - arguments
        - item_id
        - output_index
        - sequence_number
        - type
      title: >-
        OpenAIResponseObjectStreamResponseFunctionCallArgumentsDone
      description: >-
        Streaming event for when function call arguments are completed.
    "OpenAIResponseObjectStreamResponseMcpCallArgumentsDelta":
      type: object
      properties:
        delta:
          type: string
        item_id:
          type: string
        output_index:
          type: integer
        sequence_number:
          type: integer
        type:
          type: string
          const: response.mcp_call.arguments.delta
          default: response.mcp_call.arguments.delta
      additionalProperties: false
      required:
        - delta
        - item_id
        - output_index
        - sequence_number
        - type
      title: >-
        OpenAIResponseObjectStreamResponseMcpCallArgumentsDelta
    "OpenAIResponseObjectStreamResponseMcpCallArgumentsDone":
      type: object
      properties:
        arguments:
          type: string
        item_id:
          type: string
        output_index:
          type: integer
        sequence_number:
          type: integer
        type:
          type: string
          const: response.mcp_call.arguments.done
          default: response.mcp_call.arguments.done
      additionalProperties: false
      required:
        - arguments
        - item_id
        - output_index
        - sequence_number
        - type
      title: >-
        OpenAIResponseObjectStreamResponseMcpCallArgumentsDone
    "OpenAIResponseObjectStreamResponseMcpCallCompleted":
      type: object
      properties:
        sequence_number:
          type: integer
          description: >-
            Sequential number for ordering streaming events
        type:
          type: string
          const: response.mcp_call.completed
          default: response.mcp_call.completed
          description: >-
            Event type identifier, always "response.mcp_call.completed"
      additionalProperties: false
      required:
        - sequence_number
        - type
      title: >-
        OpenAIResponseObjectStreamResponseMcpCallCompleted
      description: Streaming event for completed MCP calls.
    "OpenAIResponseObjectStreamResponseMcpCallFailed":
      type: object
      properties:
        sequence_number:
          type: integer
          description: >-
            Sequential number for ordering streaming events
        type:
          type: string
          const: response.mcp_call.failed
          default: response.mcp_call.failed
          description: >-
            Event type identifier, always "response.mcp_call.failed"
      additionalProperties: false
      required:
        - sequence_number
        - type
      title: >-
        OpenAIResponseObjectStreamResponseMcpCallFailed
      description: Streaming event for failed MCP calls.
    "OpenAIResponseObjectStreamResponseMcpCallInProgress":
      type: object
      properties:
        item_id:
          type: string
          description: Unique identifier of the MCP call
        output_index:
          type: integer
          description: >-
            Index position of the item in the output list
        sequence_number:
          type: integer
          description: >-
            Sequential number for ordering streaming events
        type:
          type: string
          const: response.mcp_call.in_progress
          default: response.mcp_call.in_progress
          description: >-
            Event type identifier, always "response.mcp_call.in_progress"
      additionalProperties: false
      required:
        - item_id
        - output_index
        - sequence_number
        - type
      title: >-
        OpenAIResponseObjectStreamResponseMcpCallInProgress
      description: >-
        Streaming event for MCP calls in progress.
    "OpenAIResponseObjectStreamResponseMcpListToolsCompleted":
      type: object
      properties:
        sequence_number:
          type: integer
        type:
          type: string
          const: response.mcp_list_tools.completed
          default: response.mcp_list_tools.completed
      additionalProperties: false
      required:
        - sequence_number
        - type
      title: >-
        OpenAIResponseObjectStreamResponseMcpListToolsCompleted
    "OpenAIResponseObjectStreamResponseMcpListToolsFailed":
      type: object
      properties:
        sequence_number:
          type: integer
        type:
          type: string
          const: response.mcp_list_tools.failed
          default: response.mcp_list_tools.failed
      additionalProperties: false
      required:
        - sequence_number
        - type
      title: >-
        OpenAIResponseObjectStreamResponseMcpListToolsFailed
    "OpenAIResponseObjectStreamResponseMcpListToolsInProgress":
      type: object
      properties:
        sequence_number:
          type: integer
        type:
          type: string
          const: response.mcp_list_tools.in_progress
          default: response.mcp_list_tools.in_progress
      additionalProperties: false
      required:
        - sequence_number
        - type
      title: >-
        OpenAIResponseObjectStreamResponseMcpListToolsInProgress
    "OpenAIResponseObjectStreamResponseOutputItemAdded":
      type: object
      properties:
        response_id:
          type: string
          description: >-
            Unique identifier of the response containing this output
        item:
          oneOf:
            - $ref: '#/components/schemas/OpenAIResponseMessage'
            - $ref: '#/components/schemas/OpenAIResponseOutputMessageWebSearchToolCall'
            - $ref: '#/components/schemas/OpenAIResponseOutputMessageFileSearchToolCall'
            - $ref: '#/components/schemas/OpenAIResponseOutputMessageFunctionToolCall'
            - $ref: '#/components/schemas/OpenAIResponseOutputMessageMCPCall'
            - $ref: '#/components/schemas/OpenAIResponseOutputMessageMCPListTools'
            - $ref: '#/components/schemas/OpenAIResponseMCPApprovalRequest'
          discriminator:
            propertyName: type
            mapping:
              message: '#/components/schemas/OpenAIResponseMessage'
              web_search_call: '#/components/schemas/OpenAIResponseOutputMessageWebSearchToolCall'
              file_search_call: '#/components/schemas/OpenAIResponseOutputMessageFileSearchToolCall'
              function_call: '#/components/schemas/OpenAIResponseOutputMessageFunctionToolCall'
              mcp_call: '#/components/schemas/OpenAIResponseOutputMessageMCPCall'
              mcp_list_tools: '#/components/schemas/OpenAIResponseOutputMessageMCPListTools'
              mcp_approval_request: '#/components/schemas/OpenAIResponseMCPApprovalRequest'
          description: >-
            The output item that was added (message, tool call, etc.)
        output_index:
          type: integer
          description: >-
            Index position of this item in the output list
        sequence_number:
          type: integer
          description: >-
            Sequential number for ordering streaming events
        type:
          type: string
          const: response.output_item.added
          default: response.output_item.added
          description: >-
            Event type identifier, always "response.output_item.added"
      additionalProperties: false
      required:
        - response_id
        - item
        - output_index
        - sequence_number
        - type
      title: >-
        OpenAIResponseObjectStreamResponseOutputItemAdded
      description: >-
        Streaming event for when a new output item is added to the response.
    "OpenAIResponseObjectStreamResponseOutputItemDone":
      type: object
      properties:
        response_id:
          type: string
          description: >-
            Unique identifier of the response containing this output
        item:
          oneOf:
            - $ref: '#/components/schemas/OpenAIResponseMessage'
            - $ref: '#/components/schemas/OpenAIResponseOutputMessageWebSearchToolCall'
            - $ref: '#/components/schemas/OpenAIResponseOutputMessageFileSearchToolCall'
            - $ref: '#/components/schemas/OpenAIResponseOutputMessageFunctionToolCall'
            - $ref: '#/components/schemas/OpenAIResponseOutputMessageMCPCall'
            - $ref: '#/components/schemas/OpenAIResponseOutputMessageMCPListTools'
            - $ref: '#/components/schemas/OpenAIResponseMCPApprovalRequest'
          discriminator:
            propertyName: type
            mapping:
              message: '#/components/schemas/OpenAIResponseMessage'
              web_search_call: '#/components/schemas/OpenAIResponseOutputMessageWebSearchToolCall'
              file_search_call: '#/components/schemas/OpenAIResponseOutputMessageFileSearchToolCall'
              function_call: '#/components/schemas/OpenAIResponseOutputMessageFunctionToolCall'
              mcp_call: '#/components/schemas/OpenAIResponseOutputMessageMCPCall'
              mcp_list_tools: '#/components/schemas/OpenAIResponseOutputMessageMCPListTools'
              mcp_approval_request: '#/components/schemas/OpenAIResponseMCPApprovalRequest'
          description: >-
            The completed output item (message, tool call, etc.)
        output_index:
          type: integer
          description: >-
            Index position of this item in the output list
        sequence_number:
          type: integer
          description: >-
            Sequential number for ordering streaming events
        type:
          type: string
          const: response.output_item.done
          default: response.output_item.done
          description: >-
            Event type identifier, always "response.output_item.done"
      additionalProperties: false
      required:
        - response_id
        - item
        - output_index
        - sequence_number
        - type
      title: >-
        OpenAIResponseObjectStreamResponseOutputItemDone
      description: >-
        Streaming event for when an output item is completed.
    "OpenAIResponseObjectStreamResponseOutputTextDelta":
      type: object
      properties:
        content_index:
          type: integer
          description: Index position within the text content
        delta:
          type: string
          description: Incremental text content being added
        item_id:
          type: string
          description: >-
            Unique identifier of the output item being updated
        output_index:
          type: integer
          description: >-
            Index position of the item in the output list
        sequence_number:
          type: integer
          description: >-
            Sequential number for ordering streaming events
        type:
          type: string
          const: response.output_text.delta
          default: response.output_text.delta
          description: >-
            Event type identifier, always "response.output_text.delta"
      additionalProperties: false
      required:
        - content_index
        - delta
        - item_id
        - output_index
        - sequence_number
        - type
      title: >-
        OpenAIResponseObjectStreamResponseOutputTextDelta
      description: >-
        Streaming event for incremental text content updates.
    "OpenAIResponseObjectStreamResponseOutputTextDone":
      type: object
      properties:
        content_index:
          type: integer
          description: Index position within the text content
        text:
          type: string
          description: >-
            Final complete text content of the output item
        item_id:
          type: string
          description: >-
            Unique identifier of the completed output item
        output_index:
          type: integer
          description: >-
            Index position of the item in the output list
        sequence_number:
          type: integer
          description: >-
            Sequential number for ordering streaming events
        type:
          type: string
          const: response.output_text.done
          default: response.output_text.done
          description: >-
            Event type identifier, always "response.output_text.done"
      additionalProperties: false
      required:
        - content_index
        - text
        - item_id
        - output_index
        - sequence_number
        - type
      title: >-
        OpenAIResponseObjectStreamResponseOutputTextDone
      description: >-
        Streaming event for when text output is completed.
    "OpenAIResponseObjectStreamResponseWebSearchCallCompleted":
      type: object
      properties:
        item_id:
          type: string
          description: >-
            Unique identifier of the completed web search call
        output_index:
          type: integer
          description: >-
            Index position of the item in the output list
        sequence_number:
          type: integer
          description: >-
            Sequential number for ordering streaming events
        type:
          type: string
          const: response.web_search_call.completed
          default: response.web_search_call.completed
          description: >-
            Event type identifier, always "response.web_search_call.completed"
      additionalProperties: false
      required:
        - item_id
        - output_index
        - sequence_number
        - type
      title: >-
        OpenAIResponseObjectStreamResponseWebSearchCallCompleted
      description: >-
        Streaming event for completed web search calls.
    "OpenAIResponseObjectStreamResponseWebSearchCallInProgress":
      type: object
      properties:
        item_id:
          type: string
          description: Unique identifier of the web search call
        output_index:
          type: integer
          description: >-
            Index position of the item in the output list
        sequence_number:
          type: integer
          description: >-
            Sequential number for ordering streaming events
        type:
          type: string
          const: response.web_search_call.in_progress
          default: response.web_search_call.in_progress
          description: >-
            Event type identifier, always "response.web_search_call.in_progress"
      additionalProperties: false
      required:
        - item_id
        - output_index
        - sequence_number
        - type
      title: >-
        OpenAIResponseObjectStreamResponseWebSearchCallInProgress
      description: >-
        Streaming event for web search calls in progress.
    "OpenAIResponseObjectStreamResponseWebSearchCallSearching":
      type: object
      properties:
        item_id:
          type: string
        output_index:
          type: integer
        sequence_number:
          type: integer
        type:
          type: string
          const: response.web_search_call.searching
          default: response.web_search_call.searching
      additionalProperties: false
      required:
        - item_id
        - output_index
        - sequence_number
        - type
      title: >-
        OpenAIResponseObjectStreamResponseWebSearchCallSearching
    OpenAIDeleteResponseObject:
      type: object
      properties:
        id:
          type: string
          description: >-
            Unique identifier of the deleted response
        object:
          type: string
          const: response
          default: response
          description: >-
            Object type identifier, always "response"
        deleted:
          type: boolean
          default: true
          description: Deletion confirmation flag, always True
      additionalProperties: false
      required:
        - id
        - object
        - deleted
      title: OpenAIDeleteResponseObject
      description: >-
        Response object confirming deletion of an OpenAI response.
    ListOpenAIResponseInputItem:
      type: object
      properties:
        data:
          type: array
          items:
            $ref: '#/components/schemas/OpenAIResponseInput'
          description: List of input items
        object:
          type: string
          const: list
          default: list
          description: Object type identifier, always "list"
      additionalProperties: false
      required:
        - data
        - object
      title: ListOpenAIResponseInputItem
      description: >-
        List container for OpenAI response input items.
    VectorStoreFileCounts:
      type: object
      properties:
        completed:
          type: integer
          description: >-
            Number of files that have been successfully processed
        cancelled:
          type: integer
          description: >-
            Number of files that had their processing cancelled
        failed:
          type: integer
          description: Number of files that failed to process
        in_progress:
          type: integer
          description: >-
            Number of files currently being processed
        total:
          type: integer
          description: >-
            Total number of files in the vector store
      additionalProperties: false
      required:
        - completed
        - cancelled
        - failed
        - in_progress
        - total
      title: VectorStoreFileCounts
      description: >-
        File processing status counts for a vector store.
    VectorStoreListResponse:
      type: object
      properties:
        object:
          type: string
          default: list
          description: Object type identifier, always "list"
        data:
          type: array
          items:
            $ref: '#/components/schemas/VectorStoreObject'
          description: List of vector store objects
        first_id:
          type: string
          description: >-
            (Optional) ID of the first vector store in the list for pagination
        last_id:
          type: string
          description: >-
            (Optional) ID of the last vector store in the list for pagination
        has_more:
          type: boolean
          default: false
          description: >-
            Whether there are more vector stores available beyond this page
      additionalProperties: false
      required:
        - object
        - data
        - has_more
      title: VectorStoreListResponse
      description: Response from listing vector stores.
    VectorStoreObject:
      type: object
      properties:
        id:
          type: string
          description: Unique identifier for the vector store
        object:
          type: string
          default: vector_store
          description: >-
            Object type identifier, always "vector_store"
        created_at:
          type: integer
          description: >-
            Timestamp when the vector store was created
        name:
          type: string
          description: (Optional) Name of the vector store
        usage_bytes:
          type: integer
          default: 0
          description: >-
            Storage space used by the vector store in bytes
        file_counts:
          $ref: '#/components/schemas/VectorStoreFileCounts'
          description: >-
            File processing status counts for the vector store
        status:
          type: string
          default: completed
          description: Current status of the vector store
        expires_after:
          type: object
          additionalProperties:
            oneOf:
              - type: 'null'
              - type: boolean
              - type: number
              - type: string
              - type: array
              - type: object
          description: >-
            (Optional) Expiration policy for the vector store
        expires_at:
          type: integer
          description: >-
            (Optional) Timestamp when the vector store will expire
        last_active_at:
          type: integer
          description: >-
            (Optional) Timestamp of last activity on the vector store
        metadata:
          type: object
          additionalProperties:
            oneOf:
              - type: 'null'
              - type: boolean
              - type: number
              - type: string
              - type: array
              - type: object
          description: >-
            Set of key-value pairs that can be attached to the vector store
      additionalProperties: false
      required:
        - id
        - object
        - created_at
        - usage_bytes
        - file_counts
        - status
        - metadata
      title: VectorStoreObject
      description: OpenAI Vector Store object.
    OpenaiCreateVectorStoreRequest:
      type: object
      properties:
        name:
          type: string
          description: A name for the vector store.
        file_ids:
          type: array
          items:
            type: string
          description: >-
            A list of File IDs that the vector store should use. Useful for tools
            like `file_search` that can access files.
        expires_after:
          type: object
          additionalProperties:
            oneOf:
              - type: 'null'
              - type: boolean
              - type: number
              - type: string
              - type: array
              - type: object
          description: >-
            The expiration policy for a vector store.
        chunking_strategy:
          type: object
          additionalProperties:
            oneOf:
              - type: 'null'
              - type: boolean
              - type: number
              - type: string
              - type: array
              - type: object
          description: >-
            The chunking strategy used to chunk the file(s). If not set, will use
            the `auto` strategy.
        metadata:
          type: object
          additionalProperties:
            oneOf:
              - type: 'null'
              - type: boolean
              - type: number
              - type: string
              - type: array
              - type: object
          description: >-
            Set of 16 key-value pairs that can be attached to an object.
        embedding_model:
          type: string
          description: >-
            The embedding model to use for this vector store.
        embedding_dimension:
          type: integer
          description: >-
            The dimension of the embedding vectors (default: 384).
        provider_id:
          type: string
          description: >-
            The ID of the provider to use for this vector store.
      additionalProperties: false
      title: OpenaiCreateVectorStoreRequest
    OpenaiUpdateVectorStoreRequest:
      type: object
      properties:
        name:
          type: string
          description: The name of the vector store.
        expires_after:
          type: object
          additionalProperties:
            oneOf:
              - type: 'null'
              - type: boolean
              - type: number
              - type: string
              - type: array
              - type: object
          description: >-
            The expiration policy for a vector store.
        metadata:
          type: object
          additionalProperties:
            oneOf:
              - type: 'null'
              - type: boolean
              - type: number
              - type: string
              - type: array
              - type: object
          description: >-
            Set of 16 key-value pairs that can be attached to an object.
      additionalProperties: false
      title: OpenaiUpdateVectorStoreRequest
    VectorStoreDeleteResponse:
      type: object
      properties:
        id:
          type: string
          description: >-
            Unique identifier of the deleted vector store
        object:
          type: string
          default: vector_store.deleted
          description: >-
            Object type identifier for the deletion response
        deleted:
          type: boolean
          default: true
          description: >-
            Whether the deletion operation was successful
      additionalProperties: false
      required:
        - id
        - object
        - deleted
      title: VectorStoreDeleteResponse
      description: Response from deleting a vector store.
    VectorStoreChunkingStrategy:
      oneOf:
        - $ref: '#/components/schemas/VectorStoreChunkingStrategyAuto'
        - $ref: '#/components/schemas/VectorStoreChunkingStrategyStatic'
      discriminator:
        propertyName: type
        mapping:
          auto: '#/components/schemas/VectorStoreChunkingStrategyAuto'
          static: '#/components/schemas/VectorStoreChunkingStrategyStatic'
    VectorStoreChunkingStrategyAuto:
      type: object
      properties:
        type:
          type: string
          const: auto
          default: auto
          description: >-
            Strategy type, always "auto" for automatic chunking
      additionalProperties: false
      required:
        - type
      title: VectorStoreChunkingStrategyAuto
      description: >-
        Automatic chunking strategy for vector store files.
    VectorStoreChunkingStrategyStatic:
      type: object
      properties:
        type:
          type: string
          const: static
          default: static
          description: >-
            Strategy type, always "static" for static chunking
        static:
          $ref: '#/components/schemas/VectorStoreChunkingStrategyStaticConfig'
          description: >-
            Configuration parameters for the static chunking strategy
      additionalProperties: false
      required:
        - type
        - static
      title: VectorStoreChunkingStrategyStatic
      description: >-
        Static chunking strategy with configurable parameters.
    VectorStoreChunkingStrategyStaticConfig:
      type: object
      properties:
        chunk_overlap_tokens:
          type: integer
          default: 400
          description: >-
            Number of tokens to overlap between adjacent chunks
        max_chunk_size_tokens:
          type: integer
          default: 800
          description: >-
            Maximum number of tokens per chunk, must be between 100 and 4096
      additionalProperties: false
      required:
        - chunk_overlap_tokens
        - max_chunk_size_tokens
      title: VectorStoreChunkingStrategyStaticConfig
      description: >-
        Configuration for static chunking strategy.
    OpenaiCreateVectorStoreFileBatchRequest:
      type: object
      properties:
        file_ids:
          type: array
          items:
            type: string
          description: >-
            A list of File IDs that the vector store should use.
        attributes:
          type: object
          additionalProperties:
            oneOf:
              - type: 'null'
              - type: boolean
              - type: number
              - type: string
              - type: array
              - type: object
          description: >-
            (Optional) Key-value attributes to store with the files.
        chunking_strategy:
          $ref: '#/components/schemas/VectorStoreChunkingStrategy'
          description: >-
            (Optional) The chunking strategy used to chunk the file(s). Defaults to
            auto.
      additionalProperties: false
      required:
        - file_ids
      title: OpenaiCreateVectorStoreFileBatchRequest
    VectorStoreFileBatchObject:
      type: object
      properties:
        id:
          type: string
          description: Unique identifier for the file batch
        object:
          type: string
          default: vector_store.file_batch
          description: >-
            Object type identifier, always "vector_store.file_batch"
        created_at:
          type: integer
          description: >-
            Timestamp when the file batch was created
        vector_store_id:
          type: string
          description: >-
            ID of the vector store containing the file batch
        status:
          $ref: '#/components/schemas/VectorStoreFileStatus'
          description: >-
            Current processing status of the file batch
        file_counts:
          $ref: '#/components/schemas/VectorStoreFileCounts'
          description: >-
            File processing status counts for the batch
      additionalProperties: false
      required:
        - id
        - object
        - created_at
        - vector_store_id
        - status
        - file_counts
      title: VectorStoreFileBatchObject
      description: OpenAI Vector Store File Batch object.
    VectorStoreFileStatus:
      oneOf:
        - type: string
          const: completed
        - type: string
          const: in_progress
        - type: string
          const: cancelled
        - type: string
          const: failed
    VectorStoreFileLastError:
      type: object
      properties:
        code:
          oneOf:
            - type: string
              const: server_error
            - type: string
              const: rate_limit_exceeded
          description: >-
            Error code indicating the type of failure
        message:
          type: string
          description: >-
            Human-readable error message describing the failure
      additionalProperties: false
      required:
        - code
        - message
      title: VectorStoreFileLastError
      description: >-
        Error information for failed vector store file processing.
    VectorStoreFileObject:
      type: object
      properties:
        id:
          type: string
          description: Unique identifier for the file
        object:
          type: string
          default: vector_store.file
          description: >-
            Object type identifier, always "vector_store.file"
        attributes:
          type: object
          additionalProperties:
            oneOf:
              - type: 'null'
              - type: boolean
              - type: number
              - type: string
              - type: array
              - type: object
          description: >-
            Key-value attributes associated with the file
        chunking_strategy:
          oneOf:
            - $ref: '#/components/schemas/VectorStoreChunkingStrategyAuto'
            - $ref: '#/components/schemas/VectorStoreChunkingStrategyStatic'
          discriminator:
            propertyName: type
            mapping:
              auto: '#/components/schemas/VectorStoreChunkingStrategyAuto'
              static: '#/components/schemas/VectorStoreChunkingStrategyStatic'
          description: >-
            Strategy used for splitting the file into chunks
        created_at:
          type: integer
          description: >-
            Timestamp when the file was added to the vector store
        last_error:
          $ref: '#/components/schemas/VectorStoreFileLastError'
          description: >-
            (Optional) Error information if file processing failed
        status:
          $ref: '#/components/schemas/VectorStoreFileStatus'
          description: Current processing status of the file
        usage_bytes:
          type: integer
          default: 0
          description: Storage space used by this file in bytes
        vector_store_id:
          type: string
          description: >-
            ID of the vector store containing this file
      additionalProperties: false
      required:
        - id
        - object
        - attributes
        - chunking_strategy
        - created_at
        - status
        - usage_bytes
        - vector_store_id
      title: VectorStoreFileObject
      description: OpenAI Vector Store File object.
    VectorStoreFilesListInBatchResponse:
      type: object
      properties:
        object:
          type: string
          default: list
          description: Object type identifier, always "list"
        data:
          type: array
          items:
            $ref: '#/components/schemas/VectorStoreFileObject'
          description: >-
            List of vector store file objects in the batch
        first_id:
          type: string
          description: >-
            (Optional) ID of the first file in the list for pagination
        last_id:
          type: string
          description: >-
            (Optional) ID of the last file in the list for pagination
        has_more:
          type: boolean
          default: false
          description: >-
            Whether there are more files available beyond this page
      additionalProperties: false
      required:
        - object
        - data
        - has_more
      title: VectorStoreFilesListInBatchResponse
      description: >-
        Response from listing files in a vector store file batch.
    VectorStoreListFilesResponse:
      type: object
      properties:
        object:
          type: string
          default: list
          description: Object type identifier, always "list"
        data:
          type: array
          items:
            $ref: '#/components/schemas/VectorStoreFileObject'
          description: List of vector store file objects
        first_id:
          type: string
          description: >-
            (Optional) ID of the first file in the list for pagination
        last_id:
          type: string
          description: >-
            (Optional) ID of the last file in the list for pagination
        has_more:
          type: boolean
          default: false
          description: >-
            Whether there are more files available beyond this page
      additionalProperties: false
      required:
        - object
        - data
        - has_more
      title: VectorStoreListFilesResponse
      description: >-
        Response from listing files in a vector store.
    OpenaiAttachFileToVectorStoreRequest:
      type: object
      properties:
        file_id:
          type: string
          description: >-
            The ID of the file to attach to the vector store.
        attributes:
          type: object
          additionalProperties:
            oneOf:
              - type: 'null'
              - type: boolean
              - type: number
              - type: string
              - type: array
              - type: object
          description: >-
            The key-value attributes stored with the file, which can be used for filtering.
        chunking_strategy:
          $ref: '#/components/schemas/VectorStoreChunkingStrategy'
          description: >-
            The chunking strategy to use for the file.
      additionalProperties: false
      required:
        - file_id
      title: OpenaiAttachFileToVectorStoreRequest
    OpenaiUpdateVectorStoreFileRequest:
      type: object
      properties:
        attributes:
          type: object
          additionalProperties:
            oneOf:
              - type: 'null'
              - type: boolean
              - type: number
              - type: string
              - type: array
              - type: object
          description: >-
            The updated key-value attributes to store with the file.
      additionalProperties: false
      required:
        - attributes
      title: OpenaiUpdateVectorStoreFileRequest
    VectorStoreFileDeleteResponse:
      type: object
      properties:
        id:
          type: string
          description: Unique identifier of the deleted file
        object:
          type: string
          default: vector_store.file.deleted
          description: >-
            Object type identifier for the deletion response
        deleted:
          type: boolean
          default: true
          description: >-
            Whether the deletion operation was successful
      additionalProperties: false
      required:
        - id
        - object
        - deleted
      title: VectorStoreFileDeleteResponse
      description: >-
        Response from deleting a vector store file.
    VectorStoreContent:
      type: object
      properties:
        type:
          type: string
          const: text
          description: >-
            Content type, currently only "text" is supported
        text:
          type: string
          description: The actual text content
      additionalProperties: false
      required:
        - type
        - text
      title: VectorStoreContent
      description: >-
        Content item from a vector store file or search result.
    VectorStoreFileContentsResponse:
      type: object
      properties:
        file_id:
          type: string
          description: Unique identifier for the file
        filename:
          type: string
          description: Name of the file
        attributes:
          type: object
          additionalProperties:
            oneOf:
              - type: 'null'
              - type: boolean
              - type: number
              - type: string
              - type: array
              - type: object
          description: >-
            Key-value attributes associated with the file
        content:
          type: array
          items:
            $ref: '#/components/schemas/VectorStoreContent'
          description: List of content items from the file
      additionalProperties: false
      required:
        - file_id
        - filename
        - attributes
        - content
      title: VectorStoreFileContentsResponse
      description: >-
        Response from retrieving the contents of a vector store file.
    OpenaiSearchVectorStoreRequest:
      type: object
      properties:
        query:
          oneOf:
            - type: string
            - type: array
              items:
                type: string
          description: >-
            The query string or array for performing the search.
        filters:
          type: object
          additionalProperties:
            oneOf:
              - type: 'null'
              - type: boolean
              - type: number
              - type: string
              - type: array
              - type: object
          description: >-
            Filters based on file attributes to narrow the search results.
        max_num_results:
          type: integer
          description: >-
            Maximum number of results to return (1 to 50 inclusive, default 10).
        ranking_options:
          type: object
          properties:
            ranker:
              type: string
              description: >-
                (Optional) Name of the ranking algorithm to use
            score_threshold:
              type: number
              default: 0.0
              description: >-
                (Optional) Minimum relevance score threshold for results
          additionalProperties: false
          description: >-
            Ranking options for fine-tuning the search results.
        rewrite_query:
          type: boolean
          description: >-
            Whether to rewrite the natural language query for vector search (default
            false)
        search_mode:
          type: string
          description: >-
            The search mode to use - "keyword", "vector", or "hybrid" (default "vector")
      additionalProperties: false
      required:
        - query
      title: OpenaiSearchVectorStoreRequest
    VectorStoreSearchResponse:
      type: object
      properties:
        file_id:
          type: string
          description: >-
            Unique identifier of the file containing the result
        filename:
          type: string
          description: Name of the file containing the result
        score:
          type: number
          description: Relevance score for this search result
        attributes:
          type: object
          additionalProperties:
            oneOf:
              - type: string
              - type: number
              - type: boolean
          description: >-
            (Optional) Key-value attributes associated with the file
        content:
          type: array
          items:
            $ref: '#/components/schemas/VectorStoreContent'
          description: >-
            List of content items matching the search query
      additionalProperties: false
      required:
        - file_id
        - filename
        - score
        - content
      title: VectorStoreSearchResponse
      description: Response from searching a vector store.
    VectorStoreSearchResponsePage:
      type: object
      properties:
        object:
          type: string
          default: vector_store.search_results.page
          description: >-
            Object type identifier for the search results page
        search_query:
          type: string
          description: >-
            The original search query that was executed
        data:
          type: array
          items:
            $ref: '#/components/schemas/VectorStoreSearchResponse'
          description: List of search result objects
        has_more:
          type: boolean
          default: false
          description: >-
            Whether there are more results available beyond this page
        next_page:
          type: string
          description: >-
            (Optional) Token for retrieving the next page of results
      additionalProperties: false
      required:
        - object
        - search_query
        - data
        - has_more
      title: VectorStoreSearchResponsePage
      description: >-
        Paginated response from searching a vector store.
    Checkpoint:
      type: object
      properties:
        identifier:
          type: string
          description: Unique identifier for the checkpoint
        created_at:
          type: string
          format: date-time
          description: >-
            Timestamp when the checkpoint was created
        epoch:
          type: integer
          description: >-
            Training epoch when the checkpoint was saved
        post_training_job_id:
          type: string
          description: >-
            Identifier of the training job that created this checkpoint
        path:
          type: string
          description: >-
            File system path where the checkpoint is stored
        training_metrics:
          $ref: '#/components/schemas/PostTrainingMetric'
          description: >-
            (Optional) Training metrics associated with this checkpoint
      additionalProperties: false
      required:
        - identifier
        - created_at
        - epoch
        - post_training_job_id
        - path
      title: Checkpoint
      description: Checkpoint created during training runs.
    PostTrainingJobArtifactsResponse:
      type: object
      properties:
        job_uuid:
          type: string
          description: Unique identifier for the training job
        checkpoints:
          type: array
          items:
            $ref: '#/components/schemas/Checkpoint'
          description: >-
            List of model checkpoints created during training
      additionalProperties: false
      required:
        - job_uuid
        - checkpoints
      title: PostTrainingJobArtifactsResponse
      description: Artifacts of a finetuning job.
    PostTrainingMetric:
      type: object
      properties:
        epoch:
          type: integer
          description: Training epoch number
        train_loss:
          type: number
          description: Loss value on the training dataset
        validation_loss:
          type: number
          description: Loss value on the validation dataset
        perplexity:
          type: number
          description: >-
            Perplexity metric indicating model confidence
      additionalProperties: false
      required:
        - epoch
        - train_loss
        - validation_loss
        - perplexity
      title: PostTrainingMetric
      description: >-
        Training metrics captured during post-training jobs.
    CancelTrainingJobRequest:
      type: object
      properties:
        job_uuid:
          type: string
          description: The UUID of the job to cancel.
      additionalProperties: false
      required:
        - job_uuid
      title: CancelTrainingJobRequest
    PostTrainingJobStatusResponse:
      type: object
      properties:
        job_uuid:
          type: string
          description: Unique identifier for the training job
        status:
          type: string
          enum:
            - completed
            - in_progress
            - failed
            - scheduled
            - cancelled
          description: Current status of the training job
        scheduled_at:
          type: string
          format: date-time
          description: >-
            (Optional) Timestamp when the job was scheduled
        started_at:
          type: string
          format: date-time
          description: >-
            (Optional) Timestamp when the job execution began
        completed_at:
          type: string
          format: date-time
          description: >-
            (Optional) Timestamp when the job finished, if completed
        resources_allocated:
          type: object
          additionalProperties:
            oneOf:
              - type: 'null'
              - type: boolean
              - type: number
              - type: string
              - type: array
              - type: object
          description: >-
            (Optional) Information about computational resources allocated to the
            job
        checkpoints:
          type: array
          items:
            $ref: '#/components/schemas/Checkpoint'
          description: >-
            List of model checkpoints created during training
      additionalProperties: false
      required:
        - job_uuid
        - status
        - checkpoints
      title: PostTrainingJobStatusResponse
      description: Status of a finetuning job.
    ListPostTrainingJobsResponse:
      type: object
      properties:
        data:
          type: array
          items:
            type: object
            properties:
              job_uuid:
                type: string
            additionalProperties: false
            required:
              - job_uuid
            title: PostTrainingJob
      additionalProperties: false
      required:
        - data
      title: ListPostTrainingJobsResponse
    DPOAlignmentConfig:
      type: object
      properties:
        beta:
          type: number
          description: Temperature parameter for the DPO loss
        loss_type:
          $ref: '#/components/schemas/DPOLossType'
          default: sigmoid
          description: The type of loss function to use for DPO
      additionalProperties: false
      required:
        - beta
        - loss_type
      title: DPOAlignmentConfig
      description: >-
        Configuration for Direct Preference Optimization (DPO) alignment.
    DPOLossType:
      type: string
      enum:
        - sigmoid
        - hinge
        - ipo
        - kto_pair
      title: DPOLossType
    DataConfig:
      type: object
      properties:
        dataset_id:
          type: string
          description: >-
            Unique identifier for the training dataset
        batch_size:
          type: integer
          description: Number of samples per training batch
        shuffle:
          type: boolean
          description: >-
            Whether to shuffle the dataset during training
        data_format:
          $ref: '#/components/schemas/DatasetFormat'
          description: >-
            Format of the dataset (instruct or dialog)
        validation_dataset_id:
          type: string
          description: >-
            (Optional) Unique identifier for the validation dataset
        packed:
          type: boolean
          default: false
          description: >-
            (Optional) Whether to pack multiple samples into a single sequence for
            efficiency
        train_on_input:
          type: boolean
          default: false
          description: >-
            (Optional) Whether to compute loss on input tokens as well as output tokens
      additionalProperties: false
      required:
        - dataset_id
        - batch_size
        - shuffle
        - data_format
      title: DataConfig
      description: >-
        Configuration for training data and data loading.
    DatasetFormat:
      type: string
      enum:
        - instruct
        - dialog
      title: DatasetFormat
      description: Format of the training dataset.
    EfficiencyConfig:
      type: object
      properties:
        enable_activation_checkpointing:
          type: boolean
          default: false
          description: >-
            (Optional) Whether to use activation checkpointing to reduce memory usage
        enable_activation_offloading:
          type: boolean
          default: false
          description: >-
            (Optional) Whether to offload activations to CPU to save GPU memory
        memory_efficient_fsdp_wrap:
          type: boolean
          default: false
          description: >-
            (Optional) Whether to use memory-efficient FSDP wrapping
        fsdp_cpu_offload:
          type: boolean
          default: false
          description: >-
            (Optional) Whether to offload FSDP parameters to CPU
      additionalProperties: false
      title: EfficiencyConfig
      description: >-
        Configuration for memory and compute efficiency optimizations.
    OptimizerConfig:
      type: object
      properties:
        optimizer_type:
          $ref: '#/components/schemas/OptimizerType'
          description: >-
            Type of optimizer to use (adam, adamw, or sgd)
        lr:
          type: number
          description: Learning rate for the optimizer
        weight_decay:
          type: number
          description: >-
            Weight decay coefficient for regularization
        num_warmup_steps:
          type: integer
          description: Number of steps for learning rate warmup
      additionalProperties: false
      required:
        - optimizer_type
        - lr
        - weight_decay
        - num_warmup_steps
      title: OptimizerConfig
      description: >-
        Configuration parameters for the optimization algorithm.
    OptimizerType:
      type: string
      enum:
        - adam
        - adamw
        - sgd
      title: OptimizerType
      description: >-
        Available optimizer algorithms for training.
    TrainingConfig:
      type: object
      properties:
        n_epochs:
          type: integer
          description: Number of training epochs to run
        max_steps_per_epoch:
          type: integer
          default: 1
          description: Maximum number of steps to run per epoch
        gradient_accumulation_steps:
          type: integer
          default: 1
          description: >-
            Number of steps to accumulate gradients before updating
        max_validation_steps:
          type: integer
          default: 1
          description: >-
            (Optional) Maximum number of validation steps per epoch
        data_config:
          $ref: '#/components/schemas/DataConfig'
          description: >-
            (Optional) Configuration for data loading and formatting
        optimizer_config:
          $ref: '#/components/schemas/OptimizerConfig'
          description: >-
            (Optional) Configuration for the optimization algorithm
        efficiency_config:
          $ref: '#/components/schemas/EfficiencyConfig'
          description: >-
            (Optional) Configuration for memory and compute optimizations
        dtype:
          type: string
          default: bf16
          description: >-
            (Optional) Data type for model parameters (bf16, fp16, fp32)
      additionalProperties: false
      required:
        - n_epochs
        - max_steps_per_epoch
        - gradient_accumulation_steps
      title: TrainingConfig
      description: >-
        Comprehensive configuration for the training process.
    PreferenceOptimizeRequest:
      type: object
      properties:
        job_uuid:
          type: string
          description: The UUID of the job to create.
        finetuned_model:
          type: string
          description: The model to fine-tune.
        algorithm_config:
          $ref: '#/components/schemas/DPOAlignmentConfig'
          description: The algorithm configuration.
        training_config:
          $ref: '#/components/schemas/TrainingConfig'
          description: The training configuration.
        hyperparam_search_config:
          type: object
          additionalProperties:
            oneOf:
              - type: 'null'
              - type: boolean
              - type: number
              - type: string
              - type: array
              - type: object
          description: The hyperparam search configuration.
        logger_config:
          type: object
          additionalProperties:
            oneOf:
              - type: 'null'
              - type: boolean
              - type: number
              - type: string
              - type: array
              - type: object
          description: The logger configuration.
      additionalProperties: false
      required:
        - job_uuid
        - finetuned_model
        - algorithm_config
        - training_config
        - hyperparam_search_config
        - logger_config
      title: PreferenceOptimizeRequest
    PostTrainingJob:
      type: object
      properties:
        job_uuid:
          type: string
      additionalProperties: false
      required:
        - job_uuid
      title: PostTrainingJob
    AlgorithmConfig:
      oneOf:
        - $ref: '#/components/schemas/LoraFinetuningConfig'
        - $ref: '#/components/schemas/QATFinetuningConfig'
      discriminator:
        propertyName: type
        mapping:
          LoRA: '#/components/schemas/LoraFinetuningConfig'
          QAT: '#/components/schemas/QATFinetuningConfig'
    LoraFinetuningConfig:
      type: object
      properties:
        type:
          type: string
          const: LoRA
          default: LoRA
          description: Algorithm type identifier, always "LoRA"
        lora_attn_modules:
          type: array
          items:
            type: string
          description: >-
            List of attention module names to apply LoRA to
        apply_lora_to_mlp:
          type: boolean
          description: Whether to apply LoRA to MLP layers
        apply_lora_to_output:
          type: boolean
          description: >-
            Whether to apply LoRA to output projection layers
        rank:
          type: integer
          description: >-
            Rank of the LoRA adaptation (lower rank = fewer parameters)
        alpha:
          type: integer
          description: >-
            LoRA scaling parameter that controls adaptation strength
        use_dora:
          type: boolean
          default: false
          description: >-
            (Optional) Whether to use DoRA (Weight-Decomposed Low-Rank Adaptation)
        quantize_base:
          type: boolean
          default: false
          description: >-
            (Optional) Whether to quantize the base model weights
      additionalProperties: false
      required:
        - type
        - lora_attn_modules
        - apply_lora_to_mlp
        - apply_lora_to_output
        - rank
        - alpha
      title: LoraFinetuningConfig
      description: >-
        Configuration for Low-Rank Adaptation (LoRA) fine-tuning.
    QATFinetuningConfig:
      type: object
      properties:
        type:
          type: string
          const: QAT
          default: QAT
          description: Algorithm type identifier, always "QAT"
        quantizer_name:
          type: string
          description: >-
            Name of the quantization algorithm to use
        group_size:
          type: integer
          description: Size of groups for grouped quantization
      additionalProperties: false
      required:
        - type
        - quantizer_name
        - group_size
      title: QATFinetuningConfig
      description: >-
        Configuration for Quantization-Aware Training (QAT) fine-tuning.
    SupervisedFineTuneRequest:
      type: object
      properties:
        job_uuid:
          type: string
          description: The UUID of the job to create.
        training_config:
          $ref: '#/components/schemas/TrainingConfig'
          description: The training configuration.
        hyperparam_search_config:
          type: object
          additionalProperties:
            oneOf:
              - type: 'null'
              - type: boolean
              - type: number
              - type: string
              - type: array
              - type: object
          description: The hyperparam search configuration.
        logger_config:
          type: object
          additionalProperties:
            oneOf:
              - type: 'null'
              - type: boolean
              - type: number
              - type: string
              - type: array
              - type: object
          description: The logger configuration.
        model:
          type: string
          description: The model to fine-tune.
        checkpoint_dir:
          type: string
          description: The directory to save checkpoint(s) to.
        algorithm_config:
          $ref: '#/components/schemas/AlgorithmConfig'
          description: The algorithm configuration.
      additionalProperties: false
      required:
        - job_uuid
        - training_config
        - hyperparam_search_config
        - logger_config
      title: SupervisedFineTuneRequest
    QueryMetricsRequest:
      type: object
      properties:
        start_time:
          type: integer
          description: The start time of the metric to query.
        end_time:
          type: integer
          description: The end time of the metric to query.
        granularity:
          type: string
          description: The granularity of the metric to query.
        query_type:
          type: string
          enum:
            - range
            - instant
          description: The type of query to perform.
        label_matchers:
          type: array
          items:
            type: object
            properties:
              name:
                type: string
                description: The name of the label to match
              value:
                type: string
                description: The value to match against
              operator:
                type: string
                enum:
                  - '='
                  - '!='
                  - =~
                  - '!~'
                description: >-
                  The comparison operator to use for matching
                default: '='
            additionalProperties: false
            required:
              - name
              - value
              - operator
            title: MetricLabelMatcher
            description: >-
              A matcher for filtering metrics by label values.
          description: >-
            The label matchers to apply to the metric.
      additionalProperties: false
      required:
        - start_time
        - query_type
      title: QueryMetricsRequest
    MetricDataPoint:
      type: object
      properties:
        timestamp:
          type: integer
          description: >-
            Unix timestamp when the metric value was recorded
        value:
          type: number
          description: >-
            The numeric value of the metric at this timestamp
        unit:
          type: string
      additionalProperties: false
      required:
        - timestamp
        - value
        - unit
      title: MetricDataPoint
      description: >-
        A single data point in a metric time series.
    MetricLabel:
      type: object
      properties:
        name:
          type: string
          description: The name of the label
        value:
          type: string
          description: The value of the label
      additionalProperties: false
      required:
        - name
        - value
      title: MetricLabel
      description: A label associated with a metric.
    MetricSeries:
      type: object
      properties:
        metric:
          type: string
          description: The name of the metric
        labels:
          type: array
          items:
            $ref: '#/components/schemas/MetricLabel'
          description: >-
            List of labels associated with this metric series
        values:
          type: array
          items:
            $ref: '#/components/schemas/MetricDataPoint'
          description: >-
            List of data points in chronological order
      additionalProperties: false
      required:
        - metric
        - labels
        - values
      title: MetricSeries
      description: A time series of metric data points.
    QueryMetricsResponse:
      type: object
      properties:
        data:
          type: array
          items:
            $ref: '#/components/schemas/MetricSeries'
          description: >-
            List of metric series matching the query criteria
      additionalProperties: false
      required:
        - data
      title: QueryMetricsResponse
      description: >-
        Response containing metric time series data.
    QueryCondition:
      type: object
      properties:
        key:
          type: string
          description: The attribute key to filter on
        op:
          $ref: '#/components/schemas/QueryConditionOp'
          description: The comparison operator to apply
        value:
          oneOf:
            - type: 'null'
            - type: boolean
            - type: number
            - type: string
            - type: array
            - type: object
          description: The value to compare against
      additionalProperties: false
      required:
        - key
        - op
        - value
      title: QueryCondition
      description: A condition for filtering query results.
    QueryConditionOp:
      type: string
      enum:
        - eq
        - ne
        - gt
        - lt
      title: QueryConditionOp
      description: >-
        Comparison operators for query conditions.
    QuerySpansRequest:
      type: object
      properties:
        attribute_filters:
          type: array
          items:
            $ref: '#/components/schemas/QueryCondition'
          description: >-
            The attribute filters to apply to the spans.
        attributes_to_return:
          type: array
          items:
            type: string
          description: The attributes to return in the spans.
        max_depth:
          type: integer
          description: The maximum depth of the tree.
      additionalProperties: false
      required:
        - attribute_filters
        - attributes_to_return
      title: QuerySpansRequest
    Span:
      type: object
      properties:
        span_id:
          type: string
          description: Unique identifier for the span
        trace_id:
          type: string
          description: >-
            Unique identifier for the trace this span belongs to
        parent_span_id:
          type: string
          description: >-
            (Optional) Unique identifier for the parent span, if this is a child span
        name:
          type: string
          description: >-
            Human-readable name describing the operation this span represents
        start_time:
          type: string
          format: date-time
          description: Timestamp when the operation began
        end_time:
          type: string
          format: date-time
          description: >-
            (Optional) Timestamp when the operation finished, if completed
        attributes:
          type: object
          additionalProperties:
            oneOf:
              - type: 'null'
              - type: boolean
              - type: number
              - type: string
              - type: array
              - type: object
          description: >-
            (Optional) Key-value pairs containing additional metadata about the span
      additionalProperties: false
      required:
        - span_id
        - trace_id
        - name
        - start_time
      title: Span
      description: >-
        A span representing a single operation within a trace.
    QuerySpansResponse:
      type: object
      properties:
        data:
          type: array
          items:
            $ref: '#/components/schemas/Span'
          description: >-
            List of spans matching the query criteria
      additionalProperties: false
      required:
        - data
      title: QuerySpansResponse
      description: Response containing a list of spans.
    SaveSpansToDatasetRequest:
      type: object
      properties:
        attribute_filters:
          type: array
          items:
            $ref: '#/components/schemas/QueryCondition'
          description: >-
            The attribute filters to apply to the spans.
        attributes_to_save:
          type: array
          items:
            type: string
          description: The attributes to save to the dataset.
        dataset_id:
          type: string
          description: >-
            The ID of the dataset to save the spans to.
        max_depth:
          type: integer
          description: The maximum depth of the tree.
      additionalProperties: false
      required:
        - attribute_filters
        - attributes_to_save
        - dataset_id
      title: SaveSpansToDatasetRequest
    GetSpanTreeRequest:
      type: object
      properties:
        attributes_to_return:
          type: array
          items:
            type: string
          description: The attributes to return in the tree.
        max_depth:
          type: integer
          description: The maximum depth of the tree.
      additionalProperties: false
      title: GetSpanTreeRequest
    SpanStatus:
      type: string
      enum:
        - ok
        - error
      title: SpanStatus
      description: >-
        The status of a span indicating whether it completed successfully or with
        an error.
    SpanWithStatus:
      type: object
      properties:
        span_id:
          type: string
          description: Unique identifier for the span
        trace_id:
          type: string
          description: >-
            Unique identifier for the trace this span belongs to
        parent_span_id:
          type: string
          description: >-
            (Optional) Unique identifier for the parent span, if this is a child span
        name:
          type: string
          description: >-
            Human-readable name describing the operation this span represents
        start_time:
          type: string
          format: date-time
          description: Timestamp when the operation began
        end_time:
          type: string
          format: date-time
          description: >-
            (Optional) Timestamp when the operation finished, if completed
        attributes:
          type: object
          additionalProperties:
            oneOf:
              - type: 'null'
              - type: boolean
              - type: number
              - type: string
              - type: array
              - type: object
          description: >-
            (Optional) Key-value pairs containing additional metadata about the span
        status:
          $ref: '#/components/schemas/SpanStatus'
          description: >-
            (Optional) The current status of the span
      additionalProperties: false
      required:
        - span_id
        - trace_id
        - name
        - start_time
      title: SpanWithStatus
      description: A span that includes status information.
    QuerySpanTreeResponse:
      type: object
      properties:
        data:
          type: object
          additionalProperties:
            $ref: '#/components/schemas/SpanWithStatus'
          description: >-
            Dictionary mapping span IDs to spans with status information
      additionalProperties: false
      required:
        - data
      title: QuerySpanTreeResponse
      description: >-
        Response containing a tree structure of spans.
    QueryTracesRequest:
      type: object
      properties:
        attribute_filters:
          type: array
          items:
            $ref: '#/components/schemas/QueryCondition'
          description: >-
            The attribute filters to apply to the traces.
        limit:
          type: integer
          description: The limit of traces to return.
        offset:
          type: integer
          description: The offset of the traces to return.
        order_by:
          type: array
          items:
            type: string
          description: The order by of the traces to return.
      additionalProperties: false
      title: QueryTracesRequest
    Trace:
      type: object
      properties:
        trace_id:
          type: string
          description: Unique identifier for the trace
        root_span_id:
          type: string
          description: >-
            Unique identifier for the root span that started this trace
        start_time:
          type: string
          format: date-time
          description: Timestamp when the trace began
        end_time:
          type: string
          format: date-time
          description: >-
            (Optional) Timestamp when the trace finished, if completed
      additionalProperties: false
      required:
        - trace_id
        - root_span_id
        - start_time
      title: Trace
      description: >-
        A trace representing the complete execution path of a request across multiple
        operations.
    QueryTracesResponse:
      type: object
      properties:
        data:
          type: array
          items:
            $ref: '#/components/schemas/Trace'
          description: >-
            List of traces matching the query criteria
      additionalProperties: false
      required:
        - data
      title: QueryTracesResponse
      description: Response containing a list of traces.
  responses:
    BadRequest400:
      description: The request was invalid or malformed
      content:
        application/json:
          schema:
            $ref: '#/components/schemas/Error'
          example:
            status: 400
            title: Bad Request
            detail: The request was invalid or malformed
    TooManyRequests429:
      description: >-
        The client has sent too many requests in a given amount of time
      content:
        application/json:
          schema:
            $ref: '#/components/schemas/Error'
          example:
            status: 429
            title: Too Many Requests
            detail: >-
              You have exceeded the rate limit. Please try again later.
    InternalServerError500:
      description: >-
        The server encountered an unexpected error
      content:
        application/json:
          schema:
            $ref: '#/components/schemas/Error'
          example:
            status: 500
            title: Internal Server Error
            detail: >-
              An unexpected error occurred. Our team has been notified.
    DefaultError:
      description: An unexpected error occurred
      content:
        application/json:
          schema:
            $ref: '#/components/schemas/Error'
          example:
            status: 0
            title: Error
            detail: An unexpected error occurred
security:
  - Default: []
tags:
  - name: Agents
    description: >
      APIs for creating and interacting with agentic systems.


      ## Deprecated APIs


      > **⚠️ DEPRECATED**: These APIs are provided for migration reference and will
      be removed in future versions. Not recommended for new projects.


      ### Migration Guidance


      If you are using deprecated versions of the Agents or Responses APIs, please
      migrate to:


      - **Responses API**: Use the stable v1 Responses API endpoints
    x-displayName: Agents
  - name: Benchmarks
    description: ''
  - name: DatasetIO
    description: ''
  - name: Datasets
    description: ''
  - name: Eval
    description: ''
    x-displayName: >-
      Llama Stack Evaluation API for running evaluations on model and agent candidates.
  - name: Files
    description: >-
      This API is used to upload documents that can be used with other Llama Stack
      APIs.
    x-displayName: Files
  - name: Inference
    description: >-
      Llama Stack Inference API for generating completions, chat completions, and
      embeddings.


      This API provides the raw interface to the underlying models. Two kinds of models
      are supported:

      - LLM models: these models generate "raw" and "chat" (conversational) completions.

      - Embedding models: these models generate embeddings to be used for semantic
      search.
    x-displayName: Inference
  - name: Models
    description: ''
  - name: PostTraining (Coming Soon)
    description: ''
  - name: Safety
    description: OpenAI-compatible Moderations API.
    x-displayName: Safety
  - name: Telemetry
    description: ''
  - name: VectorIO
    description: ''
x-tagGroups:
  - name: Operations
    tags:
      - Agents
      - Benchmarks
      - DatasetIO
      - Datasets
      - Eval
      - Files
      - Inference
      - Models
      - PostTraining (Coming Soon)
      - Safety
      - Telemetry
      - VectorIO<|MERGE_RESOLUTION|>--- conflicted
+++ resolved
@@ -1033,6 +1033,8 @@
           $ref: '#/components/responses/DefaultError'
       tags:
         - Inference
+      summary: List chat completions.
+      description: List chat completions.
       summary: List chat completions.
       description: List chat completions.
       parameters:
@@ -1558,13 +1560,10 @@
           $ref: '#/components/responses/DefaultError'
       tags:
         - Agents
-<<<<<<< HEAD
+      summary: List all responses.
+      description: List all responses.
       summary: Create a model response.
       description: Create a model response.
-=======
-      summary: List all responses.
-      description: List all responses.
->>>>>>> 56137795
       parameters: []
       requestBody:
         content:
