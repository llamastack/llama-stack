--- conflicted
+++ resolved
@@ -190,19 +190,9 @@
         default:
           $ref: '#/components/responses/DefaultError'
       tags:
-<<<<<<< HEAD
         - Conversations
       summary: Create a conversation.
       description: Create a conversation.
-=======
-        - Inference
-      summary: Create embeddings.
-      description: >-
-        Create embeddings.
-
-        Generate OpenAI-compatible embeddings for the given input using the specified
-        model.
->>>>>>> b35b546a
       parameters: []
       requestBody:
         content:
@@ -231,18 +221,9 @@
         default:
           $ref: '#/components/responses/DefaultError'
       tags:
-<<<<<<< HEAD
         - Conversations
       summary: Get a conversation with the given ID.
       description: Get a conversation with the given ID.
-=======
-        - Files
-      summary: List files.
-      description: >-
-        List files.
-
-        Returns a list of files that belong to the user's organization.
->>>>>>> b35b546a
       parameters:
         - name: conversation_id
           in: path
@@ -270,7 +251,6 @@
         default:
           $ref: '#/components/responses/DefaultError'
       tags:
-<<<<<<< HEAD
         - Conversations
       summary: >-
         Update a conversation's metadata with the given ID.
@@ -283,24 +263,6 @@
           required: true
           schema:
             type: string
-=======
-        - Files
-      summary: Upload file.
-      description: >-
-        Upload file.
-
-        Upload a file that can be used across various endpoints.
-
-
-        The file upload should be a multipart form request with:
-
-        - file: The File object (not file name) to be uploaded.
-
-        - purpose: The intended purpose of the uploaded file.
-
-        - expires_after: Optional form values describing expiration for the file.
-      parameters: []
->>>>>>> b35b546a
       requestBody:
         content:
           application/json:
@@ -327,18 +289,9 @@
         default:
           $ref: '#/components/responses/DefaultError'
       tags:
-<<<<<<< HEAD
         - Conversations
       summary: Delete a conversation with the given ID.
       description: Delete a conversation with the given ID.
-=======
-        - Files
-      summary: Retrieve file.
-      description: >-
-        Retrieve file.
-
-        Returns information about a specific file.
->>>>>>> b35b546a
       parameters:
         - name: conversation_id
           in: path
@@ -367,15 +320,9 @@
         default:
           $ref: '#/components/responses/DefaultError'
       tags:
-<<<<<<< HEAD
         - Conversations
       summary: List items in the conversation.
       description: List items in the conversation.
-=======
-        - Files
-      summary: Delete file.
-      description: Delete file.
->>>>>>> b35b546a
       parameters:
         - name: conversation_id
           in: path
@@ -547,18 +494,9 @@
         default:
           $ref: '#/components/responses/DefaultError'
       tags:
-<<<<<<< HEAD
         - Conversations
       summary: Create items in the conversation.
       description: Create items in the conversation.
-=======
-        - Files
-      summary: Retrieve file content.
-      description: >-
-        Retrieve file content.
-
-        Returns the contents of the specified file.
->>>>>>> b35b546a
       parameters:
         - name: conversation_id
           in: path
@@ -593,7 +531,6 @@
         default:
           $ref: '#/components/responses/DefaultError'
       tags:
-<<<<<<< HEAD
         - Conversations
       summary: Retrieve a conversation item.
       description: Retrieve a conversation item.
@@ -610,15 +547,6 @@
           required: true
           schema:
             type: string
-=======
-        - Inspect
-      summary: Get health status.
-      description: >-
-        Get health status.
-
-        Get the current health status of the service.
-      parameters: []
->>>>>>> b35b546a
       deprecated: false
     delete:
       responses:
@@ -639,7 +567,6 @@
         default:
           $ref: '#/components/responses/DefaultError'
       tags:
-<<<<<<< HEAD
         - Conversations
       summary: Delete a conversation item.
       description: Delete a conversation item.
@@ -663,21 +590,6 @@
         '200':
           description: >-
             An OpenAIEmbeddingsResponse containing the embeddings.
-=======
-        - Inspect
-      summary: List routes.
-      description: >-
-        List routes.
-
-        List all available API routes with their methods and implementing providers.
-      parameters: []
-      deprecated: false
-  /v1/models:
-    get:
-      responses:
-        '200':
-          description: A ListModelsResponse.
->>>>>>> b35b546a
           content:
             application/json:
               schema:
@@ -790,7 +702,6 @@
         default:
           $ref: '#/components/responses/DefaultError'
       tags:
-<<<<<<< HEAD
         - Files
       summary: Upload file.
       description: >-
@@ -806,14 +717,6 @@
         - purpose: The intended purpose of the uploaded file.
 
         - expires_after: Optional form values describing expiration for the file.
-=======
-        - Models
-      summary: Register model.
-      description: >-
-        Register model.
-
-        Register a model.
->>>>>>> b35b546a
       parameters: []
       requestBody:
         content:
@@ -854,21 +757,12 @@
         default:
           $ref: '#/components/responses/DefaultError'
       tags:
-<<<<<<< HEAD
         - Files
       summary: Retrieve file.
       description: >-
         Retrieve file.
 
         Returns information about a specific file.
-=======
-        - Models
-      summary: Get model.
-      description: >-
-        Get model.
-
-        Get a model by its identifier.
->>>>>>> b35b546a
       parameters:
         - name: file_id
           in: path
@@ -898,18 +792,9 @@
         default:
           $ref: '#/components/responses/DefaultError'
       tags:
-<<<<<<< HEAD
         - Files
       summary: Delete file.
       description: Delete file.
-=======
-        - Models
-      summary: Unregister model.
-      description: >-
-        Unregister model.
-
-        Unregister a model.
->>>>>>> b35b546a
       parameters:
         - name: file_id
           in: path
@@ -940,7 +825,6 @@
         default:
           $ref: '#/components/responses/DefaultError'
       tags:
-<<<<<<< HEAD
         - Files
       summary: Retrieve file content.
       description: >-
@@ -955,21 +839,6 @@
           required: true
           schema:
             type: string
-=======
-        - Safety
-      summary: Create moderation.
-      description: >-
-        Create moderation.
-
-        Classifies if text and/or image inputs are potentially harmful.
-      parameters: []
-      requestBody:
-        content:
-          application/json:
-            schema:
-              $ref: '#/components/schemas/RunModerationRequest'
-        required: true
->>>>>>> b35b546a
       deprecated: false
   /v1/health:
     get:
@@ -1021,21 +890,12 @@
         default:
           $ref: '#/components/responses/DefaultError'
       tags:
-<<<<<<< HEAD
         - Inspect
       summary: List routes.
       description: >-
         List routes.
 
         List all available API routes with their methods and implementing providers.
-=======
-        - Prompts
-      summary: Create prompt.
-      description: >-
-        Create prompt.
-
-        Create a new prompt.
->>>>>>> b35b546a
       parameters: []
       deprecated: false
   /v1/models:
@@ -1058,33 +918,10 @@
         default:
           $ref: '#/components/responses/DefaultError'
       tags:
-<<<<<<< HEAD
         - Models
       summary: List all models.
       description: List all models.
       parameters: []
-=======
-        - Prompts
-      summary: Get prompt.
-      description: >-
-        Get prompt.
-
-        Get a prompt by its identifier and optional version.
-      parameters:
-        - name: prompt_id
-          in: path
-          description: The identifier of the prompt to get.
-          required: true
-          schema:
-            type: string
-        - name: version
-          in: query
-          description: >-
-            The version of the prompt to get (defaults to latest).
-          required: false
-          schema:
-            type: integer
->>>>>>> b35b546a
       deprecated: false
     post:
       responses:
@@ -1105,7 +942,6 @@
         default:
           $ref: '#/components/responses/DefaultError'
       tags:
-<<<<<<< HEAD
         - Models
       summary: Register model.
       description: >-
@@ -1338,8 +1174,6 @@
         default:
           $ref: '#/components/responses/DefaultError'
       tags:
-=======
->>>>>>> b35b546a
         - Prompts
       summary: Update prompt.
       description: >-
@@ -9950,13 +9784,6 @@
 
       - `background`
     x-displayName: Agents
-<<<<<<< HEAD
-  - name: Conversations
-    description: ''
-    x-displayName: >-
-      Protocol for conversation management operations.
-=======
->>>>>>> b35b546a
   - name: Files
     description: >-
       This API is used to upload documents that can be used with other Llama Stack
