--- conflicted
+++ resolved
@@ -33,6 +33,8 @@
           $ref: '#/components/responses/DefaultError'
       tags:
         - Inference
+      summary: List chat completions.
+      description: List chat completions.
       summary: List chat completions.
       description: List chat completions.
       parameters:
@@ -1023,13 +1025,8 @@
           $ref: '#/components/responses/DefaultError'
       tags:
         - Agents
-<<<<<<< HEAD
-      summary: Create a model response.
-      description: Create a model response.
-=======
       summary: List all responses.
       description: List all responses.
->>>>>>> 56137795
       parameters: []
       requestBody:
         content:
