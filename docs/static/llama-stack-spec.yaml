--- conflicted
+++ resolved
@@ -95,8 +95,6 @@
             schema:
               $ref: '#/components/schemas/CancelTrainingJobRequest'
         required: true
-<<<<<<< HEAD
-=======
   /v1/inference/chat-completion:
     post:
       responses:
@@ -134,44 +132,6 @@
             schema:
               $ref: '#/components/schemas/ChatCompletionRequest'
         required: true
-  /v1/inference/completion:
-    post:
-      responses:
-        '200':
-          description: >-
-            If stream=False, returns a CompletionResponse with the full completion.
-            If stream=True, returns an SSE event stream of CompletionResponseStreamChunk.
-          content:
-            application/json:
-              schema:
-                $ref: '#/components/schemas/CompletionResponse'
-            text/event-stream:
-              schema:
-                $ref: '#/components/schemas/CompletionResponseStreamChunk'
-        '400':
-          $ref: '#/components/responses/BadRequest400'
-        '429':
-          $ref: >-
-            #/components/responses/TooManyRequests429
-        '500':
-          $ref: >-
-            #/components/responses/InternalServerError500
-        default:
-          $ref: '#/components/responses/DefaultError'
-      tags:
-        - Inference
-      summary: >-
-        Generate a completion for the given content using the specified model.
-      description: >-
-        Generate a completion for the given content using the specified model.
-      parameters: []
-      requestBody:
-        content:
-          application/json:
-            schema:
-              $ref: '#/components/schemas/CompletionRequest'
-        required: true
->>>>>>> 60484c5c
   /v1/agents:
     get:
       responses:
@@ -760,6 +720,41 @@
           required: true
           schema:
             type: string
+  /v1/inference/embeddings:
+    post:
+      responses:
+        '200':
+          description: >-
+            An array of embeddings, one for each content. Each embedding is a list
+            of floats. The dimensionality of the embedding is model-specific; you
+            can check model metadata using /models/{model_id}.
+          content:
+            application/json:
+              schema:
+                $ref: '#/components/schemas/EmbeddingsResponse'
+        '400':
+          $ref: '#/components/responses/BadRequest400'
+        '429':
+          $ref: >-
+            #/components/responses/TooManyRequests429
+        '500':
+          $ref: >-
+            #/components/responses/InternalServerError500
+        default:
+          $ref: '#/components/responses/DefaultError'
+      tags:
+        - Inference
+      summary: >-
+        Generate embeddings for content pieces using the specified model.
+      description: >-
+        Generate embeddings for content pieces using the specified model.
+      parameters: []
+      requestBody:
+        content:
+          application/json:
+            schema:
+              $ref: '#/components/schemas/EmbeddingsRequest'
+        required: true
   /v1alpha/eval/benchmarks/{benchmark_id}/evaluations:
     post:
       responses:
@@ -4462,8 +4457,6 @@
         - rows
       title: AppendRowsRequest
     CancelTrainingJobRequest:
-<<<<<<< HEAD
-=======
       type: object
       properties:
         job_uuid:
@@ -4474,111 +4467,44 @@
         - job_uuid
       title: CancelTrainingJobRequest
     CompletionMessage:
->>>>>>> 60484c5c
-      type: object
-      properties:
-        job_uuid:
-          type: string
-          description: The UUID of the job to cancel.
-      additionalProperties: false
-      required:
-        - job_uuid
-      title: CancelTrainingJobRequest
-    AgentConfig:
-      type: object
-      properties:
-        sampling_params:
-          $ref: '#/components/schemas/SamplingParams'
-        input_shields:
+      type: object
+      properties:
+        role:
+          type: string
+          const: assistant
+          default: assistant
+          description: >-
+            Must be "assistant" to identify this as the model's response
+        content:
+          $ref: '#/components/schemas/InterleavedContent'
+          description: The content of the model's response
+        stop_reason:
+          type: string
+          enum:
+            - end_of_turn
+            - end_of_message
+            - out_of_tokens
+          description: >-
+            Reason why the model stopped generating. Options are: - `StopReason.end_of_turn`:
+            The model finished generating the entire response. - `StopReason.end_of_message`:
+            The model finished generating but generated a partial response -- usually,
+            a tool call. The user may call the tool and continue the conversation
+            with the tool's response. - `StopReason.out_of_tokens`: The model ran
+            out of token budget.
+        tool_calls:
           type: array
           items:
-            type: string
-        output_shields:
-          type: array
-          items:
-            type: string
-        toolgroups:
-          type: array
-          items:
-            $ref: '#/components/schemas/AgentTool'
-        client_tools:
-          type: array
-          items:
-            $ref: '#/components/schemas/ToolDef'
-        tool_choice:
-          type: string
-          enum:
-            - auto
-            - required
-            - none
-          title: ToolChoice
-          description: >-
-            Whether tool use is required or automatic. This is a hint to the model
-            which may not be followed. It depends on the Instruction Following capabilities
-            of the model.
-          deprecated: true
-        tool_prompt_format:
-          type: string
-          enum:
-            - json
-            - function_tag
-            - python_list
-          title: ToolPromptFormat
-          description: >-
-            Prompt format for calling custom / zero shot tools.
-          deprecated: true
-        tool_config:
-          $ref: '#/components/schemas/ToolConfig'
-        max_infer_iters:
-          type: integer
-          default: 10
-        model:
-          type: string
-          description: >-
-            The model identifier to use for the agent
-        instructions:
-          type: string
-          description: The system instructions for the agent
-        name:
-          type: string
-          description: >-
-            Optional name for the agent, used in telemetry and identification
-        enable_session_persistence:
-          type: boolean
-          default: false
-          description: >-
-            Optional flag indicating whether session data has to be persisted
-        response_format:
-          $ref: '#/components/schemas/ResponseFormat'
-          description: Optional response format configuration
-      additionalProperties: false
-      required:
-        - model
-        - instructions
-      title: AgentConfig
-      description: Configuration for an agent.
-    AgentTool:
-      oneOf:
-        - type: string
-        - type: object
-          properties:
-            name:
-              type: string
-            args:
-              type: object
-              additionalProperties:
-                oneOf:
-                  - type: 'null'
-                  - type: boolean
-                  - type: number
-                  - type: string
-                  - type: array
-                  - type: object
-          additionalProperties: false
-          required:
-            - name
-            - args
-          title: AgentToolGroupWithArgs
+            $ref: '#/components/schemas/ToolCall'
+          description: >-
+            List of tool calls. Each tool call is a ToolCall object.
+      additionalProperties: false
+      required:
+        - role
+        - content
+        - stop_reason
+      title: CompletionMessage
+      description: >-
+        A message containing the model's (assistant) response in a chat conversation.
     GrammarResponseFormat:
       type: object
       properties:
@@ -4626,305 +4552,7 @@
       description: >-
         Greedy sampling strategy that selects the highest probability token at each
         step.
-    JsonSchemaResponseFormat:
-      type: object
-      properties:
-        type:
-          type: string
-          enum:
-            - json_schema
-            - grammar
-          description: >-
-            Must be "json_schema" to identify this format type
-          const: json_schema
-          default: json_schema
-        json_schema:
-          type: object
-          additionalProperties:
-            oneOf:
-              - type: 'null'
-              - type: boolean
-              - type: number
-              - type: string
-              - type: array
-              - type: object
-          description: >-
-            The JSON schema the response should conform to. In a Python SDK, this
-            is often a `pydantic` model.
-      additionalProperties: false
-      required:
-        - type
-        - json_schema
-      title: JsonSchemaResponseFormat
-      description: >-
-        Configuration for JSON schema-guided response generation.
-    ResponseFormat:
-      oneOf:
-        - $ref: '#/components/schemas/JsonSchemaResponseFormat'
-        - $ref: '#/components/schemas/GrammarResponseFormat'
-      discriminator:
-        propertyName: type
-        mapping:
-          json_schema: '#/components/schemas/JsonSchemaResponseFormat'
-          grammar: '#/components/schemas/GrammarResponseFormat'
-    SamplingParams:
-      type: object
-      properties:
-        strategy:
-          $ref: '#/components/schemas/SamplingStrategy'
-          description: The sampling strategy.
-        max_tokens:
-          type: integer
-          default: 0
-          description: >-
-            The maximum number of tokens that can be generated in the completion.
-            The token count of your prompt plus max_tokens cannot exceed the model's
-            context length.
-        repetition_penalty:
-          type: number
-          default: 1.0
-          description: >-
-            Number between -2.0 and 2.0. Positive values penalize new tokens based
-            on whether they appear in the text so far, increasing the model's likelihood
-            to talk about new topics.
-        stop:
-          type: array
-          items:
-            type: string
-          description: >-
-            Up to 4 sequences where the API will stop generating further tokens. The
-            returned text will not contain the stop sequence.
-      additionalProperties: false
-      required:
-        - strategy
-      title: SamplingParams
-      description: Sampling parameters.
-    SamplingStrategy:
-      oneOf:
-        - $ref: '#/components/schemas/GreedySamplingStrategy'
-        - $ref: '#/components/schemas/TopPSamplingStrategy'
-        - $ref: '#/components/schemas/TopKSamplingStrategy'
-      discriminator:
-        propertyName: type
-        mapping:
-          greedy: '#/components/schemas/GreedySamplingStrategy'
-          top_p: '#/components/schemas/TopPSamplingStrategy'
-          top_k: '#/components/schemas/TopKSamplingStrategy'
-    ToolConfig:
-      type: object
-      properties:
-        tool_choice:
-          oneOf:
-            - type: string
-              enum:
-                - auto
-                - required
-                - none
-              title: ToolChoice
-              description: >-
-                Whether tool use is required or automatic. This is a hint to the model
-                which may not be followed. It depends on the Instruction Following
-                capabilities of the model.
-            - type: string
-          default: auto
-          description: >-
-            (Optional) Whether tool use is automatic, required, or none. Can also
-            specify a tool name to use a specific tool. Defaults to ToolChoice.auto.
-        tool_prompt_format:
-          type: string
-          enum:
-            - json
-            - function_tag
-            - python_list
-          description: >-
-            (Optional) Instructs the model how to format tool calls. By default, Llama
-            Stack will attempt to use a format that is best adapted to the model.
-            - `ToolPromptFormat.json`: The tool calls are formatted as a JSON object.
-            - `ToolPromptFormat.function_tag`: The tool calls are enclosed in a <function=function_name>
-            tag. - `ToolPromptFormat.python_list`: The tool calls are output as Python
-            syntax -- a list of function calls.
-        system_message_behavior:
-          type: string
-          enum:
-            - append
-            - replace
-          description: >-
-            (Optional) Config for how to override the default system prompt. - `SystemMessageBehavior.append`:
-            Appends the provided system message to the default system prompt. - `SystemMessageBehavior.replace`:
-            Replaces the default system prompt with the provided system message. The
-            system message can include the string '{{function_definitions}}' to indicate
-            where the function definitions should be inserted.
-          default: append
-      additionalProperties: false
-      title: ToolConfig
-      description: Configuration for tool use.
-    ToolDef:
-      type: object
-      properties:
-        name:
-          type: string
-          description: Name of the tool
-        description:
-          type: string
-          description: >-
-            (Optional) Human-readable description of what the tool does
-        parameters:
-          type: array
-          items:
-            $ref: '#/components/schemas/ToolParameter'
-          description: >-
-            (Optional) List of parameters this tool accepts
-        metadata:
-          type: object
-          additionalProperties:
-            oneOf:
-              - type: 'null'
-              - type: boolean
-              - type: number
-              - type: string
-              - type: array
-              - type: object
-          description: >-
-            (Optional) Additional metadata about the tool
-      additionalProperties: false
-      required:
-        - name
-      title: ToolDef
-      description: >-
-        Tool definition used in runtime contexts.
-    ToolParameter:
-      type: object
-      properties:
-        name:
-          type: string
-          description: Name of the parameter
-        parameter_type:
-          type: string
-          description: >-
-            Type of the parameter (e.g., string, integer)
-        description:
-          type: string
-          description: >-
-            Human-readable description of what the parameter does
-        required:
-          type: boolean
-          default: true
-          description: >-
-            Whether this parameter is required for tool invocation
-        default:
-          oneOf:
-            - type: 'null'
-            - type: boolean
-            - type: number
-            - type: string
-            - type: array
-            - type: object
-          description: >-
-            (Optional) Default value for the parameter if not provided
-      additionalProperties: false
-      required:
-        - name
-        - parameter_type
-        - description
-        - required
-      title: ToolParameter
-      description: Parameter definition for a tool.
-    TopKSamplingStrategy:
-      type: object
-      properties:
-        type:
-          type: string
-          const: top_k
-          default: top_k
-          description: >-
-            Must be "top_k" to identify this sampling strategy
-        top_k:
-          type: integer
-          description: >-
-            Number of top tokens to consider for sampling. Must be at least 1
-      additionalProperties: false
-      required:
-        - type
-        - top_k
-      title: TopKSamplingStrategy
-      description: >-
-        Top-k sampling strategy that restricts sampling to the k most likely tokens.
-    TopPSamplingStrategy:
-      type: object
-      properties:
-        type:
-          type: string
-          const: top_p
-          default: top_p
-          description: >-
-            Must be "top_p" to identify this sampling strategy
-        temperature:
-          type: number
-          description: >-
-            Controls randomness in sampling. Higher values increase randomness
-        top_p:
-          type: number
-          default: 0.95
-          description: >-
-            Cumulative probability threshold for nucleus sampling. Defaults to 0.95
-      additionalProperties: false
-      required:
-        - type
-      title: TopPSamplingStrategy
-      description: >-
-        Top-p (nucleus) sampling strategy that samples from the smallest set of tokens
-        with cumulative probability >= p.
-    CreateAgentRequest:
-      type: object
-      properties:
-        agent_config:
-          $ref: '#/components/schemas/AgentConfig'
-          description: The configuration for the agent.
-      additionalProperties: false
-      required:
-        - agent_config
-      title: CreateAgentRequest
-    AgentCreateResponse:
-      type: object
-      properties:
-        agent_id:
-          type: string
-          description: Unique identifier for the created agent
-      additionalProperties: false
-      required:
-        - agent_id
-      title: AgentCreateResponse
-      description: >-
-        Response returned when creating a new agent.
-    CreateAgentSessionRequest:
-      type: object
-      properties:
-        session_name:
-          type: string
-          description: The name of the session to create.
-      additionalProperties: false
-      required:
-        - session_name
-      title: CreateAgentSessionRequest
-    AgentSessionCreateResponse:
-      type: object
-      properties:
-        session_id:
-          type: string
-          description: >-
-            Unique identifier for the created session
-      additionalProperties: false
-      required:
-        - session_id
-      title: AgentSessionCreateResponse
-      description: >-
-<<<<<<< HEAD
-        Response returned when creating a new agent session.
     ImageContentItem:
-=======
-        A message from the user in a chat conversation.
-    ChatCompletionRequest:
->>>>>>> 60484c5c
       type: object
       properties:
         type:
@@ -4932,64 +4560,8 @@
           const: image
           default: image
           description: >-
-<<<<<<< HEAD
             Discriminator type of the content item. Always "image"
         image:
-=======
-            The identifier of the model to use. The model must be registered with
-            Llama Stack and available via the /models endpoint.
-        messages:
-          type: array
-          items:
-            $ref: '#/components/schemas/Message'
-          description: List of messages in the conversation.
-        sampling_params:
-          $ref: '#/components/schemas/SamplingParams'
-          description: >-
-            Parameters to control the sampling strategy.
-        tools:
-          type: array
-          items:
-            $ref: '#/components/schemas/ToolDefinition'
-          description: >-
-            (Optional) List of tool definitions available to the model.
-        tool_choice:
-          type: string
-          enum:
-            - auto
-            - required
-            - none
-          description: >-
-            (Optional) Whether tool use is required or automatic. Defaults to ToolChoice.auto.
-            .. deprecated:: Use tool_config instead.
-        tool_prompt_format:
-          type: string
-          enum:
-            - json
-            - function_tag
-            - python_list
-          description: >-
-            (Optional) Instructs the model how to format tool calls. By default, Llama
-            Stack will attempt to use a format that is best adapted to the model.
-            - `ToolPromptFormat.json`: The tool calls are formatted as a JSON object.
-            - `ToolPromptFormat.function_tag`: The tool calls are enclosed in a <function=function_name>
-            tag. - `ToolPromptFormat.python_list`: The tool calls are output as Python
-            syntax -- a list of function calls. .. deprecated:: Use tool_config instead.
-        response_format:
-          $ref: '#/components/schemas/ResponseFormat'
-          description: >-
-            (Optional) Grammar specification for guided (structured) decoding. There
-            are two options: - `ResponseFormat.json_schema`: The grammar is a JSON
-            schema. Most providers support this format. - `ResponseFormat.grammar`:
-            The grammar is a BNF grammar. This format is more flexible, but not all
-            providers support it.
-        stream:
-          type: boolean
-          description: >-
-            (Optional) If True, generate an SSE event stream of the response. Defaults
-            to False.
-        logprobs:
->>>>>>> 60484c5c
           type: object
           properties:
             url:
@@ -5003,7 +4575,6 @@
               description: base64 encoded image data as string
           additionalProperties: false
           description: >-
-<<<<<<< HEAD
             Image as a base64 encoded string or an URL
       additionalProperties: false
       required:
@@ -5027,448 +4598,19 @@
         mapping:
           image: '#/components/schemas/ImageContentItem'
           text: '#/components/schemas/TextContentItem'
-    TextContentItem:
-=======
-            (Optional) If specified, log probabilities for each token position will
-            be returned.
-        tool_config:
-          $ref: '#/components/schemas/ToolConfig'
-          description: (Optional) Configuration for tool use.
-      additionalProperties: false
-      required:
-        - model_id
-        - messages
-      title: ChatCompletionRequest
-    ChatCompletionResponse:
->>>>>>> 60484c5c
+    JsonSchemaResponseFormat:
       type: object
       properties:
         type:
           type: string
-          const: text
-          default: text
-          description: >-
-            Discriminator type of the content item. Always "text"
-        text:
-          type: string
-          description: Text content
-      additionalProperties: false
-      required:
-        - type
-        - text
-      title: TextContentItem
-      description: A text content item
-    ToolResponseMessage:
-      type: object
-      properties:
-        role:
-          type: string
-          const: tool
-          default: tool
-          description: >-
-            Must be "tool" to identify this as a tool response
-        call_id:
-          type: string
-          description: >-
-            Unique identifier for the tool call this response is for
-        content:
-          $ref: '#/components/schemas/InterleavedContent'
-          description: The response content from the tool
-      additionalProperties: false
-      required:
-        - role
-        - call_id
-        - content
-      title: ToolResponseMessage
-      description: >-
-        A message representing the result of a tool invocation.
-    URL:
-      type: object
-      properties:
-        uri:
-          type: string
-          description: The URL string pointing to the resource
-      additionalProperties: false
-      required:
-<<<<<<< HEAD
-        - uri
-      title: URL
-      description: A URL reference to external content.
-    UserMessage:
-      type: object
-      properties:
-        role:
-          type: string
-          const: user
-          default: user
-          description: >-
-            Must be "user" to identify this as a user message
-        content:
-          $ref: '#/components/schemas/InterleavedContent'
-          description: >-
-            The content of the message, which can include text and other media
-        context:
-          $ref: '#/components/schemas/InterleavedContent'
-          description: >-
-            (Optional) This field is used internally by Llama Stack to pass RAG context.
-            This field may be removed in the API in the future.
-=======
-        - logprobs_by_token
-      title: TokenLogProbs
-      description: Log probabilities for generated tokens.
-    ChatCompletionResponseEvent:
-      type: object
-      properties:
-        event_type:
-          type: string
           enum:
-            - start
-            - complete
-            - progress
-          description: Type of the event
-        delta:
-          $ref: '#/components/schemas/ContentDelta'
-          description: >-
-            Content generated since last event. This can be one or more tokens, or
-            a tool call.
-        logprobs:
-          type: array
-          items:
-            $ref: '#/components/schemas/TokenLogProbs'
-          description: >-
-            Optional log probabilities for generated tokens
-        stop_reason:
-          type: string
-          enum:
-            - end_of_turn
-            - end_of_message
-            - out_of_tokens
-          description: >-
-            Optional reason why generation stopped, if complete
-      additionalProperties: false
-      required:
-        - event_type
-        - delta
-      title: ChatCompletionResponseEvent
-      description: >-
-        An event during chat completion generation.
-    ChatCompletionResponseStreamChunk:
-      type: object
-      properties:
-        metrics:
-          type: array
-          items:
-            $ref: '#/components/schemas/MetricInResponse'
-          description: >-
-            (Optional) List of metrics associated with the API response
-        event:
-          $ref: '#/components/schemas/ChatCompletionResponseEvent'
-          description: The event containing the new content
-      additionalProperties: false
-      required:
-        - event
-      title: ChatCompletionResponseStreamChunk
-      description: >-
-        A chunk of a streamed chat completion response.
-    ContentDelta:
-      oneOf:
-        - $ref: '#/components/schemas/TextDelta'
-        - $ref: '#/components/schemas/ImageDelta'
-        - $ref: '#/components/schemas/ToolCallDelta'
-      discriminator:
-        propertyName: type
-        mapping:
-          text: '#/components/schemas/TextDelta'
-          image: '#/components/schemas/ImageDelta'
-          tool_call: '#/components/schemas/ToolCallDelta'
-    ImageDelta:
-      type: object
-      properties:
-        type:
-          type: string
-          const: image
-          default: image
-          description: >-
-            Discriminator type of the delta. Always "image"
-        image:
-          type: string
-          contentEncoding: base64
-          description: The incremental image data as bytes
-      additionalProperties: false
-      required:
-        - type
-        - image
-      title: ImageDelta
-      description: >-
-        An image content delta for streaming responses.
-    TextDelta:
-      type: object
-      properties:
-        type:
-          type: string
-          const: text
-          default: text
-          description: >-
-            Discriminator type of the delta. Always "text"
-        text:
-          type: string
-          description: The incremental text content
-      additionalProperties: false
-      required:
-        - type
-        - text
-      title: TextDelta
-      description: >-
-        A text content delta for streaming responses.
-    ToolCallDelta:
-      type: object
-      properties:
-        type:
-          type: string
-          const: tool_call
-          default: tool_call
-          description: >-
-            Discriminator type of the delta. Always "tool_call"
-        tool_call:
-          oneOf:
-            - type: string
-            - $ref: '#/components/schemas/ToolCall'
-          description: >-
-            Either an in-progress tool call string or the final parsed tool call
-        parse_status:
-          type: string
-          enum:
-            - started
-            - in_progress
-            - failed
-            - succeeded
-          description: Current parsing status of the tool call
-      additionalProperties: false
-      required:
-        - type
-        - tool_call
-        - parse_status
-      title: ToolCallDelta
-      description: >-
-        A tool call content delta for streaming responses.
-    CompletionRequest:
-      type: object
-      properties:
-        model_id:
-          type: string
-          description: >-
-            The identifier of the model to use. The model must be registered with
-            Llama Stack and available via the /models endpoint.
-        content:
-          $ref: '#/components/schemas/InterleavedContent'
-          description: >-
-            The content to generate a completion for.
-        sampling_params:
-          $ref: '#/components/schemas/SamplingParams'
-          description: >-
-            (Optional) Parameters to control the sampling strategy.
-        response_format:
-          $ref: '#/components/schemas/ResponseFormat'
-          description: >-
-            (Optional) Grammar specification for guided (structured) decoding.
-        stream:
-          type: boolean
-          description: >-
-            (Optional) If True, generate an SSE event stream of the response. Defaults
-            to False.
-        logprobs:
-          type: object
-          properties:
-            top_k:
-              type: integer
-              default: 0
-              description: >-
-                How many tokens (for each position) to return log probabilities for.
-          additionalProperties: false
-          description: >-
-            (Optional) If specified, log probabilities for each token position will
-            be returned.
-      additionalProperties: false
-      required:
-        - model_id
-        - content
-      title: CompletionRequest
-    CompletionResponse:
-      type: object
-      properties:
-        metrics:
-          type: array
-          items:
-            $ref: '#/components/schemas/MetricInResponse'
-          description: >-
-            (Optional) List of metrics associated with the API response
-        content:
-          type: string
-          description: The generated completion text
-        stop_reason:
-          type: string
-          enum:
-            - end_of_turn
-            - end_of_message
-            - out_of_tokens
-          description: Reason why generation stopped
-        logprobs:
-          type: array
-          items:
-            $ref: '#/components/schemas/TokenLogProbs'
-          description: >-
-            Optional log probabilities for generated tokens
-      additionalProperties: false
-      required:
-        - content
-        - stop_reason
-      title: CompletionResponse
-      description: Response from a completion request.
-    CompletionResponseStreamChunk:
-      type: object
-      properties:
-        metrics:
-          type: array
-          items:
-            $ref: '#/components/schemas/MetricInResponse'
-          description: >-
-            (Optional) List of metrics associated with the API response
-        delta:
-          type: string
-          description: >-
-            New content generated since last chunk. This can be one or more tokens.
-        stop_reason:
-          type: string
-          enum:
-            - end_of_turn
-            - end_of_message
-            - out_of_tokens
-          description: >-
-            Optional reason why generation stopped, if complete
-        logprobs:
-          type: array
-          items:
-            $ref: '#/components/schemas/TokenLogProbs'
-          description: >-
-            Optional log probabilities for generated tokens
-      additionalProperties: false
-      required:
-        - delta
-      title: CompletionResponseStreamChunk
-      description: >-
-        A chunk of a streamed completion response.
-    AgentConfig:
-      type: object
-      properties:
-        sampling_params:
-          $ref: '#/components/schemas/SamplingParams'
-        input_shields:
-          type: array
-          items:
-            type: string
-        output_shields:
-          type: array
-          items:
-            type: string
-        toolgroups:
-          type: array
-          items:
-            $ref: '#/components/schemas/AgentTool'
-        client_tools:
-          type: array
-          items:
-            $ref: '#/components/schemas/ToolDef'
-        tool_choice:
-          type: string
-          enum:
-            - auto
-            - required
-            - none
-          title: ToolChoice
-          description: >-
-            Whether tool use is required or automatic. This is a hint to the model
-            which may not be followed. It depends on the Instruction Following capabilities
-            of the model.
-          deprecated: true
-        tool_prompt_format:
-          type: string
-          enum:
-            - json
-            - function_tag
-            - python_list
-          title: ToolPromptFormat
-          description: >-
-            Prompt format for calling custom / zero shot tools.
-          deprecated: true
-        tool_config:
-          $ref: '#/components/schemas/ToolConfig'
-        max_infer_iters:
-          type: integer
-          default: 10
-        model:
-          type: string
-          description: >-
-            The model identifier to use for the agent
-        instructions:
-          type: string
-          description: The system instructions for the agent
-        name:
-          type: string
-          description: >-
-            Optional name for the agent, used in telemetry and identification
-        enable_session_persistence:
-          type: boolean
-          default: false
-          description: >-
-            Optional flag indicating whether session data has to be persisted
-        response_format:
-          $ref: '#/components/schemas/ResponseFormat'
-          description: Optional response format configuration
-      additionalProperties: false
-      required:
-        - model
-        - instructions
-      title: AgentConfig
-      description: Configuration for an agent.
-    AgentTool:
-      oneOf:
-        - type: string
-        - type: object
-          properties:
-            name:
-              type: string
-            args:
-              type: object
-              additionalProperties:
-                oneOf:
-                  - type: 'null'
-                  - type: boolean
-                  - type: number
-                  - type: string
-                  - type: array
-                  - type: object
-          additionalProperties: false
-          required:
-            - name
-            - args
-          title: AgentToolGroupWithArgs
-    ToolDef:
-      type: object
-      properties:
-        name:
-          type: string
-          description: Name of the tool
-        description:
-          type: string
-          description: >-
-            (Optional) Human-readable description of what the tool does
-        parameters:
-          type: array
-          items:
-            $ref: '#/components/schemas/ToolParameter'
-          description: >-
-            (Optional) List of parameters this tool accepts
-        metadata:
+            - json_schema
+            - grammar
+          description: >-
+            Must be "json_schema" to identify this format type
+          const: json_schema
+          default: json_schema
+        json_schema:
           type: object
           additionalProperties:
             oneOf:
@@ -5479,345 +4621,120 @@
               - type: array
               - type: object
           description: >-
-            (Optional) Additional metadata about the tool
-      additionalProperties: false
-      required:
-        - name
-      title: ToolDef
-      description: >-
-        Tool definition used in runtime contexts.
-    ToolParameter:
-      type: object
-      properties:
-        name:
-          type: string
-          description: Name of the parameter
-        parameter_type:
-          type: string
-          description: >-
-            Type of the parameter (e.g., string, integer)
-        description:
-          type: string
-          description: >-
-            Human-readable description of what the parameter does
-        required:
-          type: boolean
-          default: true
-          description: >-
-            Whether this parameter is required for tool invocation
-        default:
-          oneOf:
-            - type: 'null'
-            - type: boolean
-            - type: number
-            - type: string
-            - type: array
-            - type: object
-          description: >-
-            (Optional) Default value for the parameter if not provided
-      additionalProperties: false
-      required:
-        - name
-        - parameter_type
-        - description
-        - required
-      title: ToolParameter
-      description: Parameter definition for a tool.
-    CreateAgentRequest:
-      type: object
-      properties:
-        agent_config:
-          $ref: '#/components/schemas/AgentConfig'
-          description: The configuration for the agent.
-      additionalProperties: false
-      required:
-        - agent_config
-      title: CreateAgentRequest
-    AgentCreateResponse:
-      type: object
-      properties:
-        agent_id:
-          type: string
-          description: Unique identifier for the created agent
-      additionalProperties: false
-      required:
-        - agent_id
-      title: AgentCreateResponse
-      description: >-
-        Response returned when creating a new agent.
-    CreateAgentSessionRequest:
-      type: object
-      properties:
-        session_name:
-          type: string
-          description: The name of the session to create.
-      additionalProperties: false
-      required:
-        - session_name
-      title: CreateAgentSessionRequest
-    AgentSessionCreateResponse:
-      type: object
-      properties:
-        session_id:
-          type: string
-          description: >-
-            Unique identifier for the created session
->>>>>>> 60484c5c
+            The JSON schema the response should conform to. In a Python SDK, this
+            is often a `pydantic` model.
+      additionalProperties: false
+      required:
+        - type
+        - json_schema
+      title: JsonSchemaResponseFormat
+      description: >-
+        Configuration for JSON schema-guided response generation.
+    Message:
+      oneOf:
+        - $ref: '#/components/schemas/UserMessage'
+        - $ref: '#/components/schemas/SystemMessage'
+        - $ref: '#/components/schemas/ToolResponseMessage'
+        - $ref: '#/components/schemas/CompletionMessage'
+      discriminator:
+        propertyName: role
+        mapping:
+          user: '#/components/schemas/UserMessage'
+          system: '#/components/schemas/SystemMessage'
+          tool: '#/components/schemas/ToolResponseMessage'
+          assistant: '#/components/schemas/CompletionMessage'
+    ResponseFormat:
+      oneOf:
+        - $ref: '#/components/schemas/JsonSchemaResponseFormat'
+        - $ref: '#/components/schemas/GrammarResponseFormat'
+      discriminator:
+        propertyName: type
+        mapping:
+          json_schema: '#/components/schemas/JsonSchemaResponseFormat'
+          grammar: '#/components/schemas/GrammarResponseFormat'
+    SamplingParams:
+      type: object
+      properties:
+        strategy:
+          $ref: '#/components/schemas/SamplingStrategy'
+          description: The sampling strategy.
+        max_tokens:
+          type: integer
+          default: 0
+          description: >-
+            The maximum number of tokens that can be generated in the completion.
+            The token count of your prompt plus max_tokens cannot exceed the model's
+            context length.
+        repetition_penalty:
+          type: number
+          default: 1.0
+          description: >-
+            Number between -2.0 and 2.0. Positive values penalize new tokens based
+            on whether they appear in the text so far, increasing the model's likelihood
+            to talk about new topics.
+        stop:
+          type: array
+          items:
+            type: string
+          description: >-
+            Up to 4 sequences where the API will stop generating further tokens. The
+            returned text will not contain the stop sequence.
+      additionalProperties: false
+      required:
+        - strategy
+      title: SamplingParams
+      description: Sampling parameters.
+    SamplingStrategy:
+      oneOf:
+        - $ref: '#/components/schemas/GreedySamplingStrategy'
+        - $ref: '#/components/schemas/TopPSamplingStrategy'
+        - $ref: '#/components/schemas/TopKSamplingStrategy'
+      discriminator:
+        propertyName: type
+        mapping:
+          greedy: '#/components/schemas/GreedySamplingStrategy'
+          top_p: '#/components/schemas/TopPSamplingStrategy'
+          top_k: '#/components/schemas/TopKSamplingStrategy'
+    SystemMessage:
+      type: object
+      properties:
+        role:
+          type: string
+          const: system
+          default: system
+          description: >-
+            Must be "system" to identify this as a system message
+        content:
+          $ref: '#/components/schemas/InterleavedContent'
+          description: >-
+            The content of the "system prompt". If multiple system messages are provided,
+            they are concatenated. The underlying Llama Stack code may also add other
+            system messages (for example, for formatting tool definitions).
       additionalProperties: false
       required:
         - role
         - content
-      title: UserMessage
-      description: >-
-        A message from the user in a chat conversation.
-    CreateAgentTurnRequest:
-      type: object
-      properties:
-        messages:
-          type: array
-          items:
-            oneOf:
-              - $ref: '#/components/schemas/UserMessage'
-              - $ref: '#/components/schemas/ToolResponseMessage'
-          description: List of messages to start the turn with.
-        stream:
-          type: boolean
-          description: >-
-            (Optional) If True, generate an SSE event stream of the response. Defaults
-            to False.
-        documents:
-          type: array
-          items:
-            type: object
-            properties:
-              content:
-                oneOf:
-                  - type: string
-                  - $ref: '#/components/schemas/InterleavedContentItem'
-                  - type: array
-                    items:
-                      $ref: '#/components/schemas/InterleavedContentItem'
-                  - $ref: '#/components/schemas/URL'
-                description: The content of the document.
-              mime_type:
-                type: string
-                description: The MIME type of the document.
-            additionalProperties: false
-            required:
-              - content
-              - mime_type
-            title: Document
-            description: A document to be used by an agent.
-          description: >-
-            (Optional) List of documents to create the turn with.
-        toolgroups:
-          type: array
-          items:
-            $ref: '#/components/schemas/AgentTool'
-          description: >-
-            (Optional) List of toolgroups to create the turn with, will be used in
-            addition to the agent's config toolgroups for the request.
-        tool_config:
-          $ref: '#/components/schemas/ToolConfig'
-          description: >-
-            (Optional) The tool configuration to create the turn with, will be used
-            to override the agent's tool_config.
-      additionalProperties: false
-      required:
-        - messages
-      title: CreateAgentTurnRequest
-    CompletionMessage:
-      type: object
-      properties:
-        role:
-          type: string
-          const: assistant
-          default: assistant
-          description: >-
-            Must be "assistant" to identify this as the model's response
-        content:
-          $ref: '#/components/schemas/InterleavedContent'
-          description: The content of the model's response
-        stop_reason:
-          type: string
-          enum:
-            - end_of_turn
-            - end_of_message
-            - out_of_tokens
-          description: >-
-            Reason why the model stopped generating. Options are: - `StopReason.end_of_turn`:
-            The model finished generating the entire response. - `StopReason.end_of_message`:
-            The model finished generating but generated a partial response -- usually,
-            a tool call. The user may call the tool and continue the conversation
-            with the tool's response. - `StopReason.out_of_tokens`: The model ran
-            out of token budget.
-        tool_calls:
-          type: array
-          items:
-            $ref: '#/components/schemas/ToolCall'
-          description: >-
-            List of tool calls. Each tool call is a ToolCall object.
-      additionalProperties: false
-      required:
-        - role
-        - content
-        - stop_reason
-      title: CompletionMessage
-      description: >-
-        A message containing the model's (assistant) response in a chat conversation.
-    InferenceStep:
-      type: object
-      properties:
-        turn_id:
-          type: string
-          description: The ID of the turn.
-        step_id:
-          type: string
-          description: The ID of the step.
-        started_at:
-          type: string
-          format: date-time
-          description: The time the step started.
-        completed_at:
-          type: string
-          format: date-time
-          description: The time the step completed.
-        step_type:
-          type: string
-          enum:
-            - inference
-            - tool_execution
-            - shield_call
-            - memory_retrieval
-          title: StepType
-          description: Type of the step in an agent turn.
-          const: inference
-          default: inference
-        model_response:
-          $ref: '#/components/schemas/CompletionMessage'
-          description: The response from the LLM.
-      additionalProperties: false
-      required:
-        - turn_id
-        - step_id
-        - step_type
-        - model_response
-      title: InferenceStep
-      description: An inference step in an agent turn.
-    MemoryRetrievalStep:
-      type: object
-      properties:
-        turn_id:
-          type: string
-          description: The ID of the turn.
-        step_id:
-          type: string
-          description: The ID of the step.
-        started_at:
-          type: string
-          format: date-time
-          description: The time the step started.
-        completed_at:
-          type: string
-          format: date-time
-          description: The time the step completed.
-        step_type:
-          type: string
-          enum:
-            - inference
-            - tool_execution
-            - shield_call
-            - memory_retrieval
-          title: StepType
-          description: Type of the step in an agent turn.
-          const: memory_retrieval
-          default: memory_retrieval
-        vector_db_ids:
-          type: string
-          description: >-
-            The IDs of the vector databases to retrieve context from.
-        inserted_context:
-          $ref: '#/components/schemas/InterleavedContent'
-          description: >-
-            The context retrieved from the vector databases.
-      additionalProperties: false
-      required:
-        - turn_id
-        - step_id
-        - step_type
-        - vector_db_ids
-        - inserted_context
-      title: MemoryRetrievalStep
-      description: >-
-        A memory retrieval step in an agent turn.
-    SafetyViolation:
-      type: object
-      properties:
-        violation_level:
-          $ref: '#/components/schemas/ViolationLevel'
-          description: Severity level of the violation
-        user_message:
-          type: string
-          description: >-
-            (Optional) Message to convey to the user about the violation
-        metadata:
-          type: object
-          additionalProperties:
-            oneOf:
-              - type: 'null'
-              - type: boolean
-              - type: number
-              - type: string
-              - type: array
-              - type: object
-          description: >-
-            Additional metadata including specific violation codes for debugging and
-            telemetry
-      additionalProperties: false
-      required:
-        - violation_level
-        - metadata
-      title: SafetyViolation
-      description: >-
-        Details of a safety violation detected by content moderation.
-    ShieldCallStep:
-      type: object
-      properties:
-        turn_id:
-          type: string
-          description: The ID of the turn.
-        step_id:
-          type: string
-          description: The ID of the step.
-        started_at:
-          type: string
-          format: date-time
-          description: The time the step started.
-        completed_at:
-          type: string
-          format: date-time
-          description: The time the step completed.
-        step_type:
-          type: string
-          enum:
-            - inference
-            - tool_execution
-            - shield_call
-            - memory_retrieval
-          title: StepType
-          description: Type of the step in an agent turn.
-          const: shield_call
-          default: shield_call
-        violation:
-          $ref: '#/components/schemas/SafetyViolation'
-          description: The violation from the shield call.
-      additionalProperties: false
-      required:
-        - turn_id
-        - step_id
-        - step_type
-      title: ShieldCallStep
-      description: A shield call step in an agent turn.
+      title: SystemMessage
+      description: >-
+        A system message providing instructions or context to the model.
+    TextContentItem:
+      type: object
+      properties:
+        type:
+          type: string
+          const: text
+          default: text
+          description: >-
+            Discriminator type of the content item. Always "text"
+        text:
+          type: string
+          description: Text content
+      additionalProperties: false
+      required:
+        - type
+        - text
+      title: TextContentItem
+      description: A text content item
     ToolCall:
       type: object
       properties:
@@ -5868,6 +4785,896 @@
         - tool_name
         - arguments
       title: ToolCall
+    ToolConfig:
+      type: object
+      properties:
+        tool_choice:
+          oneOf:
+            - type: string
+              enum:
+                - auto
+                - required
+                - none
+              title: ToolChoice
+              description: >-
+                Whether tool use is required or automatic. This is a hint to the model
+                which may not be followed. It depends on the Instruction Following
+                capabilities of the model.
+            - type: string
+          default: auto
+          description: >-
+            (Optional) Whether tool use is automatic, required, or none. Can also
+            specify a tool name to use a specific tool. Defaults to ToolChoice.auto.
+        tool_prompt_format:
+          type: string
+          enum:
+            - json
+            - function_tag
+            - python_list
+          description: >-
+            (Optional) Instructs the model how to format tool calls. By default, Llama
+            Stack will attempt to use a format that is best adapted to the model.
+            - `ToolPromptFormat.json`: The tool calls are formatted as a JSON object.
+            - `ToolPromptFormat.function_tag`: The tool calls are enclosed in a <function=function_name>
+            tag. - `ToolPromptFormat.python_list`: The tool calls are output as Python
+            syntax -- a list of function calls.
+        system_message_behavior:
+          type: string
+          enum:
+            - append
+            - replace
+          description: >-
+            (Optional) Config for how to override the default system prompt. - `SystemMessageBehavior.append`:
+            Appends the provided system message to the default system prompt. - `SystemMessageBehavior.replace`:
+            Replaces the default system prompt with the provided system message. The
+            system message can include the string '{{function_definitions}}' to indicate
+            where the function definitions should be inserted.
+          default: append
+      additionalProperties: false
+      title: ToolConfig
+      description: Configuration for tool use.
+    ToolDefinition:
+      type: object
+      properties:
+        tool_name:
+          oneOf:
+            - type: string
+              enum:
+                - brave_search
+                - wolfram_alpha
+                - photogen
+                - code_interpreter
+              title: BuiltinTool
+            - type: string
+        description:
+          type: string
+        parameters:
+          type: object
+          additionalProperties:
+            $ref: '#/components/schemas/ToolParamDefinition'
+      additionalProperties: false
+      required:
+        - tool_name
+      title: ToolDefinition
+    ToolParamDefinition:
+      type: object
+      properties:
+        param_type:
+          type: string
+        description:
+          type: string
+        required:
+          type: boolean
+          default: true
+        default:
+          oneOf:
+            - type: 'null'
+            - type: boolean
+            - type: number
+            - type: string
+            - type: array
+            - type: object
+      additionalProperties: false
+      required:
+        - param_type
+      title: ToolParamDefinition
+    ToolResponseMessage:
+      type: object
+      properties:
+        role:
+          type: string
+          const: tool
+          default: tool
+          description: >-
+            Must be "tool" to identify this as a tool response
+        call_id:
+          type: string
+          description: >-
+            Unique identifier for the tool call this response is for
+        content:
+          $ref: '#/components/schemas/InterleavedContent'
+          description: The response content from the tool
+      additionalProperties: false
+      required:
+        - role
+        - call_id
+        - content
+      title: ToolResponseMessage
+      description: >-
+        A message representing the result of a tool invocation.
+    TopKSamplingStrategy:
+      type: object
+      properties:
+        type:
+          type: string
+          const: top_k
+          default: top_k
+          description: >-
+            Must be "top_k" to identify this sampling strategy
+        top_k:
+          type: integer
+          description: >-
+            Number of top tokens to consider for sampling. Must be at least 1
+      additionalProperties: false
+      required:
+        - type
+        - top_k
+      title: TopKSamplingStrategy
+      description: >-
+        Top-k sampling strategy that restricts sampling to the k most likely tokens.
+    TopPSamplingStrategy:
+      type: object
+      properties:
+        type:
+          type: string
+          const: top_p
+          default: top_p
+          description: >-
+            Must be "top_p" to identify this sampling strategy
+        temperature:
+          type: number
+          description: >-
+            Controls randomness in sampling. Higher values increase randomness
+        top_p:
+          type: number
+          default: 0.95
+          description: >-
+            Cumulative probability threshold for nucleus sampling. Defaults to 0.95
+      additionalProperties: false
+      required:
+        - type
+      title: TopPSamplingStrategy
+      description: >-
+        Top-p (nucleus) sampling strategy that samples from the smallest set of tokens
+        with cumulative probability >= p.
+    URL:
+      type: object
+      properties:
+        uri:
+          type: string
+          description: The URL string pointing to the resource
+      additionalProperties: false
+      required:
+        - uri
+      title: URL
+      description: A URL reference to external content.
+    UserMessage:
+      type: object
+      properties:
+        role:
+          type: string
+          const: user
+          default: user
+          description: >-
+            Must be "user" to identify this as a user message
+        content:
+          $ref: '#/components/schemas/InterleavedContent'
+          description: >-
+            The content of the message, which can include text and other media
+        context:
+          $ref: '#/components/schemas/InterleavedContent'
+          description: >-
+            (Optional) This field is used internally by Llama Stack to pass RAG context.
+            This field may be removed in the API in the future.
+      additionalProperties: false
+      required:
+        - role
+        - content
+      title: UserMessage
+      description: >-
+        A message from the user in a chat conversation.
+    ChatCompletionRequest:
+      type: object
+      properties:
+        model_id:
+          type: string
+          description: >-
+            The identifier of the model to use. The model must be registered with
+            Llama Stack and available via the /models endpoint.
+        messages:
+          type: array
+          items:
+            $ref: '#/components/schemas/Message'
+          description: List of messages in the conversation.
+        sampling_params:
+          $ref: '#/components/schemas/SamplingParams'
+          description: >-
+            Parameters to control the sampling strategy.
+        tools:
+          type: array
+          items:
+            $ref: '#/components/schemas/ToolDefinition'
+          description: >-
+            (Optional) List of tool definitions available to the model.
+        tool_choice:
+          type: string
+          enum:
+            - auto
+            - required
+            - none
+          description: >-
+            (Optional) Whether tool use is required or automatic. Defaults to ToolChoice.auto.
+            .. deprecated:: Use tool_config instead.
+        tool_prompt_format:
+          type: string
+          enum:
+            - json
+            - function_tag
+            - python_list
+          description: >-
+            (Optional) Instructs the model how to format tool calls. By default, Llama
+            Stack will attempt to use a format that is best adapted to the model.
+            - `ToolPromptFormat.json`: The tool calls are formatted as a JSON object.
+            - `ToolPromptFormat.function_tag`: The tool calls are enclosed in a <function=function_name>
+            tag. - `ToolPromptFormat.python_list`: The tool calls are output as Python
+            syntax -- a list of function calls. .. deprecated:: Use tool_config instead.
+        response_format:
+          $ref: '#/components/schemas/ResponseFormat'
+          description: >-
+            (Optional) Grammar specification for guided (structured) decoding. There
+            are two options: - `ResponseFormat.json_schema`: The grammar is a JSON
+            schema. Most providers support this format. - `ResponseFormat.grammar`:
+            The grammar is a BNF grammar. This format is more flexible, but not all
+            providers support it.
+        stream:
+          type: boolean
+          description: >-
+            (Optional) If True, generate an SSE event stream of the response. Defaults
+            to False.
+        logprobs:
+          type: object
+          properties:
+            top_k:
+              type: integer
+              default: 0
+              description: >-
+                How many tokens (for each position) to return log probabilities for.
+          additionalProperties: false
+          description: >-
+            (Optional) If specified, log probabilities for each token position will
+            be returned.
+        tool_config:
+          $ref: '#/components/schemas/ToolConfig'
+          description: (Optional) Configuration for tool use.
+      additionalProperties: false
+      required:
+        - model_id
+        - messages
+      title: ChatCompletionRequest
+    ChatCompletionResponse:
+      type: object
+      properties:
+        metrics:
+          type: array
+          items:
+            $ref: '#/components/schemas/MetricInResponse'
+          description: >-
+            (Optional) List of metrics associated with the API response
+        completion_message:
+          $ref: '#/components/schemas/CompletionMessage'
+          description: The complete response message
+        logprobs:
+          type: array
+          items:
+            $ref: '#/components/schemas/TokenLogProbs'
+          description: >-
+            Optional log probabilities for generated tokens
+      additionalProperties: false
+      required:
+        - completion_message
+      title: ChatCompletionResponse
+      description: Response from a chat completion request.
+    MetricInResponse:
+      type: object
+      properties:
+        metric:
+          type: string
+          description: The name of the metric
+        value:
+          oneOf:
+            - type: integer
+            - type: number
+          description: The numeric value of the metric
+        unit:
+          type: string
+          description: >-
+            (Optional) The unit of measurement for the metric value
+      additionalProperties: false
+      required:
+        - metric
+        - value
+      title: MetricInResponse
+      description: >-
+        A metric value included in API responses.
+    TokenLogProbs:
+      type: object
+      properties:
+        logprobs_by_token:
+          type: object
+          additionalProperties:
+            type: number
+          description: >-
+            Dictionary mapping tokens to their log probabilities
+      additionalProperties: false
+      required:
+        - logprobs_by_token
+      title: TokenLogProbs
+      description: Log probabilities for generated tokens.
+    ChatCompletionResponseEvent:
+      type: object
+      properties:
+        event_type:
+          type: string
+          enum:
+            - start
+            - complete
+            - progress
+          description: Type of the event
+        delta:
+          $ref: '#/components/schemas/ContentDelta'
+          description: >-
+            Content generated since last event. This can be one or more tokens, or
+            a tool call.
+        logprobs:
+          type: array
+          items:
+            $ref: '#/components/schemas/TokenLogProbs'
+          description: >-
+            Optional log probabilities for generated tokens
+        stop_reason:
+          type: string
+          enum:
+            - end_of_turn
+            - end_of_message
+            - out_of_tokens
+          description: >-
+            Optional reason why generation stopped, if complete
+      additionalProperties: false
+      required:
+        - event_type
+        - delta
+      title: ChatCompletionResponseEvent
+      description: >-
+        An event during chat completion generation.
+    ChatCompletionResponseStreamChunk:
+      type: object
+      properties:
+        metrics:
+          type: array
+          items:
+            $ref: '#/components/schemas/MetricInResponse'
+          description: >-
+            (Optional) List of metrics associated with the API response
+        event:
+          $ref: '#/components/schemas/ChatCompletionResponseEvent'
+          description: The event containing the new content
+      additionalProperties: false
+      required:
+        - event
+      title: ChatCompletionResponseStreamChunk
+      description: >-
+        A chunk of a streamed chat completion response.
+    ContentDelta:
+      oneOf:
+        - $ref: '#/components/schemas/TextDelta'
+        - $ref: '#/components/schemas/ImageDelta'
+        - $ref: '#/components/schemas/ToolCallDelta'
+      discriminator:
+        propertyName: type
+        mapping:
+          text: '#/components/schemas/TextDelta'
+          image: '#/components/schemas/ImageDelta'
+          tool_call: '#/components/schemas/ToolCallDelta'
+    ImageDelta:
+      type: object
+      properties:
+        type:
+          type: string
+          const: image
+          default: image
+          description: >-
+            Discriminator type of the delta. Always "image"
+        image:
+          type: string
+          contentEncoding: base64
+          description: The incremental image data as bytes
+      additionalProperties: false
+      required:
+        - type
+        - image
+      title: ImageDelta
+      description: >-
+        An image content delta for streaming responses.
+    TextDelta:
+      type: object
+      properties:
+        type:
+          type: string
+          const: text
+          default: text
+          description: >-
+            Discriminator type of the delta. Always "text"
+        text:
+          type: string
+          description: The incremental text content
+      additionalProperties: false
+      required:
+        - type
+        - text
+      title: TextDelta
+      description: >-
+        A text content delta for streaming responses.
+    ToolCallDelta:
+      type: object
+      properties:
+        type:
+          type: string
+          const: tool_call
+          default: tool_call
+          description: >-
+            Discriminator type of the delta. Always "tool_call"
+        tool_call:
+          oneOf:
+            - type: string
+            - $ref: '#/components/schemas/ToolCall'
+          description: >-
+            Either an in-progress tool call string or the final parsed tool call
+        parse_status:
+          type: string
+          enum:
+            - started
+            - in_progress
+            - failed
+            - succeeded
+          description: Current parsing status of the tool call
+      additionalProperties: false
+      required:
+        - type
+        - tool_call
+        - parse_status
+      title: ToolCallDelta
+      description: >-
+        A tool call content delta for streaming responses.
+    AgentConfig:
+      type: object
+      properties:
+        sampling_params:
+          $ref: '#/components/schemas/SamplingParams'
+        input_shields:
+          type: array
+          items:
+            type: string
+        output_shields:
+          type: array
+          items:
+            type: string
+        toolgroups:
+          type: array
+          items:
+            $ref: '#/components/schemas/AgentTool'
+        client_tools:
+          type: array
+          items:
+            $ref: '#/components/schemas/ToolDef'
+        tool_choice:
+          type: string
+          enum:
+            - auto
+            - required
+            - none
+          title: ToolChoice
+          description: >-
+            Whether tool use is required or automatic. This is a hint to the model
+            which may not be followed. It depends on the Instruction Following capabilities
+            of the model.
+          deprecated: true
+        tool_prompt_format:
+          type: string
+          enum:
+            - json
+            - function_tag
+            - python_list
+          title: ToolPromptFormat
+          description: >-
+            Prompt format for calling custom / zero shot tools.
+          deprecated: true
+        tool_config:
+          $ref: '#/components/schemas/ToolConfig'
+        max_infer_iters:
+          type: integer
+          default: 10
+        model:
+          type: string
+          description: >-
+            The model identifier to use for the agent
+        instructions:
+          type: string
+          description: The system instructions for the agent
+        name:
+          type: string
+          description: >-
+            Optional name for the agent, used in telemetry and identification
+        enable_session_persistence:
+          type: boolean
+          default: false
+          description: >-
+            Optional flag indicating whether session data has to be persisted
+        response_format:
+          $ref: '#/components/schemas/ResponseFormat'
+          description: Optional response format configuration
+      additionalProperties: false
+      required:
+        - model
+        - instructions
+      title: AgentConfig
+      description: Configuration for an agent.
+    AgentTool:
+      oneOf:
+        - type: string
+        - type: object
+          properties:
+            name:
+              type: string
+            args:
+              type: object
+              additionalProperties:
+                oneOf:
+                  - type: 'null'
+                  - type: boolean
+                  - type: number
+                  - type: string
+                  - type: array
+                  - type: object
+          additionalProperties: false
+          required:
+            - name
+            - args
+          title: AgentToolGroupWithArgs
+    ToolDef:
+      type: object
+      properties:
+        name:
+          type: string
+          description: Name of the tool
+        description:
+          type: string
+          description: >-
+            (Optional) Human-readable description of what the tool does
+        parameters:
+          type: array
+          items:
+            $ref: '#/components/schemas/ToolParameter'
+          description: >-
+            (Optional) List of parameters this tool accepts
+        metadata:
+          type: object
+          additionalProperties:
+            oneOf:
+              - type: 'null'
+              - type: boolean
+              - type: number
+              - type: string
+              - type: array
+              - type: object
+          description: >-
+            (Optional) Additional metadata about the tool
+      additionalProperties: false
+      required:
+        - name
+      title: ToolDef
+      description: >-
+        Tool definition used in runtime contexts.
+    ToolParameter:
+      type: object
+      properties:
+        name:
+          type: string
+          description: Name of the parameter
+        parameter_type:
+          type: string
+          description: >-
+            Type of the parameter (e.g., string, integer)
+        description:
+          type: string
+          description: >-
+            Human-readable description of what the parameter does
+        required:
+          type: boolean
+          default: true
+          description: >-
+            Whether this parameter is required for tool invocation
+        default:
+          oneOf:
+            - type: 'null'
+            - type: boolean
+            - type: number
+            - type: string
+            - type: array
+            - type: object
+          description: >-
+            (Optional) Default value for the parameter if not provided
+      additionalProperties: false
+      required:
+        - name
+        - parameter_type
+        - description
+        - required
+      title: ToolParameter
+      description: Parameter definition for a tool.
+    CreateAgentRequest:
+      type: object
+      properties:
+        agent_config:
+          $ref: '#/components/schemas/AgentConfig'
+          description: The configuration for the agent.
+      additionalProperties: false
+      required:
+        - agent_config
+      title: CreateAgentRequest
+    AgentCreateResponse:
+      type: object
+      properties:
+        agent_id:
+          type: string
+          description: Unique identifier for the created agent
+      additionalProperties: false
+      required:
+        - agent_id
+      title: AgentCreateResponse
+      description: >-
+        Response returned when creating a new agent.
+    CreateAgentSessionRequest:
+      type: object
+      properties:
+        session_name:
+          type: string
+          description: The name of the session to create.
+      additionalProperties: false
+      required:
+        - session_name
+      title: CreateAgentSessionRequest
+    AgentSessionCreateResponse:
+      type: object
+      properties:
+        session_id:
+          type: string
+          description: >-
+            Unique identifier for the created session
+      additionalProperties: false
+      required:
+        - session_id
+      title: AgentSessionCreateResponse
+      description: >-
+        Response returned when creating a new agent session.
+    CreateAgentTurnRequest:
+      type: object
+      properties:
+        messages:
+          type: array
+          items:
+            oneOf:
+              - $ref: '#/components/schemas/UserMessage'
+              - $ref: '#/components/schemas/ToolResponseMessage'
+          description: List of messages to start the turn with.
+        stream:
+          type: boolean
+          description: >-
+            (Optional) If True, generate an SSE event stream of the response. Defaults
+            to False.
+        documents:
+          type: array
+          items:
+            type: object
+            properties:
+              content:
+                oneOf:
+                  - type: string
+                  - $ref: '#/components/schemas/InterleavedContentItem'
+                  - type: array
+                    items:
+                      $ref: '#/components/schemas/InterleavedContentItem'
+                  - $ref: '#/components/schemas/URL'
+                description: The content of the document.
+              mime_type:
+                type: string
+                description: The MIME type of the document.
+            additionalProperties: false
+            required:
+              - content
+              - mime_type
+            title: Document
+            description: A document to be used by an agent.
+          description: >-
+            (Optional) List of documents to create the turn with.
+        toolgroups:
+          type: array
+          items:
+            $ref: '#/components/schemas/AgentTool'
+          description: >-
+            (Optional) List of toolgroups to create the turn with, will be used in
+            addition to the agent's config toolgroups for the request.
+        tool_config:
+          $ref: '#/components/schemas/ToolConfig'
+          description: >-
+            (Optional) The tool configuration to create the turn with, will be used
+            to override the agent's tool_config.
+      additionalProperties: false
+      required:
+        - messages
+      title: CreateAgentTurnRequest
+    InferenceStep:
+      type: object
+      properties:
+        turn_id:
+          type: string
+          description: The ID of the turn.
+        step_id:
+          type: string
+          description: The ID of the step.
+        started_at:
+          type: string
+          format: date-time
+          description: The time the step started.
+        completed_at:
+          type: string
+          format: date-time
+          description: The time the step completed.
+        step_type:
+          type: string
+          enum:
+            - inference
+            - tool_execution
+            - shield_call
+            - memory_retrieval
+          title: StepType
+          description: Type of the step in an agent turn.
+          const: inference
+          default: inference
+        model_response:
+          $ref: '#/components/schemas/CompletionMessage'
+          description: The response from the LLM.
+      additionalProperties: false
+      required:
+        - turn_id
+        - step_id
+        - step_type
+        - model_response
+      title: InferenceStep
+      description: An inference step in an agent turn.
+    MemoryRetrievalStep:
+      type: object
+      properties:
+        turn_id:
+          type: string
+          description: The ID of the turn.
+        step_id:
+          type: string
+          description: The ID of the step.
+        started_at:
+          type: string
+          format: date-time
+          description: The time the step started.
+        completed_at:
+          type: string
+          format: date-time
+          description: The time the step completed.
+        step_type:
+          type: string
+          enum:
+            - inference
+            - tool_execution
+            - shield_call
+            - memory_retrieval
+          title: StepType
+          description: Type of the step in an agent turn.
+          const: memory_retrieval
+          default: memory_retrieval
+        vector_db_ids:
+          type: string
+          description: >-
+            The IDs of the vector databases to retrieve context from.
+        inserted_context:
+          $ref: '#/components/schemas/InterleavedContent'
+          description: >-
+            The context retrieved from the vector databases.
+      additionalProperties: false
+      required:
+        - turn_id
+        - step_id
+        - step_type
+        - vector_db_ids
+        - inserted_context
+      title: MemoryRetrievalStep
+      description: >-
+        A memory retrieval step in an agent turn.
+    SafetyViolation:
+      type: object
+      properties:
+        violation_level:
+          $ref: '#/components/schemas/ViolationLevel'
+          description: Severity level of the violation
+        user_message:
+          type: string
+          description: >-
+            (Optional) Message to convey to the user about the violation
+        metadata:
+          type: object
+          additionalProperties:
+            oneOf:
+              - type: 'null'
+              - type: boolean
+              - type: number
+              - type: string
+              - type: array
+              - type: object
+          description: >-
+            Additional metadata including specific violation codes for debugging and
+            telemetry
+      additionalProperties: false
+      required:
+        - violation_level
+        - metadata
+      title: SafetyViolation
+      description: >-
+        Details of a safety violation detected by content moderation.
+    ShieldCallStep:
+      type: object
+      properties:
+        turn_id:
+          type: string
+          description: The ID of the turn.
+        step_id:
+          type: string
+          description: The ID of the step.
+        started_at:
+          type: string
+          format: date-time
+          description: The time the step started.
+        completed_at:
+          type: string
+          format: date-time
+          description: The time the step completed.
+        step_type:
+          type: string
+          enum:
+            - inference
+            - tool_execution
+            - shield_call
+            - memory_retrieval
+          title: StepType
+          description: Type of the step in an agent turn.
+          const: shield_call
+          default: shield_call
+        violation:
+          $ref: '#/components/schemas/SafetyViolation'
+          description: The violation from the shield call.
+      additionalProperties: false
+      required:
+        - turn_id
+        - step_id
+        - step_type
+      title: ShieldCallStep
+      description: A shield call step in an agent turn.
     ToolExecutionStep:
       type: object
       properties:
@@ -6306,87 +6113,6 @@
       title: AgentTurnResponseTurnStartPayload
       description: >-
         Payload for turn start events in agent turn responses.
-    ContentDelta:
-      oneOf:
-        - $ref: '#/components/schemas/TextDelta'
-        - $ref: '#/components/schemas/ImageDelta'
-        - $ref: '#/components/schemas/ToolCallDelta'
-      discriminator:
-        propertyName: type
-        mapping:
-          text: '#/components/schemas/TextDelta'
-          image: '#/components/schemas/ImageDelta'
-          tool_call: '#/components/schemas/ToolCallDelta'
-    ImageDelta:
-      type: object
-      properties:
-        type:
-          type: string
-          const: image
-          default: image
-          description: >-
-            Discriminator type of the delta. Always "image"
-        image:
-          type: string
-          contentEncoding: base64
-          description: The incremental image data as bytes
-      additionalProperties: false
-      required:
-        - type
-        - image
-      title: ImageDelta
-      description: >-
-        An image content delta for streaming responses.
-    TextDelta:
-      type: object
-      properties:
-        type:
-          type: string
-          const: text
-          default: text
-          description: >-
-            Discriminator type of the delta. Always "text"
-        text:
-          type: string
-          description: The incremental text content
-      additionalProperties: false
-      required:
-        - type
-        - text
-      title: TextDelta
-      description: >-
-        A text content delta for streaming responses.
-    ToolCallDelta:
-      type: object
-      properties:
-        type:
-          type: string
-          const: tool_call
-          default: tool_call
-          description: >-
-            Discriminator type of the delta. Always "tool_call"
-        tool_call:
-          oneOf:
-            - type: string
-            - $ref: '#/components/schemas/ToolCall'
-          description: >-
-            Either an in-progress tool call string or the final parsed tool call
-        parse_status:
-          type: string
-          enum:
-            - started
-            - in_progress
-            - failed
-            - succeeded
-          description: Current parsing status of the tool call
-      additionalProperties: false
-      required:
-        - type
-        - tool_call
-        - parse_status
-      title: ToolCallDelta
-      description: >-
-        A tool call content delta for streaming responses.
     OpenAIResponseAnnotationCitation:
       type: object
       properties:
@@ -8052,6 +7778,72 @@
       title: OpenAIDeleteResponseObject
       description: >-
         Response object confirming deletion of an OpenAI response.
+    EmbeddingsRequest:
+      type: object
+      properties:
+        model_id:
+          type: string
+          description: >-
+            The identifier of the model to use. The model must be an embedding model
+            registered with Llama Stack and available via the /models endpoint.
+        contents:
+          oneOf:
+            - type: array
+              items:
+                type: string
+            - type: array
+              items:
+                $ref: '#/components/schemas/InterleavedContentItem'
+          description: >-
+            List of contents to generate embeddings for. Each content can be a string
+            or an InterleavedContentItem (and hence can be multimodal). The behavior
+            depends on the model and provider. Some models may only support text.
+        text_truncation:
+          type: string
+          enum:
+            - none
+            - start
+            - end
+          description: >-
+            (Optional) Config for how to truncate text for embedding when text is
+            longer than the model's max sequence length.
+        output_dimension:
+          type: integer
+          description: >-
+            (Optional) Output dimensionality for the embeddings. Only supported by
+            Matryoshka models.
+        task_type:
+          type: string
+          enum:
+            - query
+            - document
+          description: >-
+            (Optional) How is the embedding being used? This is only supported by
+            asymmetric embedding models.
+      additionalProperties: false
+      required:
+        - model_id
+        - contents
+      title: EmbeddingsRequest
+    EmbeddingsResponse:
+      type: object
+      properties:
+        embeddings:
+          type: array
+          items:
+            type: array
+            items:
+              type: number
+          description: >-
+            List of embedding vectors, one per input content. Each embedding is a
+            list of floats. The dimensionality of the embedding is model-specific;
+            you can check model metadata using /models/{model_id}
+      additionalProperties: false
+      required:
+        - embeddings
+      title: EmbeddingsResponse
+      description: >-
+        Response containing generated embeddings.
     AgentCandidate:
       type: object
       properties:
@@ -8248,28 +8040,6 @@
       title: ScoringFnParamsType
       description: >-
         Types of scoring function parameter configurations.
-    SystemMessage:
-      type: object
-      properties:
-        role:
-          type: string
-          const: system
-          default: system
-          description: >-
-            Must be "system" to identify this as a system message
-        content:
-          $ref: '#/components/schemas/InterleavedContent'
-          description: >-
-            The content of the "system prompt". If multiple system messages are provided,
-            they are concatenated. The underlying Llama Stack code may also add other
-            system messages (for example, for formatting tool definitions).
-      additionalProperties: false
-      required:
-        - role
-        - content
-      title: SystemMessage
-      description: >-
-        A system message providing instructions or context to the model.
     EvaluateRowsRequest:
       type: object
       properties:
@@ -13426,19 +13196,6 @@
         - metadata
       title: ModerationObjectResults
       description: A moderation object.
-    Message:
-      oneOf:
-        - $ref: '#/components/schemas/UserMessage'
-        - $ref: '#/components/schemas/SystemMessage'
-        - $ref: '#/components/schemas/ToolResponseMessage'
-        - $ref: '#/components/schemas/CompletionMessage'
-      discriminator:
-        propertyName: role
-        mapping:
-          user: '#/components/schemas/UserMessage'
-          system: '#/components/schemas/SystemMessage'
-          tool: '#/components/schemas/ToolResponseMessage'
-          assistant: '#/components/schemas/CompletionMessage'
     RunShieldRequest:
       type: object
       properties:
