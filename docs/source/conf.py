--- conflicted
+++ resolved
@@ -131,11 +131,8 @@
 def setup(app):
     app.add_css_file("css/my_theme.css")
     app.add_js_file("js/detect_theme.js")
-<<<<<<< HEAD
     app.add_js_file("js/horizontal_nav.js")
-=======
     app.add_js_file("js/keyboard_shortcuts.js")
->>>>>>> e980436a
 
     def dockerhub_role(name, rawtext, text, lineno, inliner, options={}, content=[]):
         url = f"https://hub.docker.com/r/llamastack/{text}"
