# Batches

## Overview

<<<<<<< HEAD
Protocol for batch processing API operations.

The Batches API enables efficient processing of multiple requests in a single operation,
particularly useful for processing large datasets, batch evaluation workflows, and
cost-effective inference at scale.

Note: This API is currently under active development and may undergo changes.
=======
The Batches API enables efficient processing of multiple requests in a single operation,
    particularly useful for processing large datasets, batch evaluation workflows, and
    cost-effective inference at scale.

    The API is designed to allow use of openai client libraries for seamless integration.

    This API provides the following extensions:
     - idempotent batch creation

    Note: This API is currently under active development and may undergo changes.
>>>>>>> cffc4edf

This section contains documentation for all available providers for the **batches** API.

## Providers

```{toctree}
:maxdepth: 1

inline_reference
```<|MERGE_RESOLUTION|>--- conflicted
+++ resolved
@@ -2,15 +2,6 @@
 
 ## Overview
 
-<<<<<<< HEAD
-Protocol for batch processing API operations.
-
-The Batches API enables efficient processing of multiple requests in a single operation,
-particularly useful for processing large datasets, batch evaluation workflows, and
-cost-effective inference at scale.
-
-Note: This API is currently under active development and may undergo changes.
-=======
 The Batches API enables efficient processing of multiple requests in a single operation,
     particularly useful for processing large datasets, batch evaluation workflows, and
     cost-effective inference at scale.
@@ -21,7 +12,6 @@
      - idempotent batch creation
 
     Note: This API is currently under active development and may undergo changes.
->>>>>>> cffc4edf
 
 This section contains documentation for all available providers for the **batches** API.
 
