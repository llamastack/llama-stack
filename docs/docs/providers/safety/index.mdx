--- conflicted
+++ resolved
@@ -2,11 +2,7 @@
 description: |
   Safety
 
-<<<<<<< HEAD
-OpenAI-compatible Moderations API."
-=======
       OpenAI-compatible Moderations API.
->>>>>>> 3434c92a
 sidebar_label: Safety
 title: Safety
 ---
