--- conflicted
+++ resolved
@@ -18,12 +18,7 @@
 | `refresh_models` | `<class 'bool'>` | No | False | Whether to refresh models periodically from the provider |
 | `api_key` | `pydantic.types.SecretStr \| None` | No |  | Authentication credential for the provider |
 | `url` | `<class 'str'>` | No | https://us-south.ml.cloud.ibm.com | A base url for accessing the watsonx.ai |
-<<<<<<< HEAD
-| `project_id` | `str \| None` | No |  | The Project ID key |
-=======
-| `api_key` | `pydantic.types.SecretStr \| None` | No |  | The watsonx.ai API key |
 | `project_id` | `str \| None` | No |  | The watsonx.ai project ID |
->>>>>>> 5d711d4b
 | `timeout` | `<class 'int'>` | No | 60 | Timeout for the HTTP requests |
 
 ## Sample Configuration
