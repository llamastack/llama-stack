---
<<<<<<< HEAD
description: "The Batches API enables efficient processing of multiple requests in a single operation,
particularly useful for processing large datasets, batch evaluation workflows, and
cost-effective inference at scale.

The API is designed to allow use of openai client libraries for seamless integration.

This API provides the following extensions:
 - idempotent batch creation

Note: This API is currently under active development and may undergo changes."
=======
description: |
  The Batches API enables efficient processing of multiple requests in a single operation,
      particularly useful for processing large datasets, batch evaluation workflows, and
      cost-effective inference at scale.

      The API is designed to allow use of openai client libraries for seamless integration.

      This API provides the following extensions:
       - idempotent batch creation

      Note: This API is currently under active development and may undergo changes.
>>>>>>> 3434c92a
sidebar_label: Batches
title: Batches
---

# Batches

## Overview

The Batches API enables efficient processing of multiple requests in a single operation,
particularly useful for processing large datasets, batch evaluation workflows, and
cost-effective inference at scale.

The API is designed to allow use of openai client libraries for seamless integration.

This API provides the following extensions:
 - idempotent batch creation

Note: This API is currently under active development and may undergo changes.

This section contains documentation for all available providers for the **batches** API.<|MERGE_RESOLUTION|>--- conflicted
+++ resolved
@@ -1,16 +1,4 @@
 ---
-<<<<<<< HEAD
-description: "The Batches API enables efficient processing of multiple requests in a single operation,
-particularly useful for processing large datasets, batch evaluation workflows, and
-cost-effective inference at scale.
-
-The API is designed to allow use of openai client libraries for seamless integration.
-
-This API provides the following extensions:
- - idempotent batch creation
-
-Note: This API is currently under active development and may undergo changes."
-=======
 description: |
   The Batches API enables efficient processing of multiple requests in a single operation,
       particularly useful for processing large datasets, batch evaluation workflows, and
@@ -22,7 +10,6 @@
        - idempotent batch creation
 
       Note: This API is currently under active development and may undergo changes.
->>>>>>> 3434c92a
 sidebar_label: Batches
 title: Batches
 ---
