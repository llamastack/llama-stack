<!DOCTYPE html>
<html>

<head>
    <meta charset="utf-8" />
    <meta name="viewport" content="width=device-width, initial-scale=1">
    <title>OpenAPI specification</title>
    <link href="https://fonts.googleapis.com/css?family=Montserrat:300,400,700|Roboto:300,400,700" rel="stylesheet">
    <script type="module" src="https://cdn.jsdelivr.net/npm/@stoplight/elements/web-components.min.js"></script>
    <link rel="stylesheet" href="https://cdn.jsdelivr.net/npm/@stoplight/elements/styles.min.css">
    <style>
        body {
            margin: 0;
            padding: 0;
            height: 100vh;
        }

        elements-api {
            height: 100%;
        }
    </style>
</head>

<body>
    <elements-api id="openapi-container" router="hash" layout="sidebar" hideExport="true"
        hideInternal="true"></elements-api>

    <script>
        document.addEventListener("DOMContentLoaded", function () {
            const spec = {
    "openapi": "3.1.0",
    "info": {
        "title": "Llama Stack Specification",
        "version": "v1",
        "description": "This is the specification of the Llama Stack that provides\n                a set of endpoints and their corresponding interfaces that are tailored to\n                best leverage Llama Models."
    },
    "servers": [
        {
            "url": "http://any-hosted-llama-stack.com"
        }
    ],
    "paths": {
        "/v1/datasetio/append-rows/{dataset_id}": {
            "post": {
                "responses": {
                    "200": {
                        "description": "OK"
                    },
                    "400": {
                        "$ref": "#/components/responses/BadRequest400"
                    },
                    "429": {
                        "$ref": "#/components/responses/TooManyRequests429"
                    },
                    "500": {
                        "$ref": "#/components/responses/InternalServerError500"
                    },
                    "default": {
                        "$ref": "#/components/responses/DefaultError"
                    }
                },
                "tags": [
                    "DatasetIO"
                ],
                "description": "",
                "parameters": [
                    {
                        "name": "dataset_id",
                        "in": "path",
                        "required": true,
                        "schema": {
                            "type": "string"
                        }
                    }
                ],
                "requestBody": {
                    "content": {
                        "application/json": {
                            "schema": {
                                "$ref": "#/components/schemas/AppendRowsRequest"
                            }
                        }
                    },
                    "required": true
                }
            }
        },
        "/v1/batch-inference/chat-completion": {
            "post": {
                "responses": {
                    "200": {
                        "description": "OK",
                        "content": {
                            "application/json": {
                                "schema": {
                                    "$ref": "#/components/schemas/BatchChatCompletionResponse"
                                }
                            }
                        }
                    },
                    "400": {
                        "$ref": "#/components/responses/BadRequest400"
                    },
                    "429": {
                        "$ref": "#/components/responses/TooManyRequests429"
                    },
                    "500": {
                        "$ref": "#/components/responses/InternalServerError500"
                    },
                    "default": {
                        "$ref": "#/components/responses/DefaultError"
                    }
                },
                "tags": [
                    "BatchInference (Coming Soon)"
                ],
                "description": "",
                "parameters": [],
                "requestBody": {
                    "content": {
                        "application/json": {
                            "schema": {
                                "$ref": "#/components/schemas/BatchChatCompletionRequest"
                            }
                        }
                    },
                    "required": true
                }
            }
        },
        "/v1/batch-inference/completion": {
            "post": {
                "responses": {
                    "200": {
                        "description": "OK",
                        "content": {
                            "application/json": {
                                "schema": {
                                    "$ref": "#/components/schemas/BatchCompletionResponse"
                                }
                            }
                        }
                    },
                    "400": {
                        "$ref": "#/components/responses/BadRequest400"
                    },
                    "429": {
                        "$ref": "#/components/responses/TooManyRequests429"
                    },
                    "500": {
                        "$ref": "#/components/responses/InternalServerError500"
                    },
                    "default": {
                        "$ref": "#/components/responses/DefaultError"
                    }
                },
                "tags": [
                    "BatchInference (Coming Soon)"
                ],
                "description": "",
                "parameters": [],
                "requestBody": {
                    "content": {
                        "application/json": {
                            "schema": {
                                "$ref": "#/components/schemas/BatchCompletionRequest"
                            }
                        }
                    },
                    "required": true
                }
            }
        },
        "/v1/post-training/job/cancel": {
            "post": {
                "responses": {
                    "200": {
                        "description": "OK"
                    },
                    "400": {
                        "$ref": "#/components/responses/BadRequest400"
                    },
                    "429": {
                        "$ref": "#/components/responses/TooManyRequests429"
                    },
                    "500": {
                        "$ref": "#/components/responses/InternalServerError500"
                    },
                    "default": {
                        "$ref": "#/components/responses/DefaultError"
                    }
                },
                "tags": [
                    "PostTraining (Coming Soon)"
                ],
                "description": "",
                "parameters": [],
                "requestBody": {
                    "content": {
                        "application/json": {
                            "schema": {
                                "$ref": "#/components/schemas/CancelTrainingJobRequest"
                            }
                        }
                    },
                    "required": true
                }
            }
        },
        "/v1/inference/chat-completion": {
            "post": {
                "responses": {
                    "200": {
                        "description": "If stream=False, returns a ChatCompletionResponse with the full completion. If stream=True, returns an SSE event stream of ChatCompletionResponseStreamChunk",
                        "content": {
                            "application/json": {
                                "schema": {
                                    "$ref": "#/components/schemas/ChatCompletionResponse"
                                }
                            },
                            "text/event-stream": {
                                "schema": {
                                    "$ref": "#/components/schemas/ChatCompletionResponseStreamChunk"
                                }
                            }
                        }
                    },
                    "400": {
                        "$ref": "#/components/responses/BadRequest400"
                    },
                    "429": {
                        "$ref": "#/components/responses/TooManyRequests429"
                    },
                    "500": {
                        "$ref": "#/components/responses/InternalServerError500"
                    },
                    "default": {
                        "$ref": "#/components/responses/DefaultError"
                    }
                },
                "tags": [
                    "Inference"
                ],
                "description": "Generate a chat completion for the given messages using the specified model.",
                "parameters": [],
                "requestBody": {
                    "content": {
                        "application/json": {
                            "schema": {
                                "$ref": "#/components/schemas/ChatCompletionRequest"
                            }
                        }
                    },
                    "required": true
                }
            }
        },
        "/v1/inference/completion": {
            "post": {
                "responses": {
                    "200": {
                        "description": "If stream=False, returns a CompletionResponse with the full completion. If stream=True, returns an SSE event stream of CompletionResponseStreamChunk",
                        "content": {
                            "application/json": {
                                "schema": {
                                    "$ref": "#/components/schemas/CompletionResponse"
                                }
                            },
                            "text/event-stream": {
                                "schema": {
                                    "$ref": "#/components/schemas/CompletionResponseStreamChunk"
                                }
                            }
                        }
                    },
                    "400": {
                        "$ref": "#/components/responses/BadRequest400"
                    },
                    "429": {
                        "$ref": "#/components/responses/TooManyRequests429"
                    },
                    "500": {
                        "$ref": "#/components/responses/InternalServerError500"
                    },
                    "default": {
                        "$ref": "#/components/responses/DefaultError"
                    }
                },
                "tags": [
                    "Inference"
                ],
                "description": "Generate a completion for the given content using the specified model.",
                "parameters": [],
                "requestBody": {
                    "content": {
                        "application/json": {
                            "schema": {
                                "$ref": "#/components/schemas/CompletionRequest"
                            }
                        }
                    },
                    "required": true
                }
            }
        },
        "/v1/agents": {
            "get": {
                "responses": {
                    "200": {
                        "description": "A ListAgentsResponse.",
                        "content": {
                            "application/json": {
                                "schema": {
                                    "$ref": "#/components/schemas/ListAgentsResponse"
                                }
                            }
                        }
                    },
                    "400": {
                        "$ref": "#/components/responses/BadRequest400"
                    },
                    "429": {
                        "$ref": "#/components/responses/TooManyRequests429"
                    },
                    "500": {
                        "$ref": "#/components/responses/InternalServerError500"
                    },
                    "default": {
                        "$ref": "#/components/responses/DefaultError"
                    }
                },
                "tags": [
                    "Agents"
                ],
                "description": "List all agents.",
                "parameters": []
            },
            "post": {
                "responses": {
                    "200": {
                        "description": "An AgentCreateResponse with the agent ID.",
                        "content": {
                            "application/json": {
                                "schema": {
                                    "$ref": "#/components/schemas/AgentCreateResponse"
                                }
                            }
                        }
                    },
                    "400": {
                        "$ref": "#/components/responses/BadRequest400"
                    },
                    "429": {
                        "$ref": "#/components/responses/TooManyRequests429"
                    },
                    "500": {
                        "$ref": "#/components/responses/InternalServerError500"
                    },
                    "default": {
                        "$ref": "#/components/responses/DefaultError"
                    }
                },
                "tags": [
                    "Agents"
                ],
                "description": "Create an agent with the given configuration.",
                "parameters": [],
                "requestBody": {
                    "content": {
                        "application/json": {
                            "schema": {
                                "$ref": "#/components/schemas/CreateAgentRequest"
                            }
                        }
                    },
                    "required": true
                }
            }
        },
        "/v1/agents/{agent_id}/session": {
            "post": {
                "responses": {
                    "200": {
                        "description": "An AgentSessionCreateResponse.",
                        "content": {
                            "application/json": {
                                "schema": {
                                    "$ref": "#/components/schemas/AgentSessionCreateResponse"
                                }
                            }
                        }
                    },
                    "400": {
                        "$ref": "#/components/responses/BadRequest400"
                    },
                    "429": {
                        "$ref": "#/components/responses/TooManyRequests429"
                    },
                    "500": {
                        "$ref": "#/components/responses/InternalServerError500"
                    },
                    "default": {
                        "$ref": "#/components/responses/DefaultError"
                    }
                },
                "tags": [
                    "Agents"
                ],
                "description": "Create a new session for an agent.",
                "parameters": [
                    {
                        "name": "agent_id",
                        "in": "path",
                        "description": "The ID of the agent to create the session for.",
                        "required": true,
                        "schema": {
                            "type": "string"
                        }
                    }
                ],
                "requestBody": {
                    "content": {
                        "application/json": {
                            "schema": {
                                "$ref": "#/components/schemas/CreateAgentSessionRequest"
                            }
                        }
                    },
                    "required": true
                }
            }
        },
        "/v1/agents/{agent_id}/session/{session_id}/turn": {
            "post": {
                "responses": {
                    "200": {
                        "description": "If stream=False, returns a Turn object. If stream=True, returns an SSE event stream of AgentTurnResponseStreamChunk",
                        "content": {
                            "application/json": {
                                "schema": {
                                    "$ref": "#/components/schemas/Turn"
                                }
                            },
                            "text/event-stream": {
                                "schema": {
                                    "$ref": "#/components/schemas/AgentTurnResponseStreamChunk"
                                }
                            }
                        }
                    },
                    "400": {
                        "$ref": "#/components/responses/BadRequest400"
                    },
                    "429": {
                        "$ref": "#/components/responses/TooManyRequests429"
                    },
                    "500": {
                        "$ref": "#/components/responses/InternalServerError500"
                    },
                    "default": {
                        "$ref": "#/components/responses/DefaultError"
                    }
                },
                "tags": [
                    "Agents"
                ],
                "description": "Create a new turn for an agent.",
                "parameters": [
                    {
                        "name": "agent_id",
                        "in": "path",
                        "description": "The ID of the agent to create the turn for.",
                        "required": true,
                        "schema": {
                            "type": "string"
                        }
                    },
                    {
                        "name": "session_id",
                        "in": "path",
                        "description": "The ID of the session to create the turn for.",
                        "required": true,
                        "schema": {
                            "type": "string"
                        }
                    }
                ],
                "requestBody": {
                    "content": {
                        "application/json": {
                            "schema": {
                                "$ref": "#/components/schemas/CreateAgentTurnRequest"
                            }
                        }
                    },
                    "required": true
                }
            }
        },
        "/v1/files": {
            "get": {
                "responses": {
                    "200": {
                        "description": "OK",
                        "content": {
                            "application/json": {
                                "schema": {
                                    "$ref": "#/components/schemas/ListBucketResponse"
                                }
                            }
                        }
                    },
                    "400": {
                        "$ref": "#/components/responses/BadRequest400"
                    },
                    "429": {
                        "$ref": "#/components/responses/TooManyRequests429"
                    },
                    "500": {
                        "$ref": "#/components/responses/InternalServerError500"
                    },
                    "default": {
                        "$ref": "#/components/responses/DefaultError"
                    }
                },
                "tags": [
                    "Files"
                ],
                "description": "List all buckets.",
                "parameters": [
                    {
                        "name": "bucket",
                        "in": "query",
                        "required": true,
                        "schema": {
                            "type": "string"
                        }
                    }
                ]
            },
            "post": {
                "responses": {
                    "200": {
                        "description": "OK",
                        "content": {
                            "application/json": {
                                "schema": {
                                    "$ref": "#/components/schemas/FileUploadResponse"
                                }
                            }
                        }
                    },
                    "400": {
                        "$ref": "#/components/responses/BadRequest400"
                    },
                    "429": {
                        "$ref": "#/components/responses/TooManyRequests429"
                    },
                    "500": {
                        "$ref": "#/components/responses/InternalServerError500"
                    },
                    "default": {
                        "$ref": "#/components/responses/DefaultError"
                    }
                },
                "tags": [
                    "Files"
                ],
                "description": "Create a new upload session for a file identified by a bucket and key.",
                "parameters": [],
                "requestBody": {
                    "content": {
                        "application/json": {
                            "schema": {
                                "$ref": "#/components/schemas/CreateUploadSessionRequest"
                            }
                        }
                    },
                    "required": true
                }
            }
        },
        "/v1/agents/{agent_id}": {
            "get": {
                "responses": {
                    "200": {
                        "description": "An Agent of the agent.",
                        "content": {
                            "application/json": {
                                "schema": {
                                    "$ref": "#/components/schemas/Agent"
                                }
                            }
                        }
                    },
                    "400": {
                        "$ref": "#/components/responses/BadRequest400"
                    },
                    "429": {
                        "$ref": "#/components/responses/TooManyRequests429"
                    },
                    "500": {
                        "$ref": "#/components/responses/InternalServerError500"
                    },
                    "default": {
                        "$ref": "#/components/responses/DefaultError"
                    }
                },
                "tags": [
                    "Agents"
                ],
                "description": "Describe an agent by its ID.",
                "parameters": [
                    {
                        "name": "agent_id",
                        "in": "path",
                        "description": "ID of the agent.",
                        "required": true,
                        "schema": {
                            "type": "string"
                        }
                    }
                ]
            },
            "delete": {
                "responses": {
                    "200": {
                        "description": "OK"
                    },
                    "400": {
                        "$ref": "#/components/responses/BadRequest400"
                    },
                    "429": {
                        "$ref": "#/components/responses/TooManyRequests429"
                    },
                    "500": {
                        "$ref": "#/components/responses/InternalServerError500"
                    },
                    "default": {
                        "$ref": "#/components/responses/DefaultError"
                    }
                },
                "tags": [
                    "Agents"
                ],
                "description": "Delete an agent by its ID.",
                "parameters": [
                    {
                        "name": "agent_id",
                        "in": "path",
                        "description": "The ID of the agent to delete.",
                        "required": true,
                        "schema": {
                            "type": "string"
                        }
                    }
                ]
            }
        },
        "/v1/agents/{agent_id}/session/{session_id}": {
            "get": {
                "responses": {
                    "200": {
                        "description": "OK",
                        "content": {
                            "application/json": {
                                "schema": {
                                    "$ref": "#/components/schemas/Session"
                                }
                            }
                        }
                    },
                    "400": {
                        "$ref": "#/components/responses/BadRequest400"
                    },
                    "429": {
                        "$ref": "#/components/responses/TooManyRequests429"
                    },
                    "500": {
                        "$ref": "#/components/responses/InternalServerError500"
                    },
                    "default": {
                        "$ref": "#/components/responses/DefaultError"
                    }
                },
                "tags": [
                    "Agents"
                ],
                "description": "Retrieve an agent session by its ID.",
                "parameters": [
                    {
                        "name": "session_id",
                        "in": "path",
                        "description": "The ID of the session to get.",
                        "required": true,
                        "schema": {
                            "type": "string"
                        }
                    },
                    {
                        "name": "agent_id",
                        "in": "path",
                        "description": "The ID of the agent to get the session for.",
                        "required": true,
                        "schema": {
                            "type": "string"
                        }
                    },
                    {
                        "name": "turn_ids",
                        "in": "query",
                        "description": "(Optional) List of turn IDs to filter the session by.",
                        "required": false,
                        "schema": {
                            "type": "array",
                            "items": {
                                "type": "string"
                            }
                        }
                    }
                ]
            },
            "delete": {
                "responses": {
                    "200": {
                        "description": "OK"
                    },
                    "400": {
                        "$ref": "#/components/responses/BadRequest400"
                    },
                    "429": {
                        "$ref": "#/components/responses/TooManyRequests429"
                    },
                    "500": {
                        "$ref": "#/components/responses/InternalServerError500"
                    },
                    "default": {
                        "$ref": "#/components/responses/DefaultError"
                    }
                },
                "tags": [
                    "Agents"
                ],
                "description": "Delete an agent session by its ID.",
                "parameters": [
                    {
                        "name": "session_id",
                        "in": "path",
                        "description": "The ID of the session to delete.",
                        "required": true,
                        "schema": {
                            "type": "string"
                        }
                    },
                    {
                        "name": "agent_id",
                        "in": "path",
                        "description": "The ID of the agent to delete the session for.",
                        "required": true,
                        "schema": {
                            "type": "string"
                        }
                    }
                ]
            }
        },
        "/v1/files/{bucket}/{key}": {
            "get": {
                "responses": {
                    "200": {
                        "description": "OK",
                        "content": {
                            "application/json": {
                                "schema": {
                                    "$ref": "#/components/schemas/FileResponse"
                                }
                            }
                        }
                    },
                    "400": {
                        "$ref": "#/components/responses/BadRequest400"
                    },
                    "429": {
                        "$ref": "#/components/responses/TooManyRequests429"
                    },
                    "500": {
                        "$ref": "#/components/responses/InternalServerError500"
                    },
                    "default": {
                        "$ref": "#/components/responses/DefaultError"
                    }
                },
                "tags": [
                    "Files"
                ],
                "description": "Get a file info identified by a bucket and key.",
                "parameters": [
                    {
                        "name": "bucket",
                        "in": "path",
                        "description": "Bucket name (valid chars: a-zA-Z0-9_-)",
                        "required": true,
                        "schema": {
                            "type": "string"
                        }
                    },
                    {
                        "name": "key",
                        "in": "path",
                        "description": "Key under which the file is stored (valid chars: a-zA-Z0-9_-/.)",
                        "required": true,
                        "schema": {
                            "type": "string"
                        }
                    }
                ]
            },
            "delete": {
                "responses": {
                    "200": {
                        "description": "OK",
                        "content": {
                            "application/json": {
                                "schema": {
                                    "$ref": "#/components/schemas/FileResponse"
                                }
                            }
                        }
                    },
                    "400": {
                        "$ref": "#/components/responses/BadRequest400"
                    },
                    "429": {
                        "$ref": "#/components/responses/TooManyRequests429"
                    },
                    "500": {
                        "$ref": "#/components/responses/InternalServerError500"
                    },
                    "default": {
                        "$ref": "#/components/responses/DefaultError"
                    }
                },
                "tags": [
                    "Files"
                ],
                "description": "Delete a file identified by a bucket and key.",
                "parameters": [
                    {
                        "name": "bucket",
                        "in": "path",
                        "description": "Bucket name (valid chars: a-zA-Z0-9_-)",
                        "required": true,
                        "schema": {
                            "type": "string"
                        }
                    },
                    {
                        "name": "key",
                        "in": "path",
                        "description": "Key under which the file is stored (valid chars: a-zA-Z0-9_-/.)",
                        "required": true,
                        "schema": {
                            "type": "string"
                        }
                    }
                ]
            }
        },
        "/v1/graders/{grader_id}": {
            "get": {
                "responses": {
                    "200": {
                        "description": "The grader.",
                        "content": {
                            "application/json": {
                                "schema": {
                                    "$ref": "#/components/schemas/Grader"
                                }
                            }
                        }
                    },
                    "400": {
                        "$ref": "#/components/responses/BadRequest400"
                    },
                    "429": {
                        "$ref": "#/components/responses/TooManyRequests429"
                    },
                    "500": {
                        "$ref": "#/components/responses/InternalServerError500"
                    },
                    "default": {
                        "$ref": "#/components/responses/DefaultError"
                    }
                },
                "tags": [
                    "Graders"
                ],
                "description": "Get a grader by ID.",
                "parameters": [
                    {
                        "name": "grader_id",
                        "in": "path",
                        "description": "The ID of the grader.",
                        "required": true,
                        "schema": {
                            "type": "string"
                        }
                    }
                ]
            },
            "delete": {
                "responses": {
                    "200": {
                        "description": "OK"
                    },
                    "400": {
                        "$ref": "#/components/responses/BadRequest400"
                    },
                    "429": {
                        "$ref": "#/components/responses/TooManyRequests429"
                    },
                    "500": {
                        "$ref": "#/components/responses/InternalServerError500"
                    },
                    "default": {
                        "$ref": "#/components/responses/DefaultError"
                    }
                },
                "tags": [
                    "Graders"
                ],
                "description": "Delete a grader by ID.",
                "parameters": [
                    {
                        "name": "grader_id",
                        "in": "path",
                        "description": "The ID of the grader.",
                        "required": true,
                        "schema": {
                            "type": "string"
                        }
                    }
                ]
            }
        },
        "/v1/inference/embeddings": {
            "post": {
                "responses": {
                    "200": {
                        "description": "An array of embeddings, one for each content. Each embedding is a list of floats. The dimensionality of the embedding is model-specific; you can check model metadata using /models/{model_id}",
                        "content": {
                            "application/json": {
                                "schema": {
                                    "$ref": "#/components/schemas/EmbeddingsResponse"
                                }
                            }
                        }
                    },
                    "400": {
                        "$ref": "#/components/responses/BadRequest400"
                    },
                    "429": {
                        "$ref": "#/components/responses/TooManyRequests429"
                    },
                    "500": {
                        "$ref": "#/components/responses/InternalServerError500"
                    },
                    "default": {
                        "$ref": "#/components/responses/DefaultError"
                    }
                },
                "tags": [
                    "Inference"
                ],
                "description": "Generate embeddings for content pieces using the specified model.",
                "parameters": [],
                "requestBody": {
                    "content": {
                        "application/json": {
                            "schema": {
                                "$ref": "#/components/schemas/EmbeddingsRequest"
                            }
                        }
                    },
                    "required": true
                }
            }
        },
        "/v1/agents/{agent_id}/session/{session_id}/turn/{turn_id}/step/{step_id}": {
            "get": {
                "responses": {
                    "200": {
                        "description": "An AgentStepResponse.",
                        "content": {
                            "application/json": {
                                "schema": {
                                    "$ref": "#/components/schemas/AgentStepResponse"
                                }
                            }
                        }
                    },
                    "400": {
                        "$ref": "#/components/responses/BadRequest400"
                    },
                    "429": {
                        "$ref": "#/components/responses/TooManyRequests429"
                    },
                    "500": {
                        "$ref": "#/components/responses/InternalServerError500"
                    },
                    "default": {
                        "$ref": "#/components/responses/DefaultError"
                    }
                },
                "tags": [
                    "Agents"
                ],
                "description": "Retrieve an agent step by its ID.",
                "parameters": [
                    {
                        "name": "agent_id",
                        "in": "path",
                        "description": "The ID of the agent to get the step for.",
                        "required": true,
                        "schema": {
                            "type": "string"
                        }
                    },
                    {
                        "name": "session_id",
                        "in": "path",
                        "description": "The ID of the session to get the step for.",
                        "required": true,
                        "schema": {
                            "type": "string"
                        }
                    },
                    {
                        "name": "turn_id",
                        "in": "path",
                        "description": "The ID of the turn to get the step for.",
                        "required": true,
                        "schema": {
                            "type": "string"
                        }
                    },
                    {
                        "name": "step_id",
                        "in": "path",
                        "description": "The ID of the step to get.",
                        "required": true,
                        "schema": {
                            "type": "string"
                        }
                    }
                ]
            }
        },
        "/v1/agents/{agent_id}/session/{session_id}/turn/{turn_id}": {
            "get": {
                "responses": {
                    "200": {
                        "description": "A Turn.",
                        "content": {
                            "application/json": {
                                "schema": {
                                    "$ref": "#/components/schemas/Turn"
                                }
                            }
                        }
                    },
                    "400": {
                        "$ref": "#/components/responses/BadRequest400"
                    },
                    "429": {
                        "$ref": "#/components/responses/TooManyRequests429"
                    },
                    "500": {
                        "$ref": "#/components/responses/InternalServerError500"
                    },
                    "default": {
                        "$ref": "#/components/responses/DefaultError"
                    }
                },
                "tags": [
                    "Agents"
                ],
                "description": "Retrieve an agent turn by its ID.",
                "parameters": [
                    {
                        "name": "agent_id",
                        "in": "path",
                        "description": "The ID of the agent to get the turn for.",
                        "required": true,
                        "schema": {
                            "type": "string"
                        }
                    },
                    {
                        "name": "session_id",
                        "in": "path",
                        "description": "The ID of the session to get the turn for.",
                        "required": true,
                        "schema": {
                            "type": "string"
                        }
                    },
                    {
                        "name": "turn_id",
                        "in": "path",
                        "description": "The ID of the turn to get.",
                        "required": true,
                        "schema": {
                            "type": "string"
                        }
                    }
                ]
            }
        },
        "/v1/benchmarks/{benchmark_id}": {
            "get": {
                "responses": {
                    "200": {
                        "description": "OK",
                        "content": {
                            "application/json": {
                                "schema": {
                                    "$ref": "#/components/schemas/Benchmark"
                                }
                            }
                        }
                    },
                    "400": {
                        "$ref": "#/components/responses/BadRequest400"
                    },
                    "429": {
                        "$ref": "#/components/responses/TooManyRequests429"
                    },
                    "500": {
                        "$ref": "#/components/responses/InternalServerError500"
                    },
                    "default": {
                        "$ref": "#/components/responses/DefaultError"
                    }
                },
                "tags": [
                    "Benchmarks"
                ],
                "description": "Get a benchmark by ID.",
                "parameters": [
                    {
                        "name": "benchmark_id",
                        "in": "path",
                        "description": "The ID of the benchmark to get.",
                        "required": true,
                        "schema": {
                            "type": "string"
                        }
                    }
                ]
            }
        },
        "/v1/datasets/{dataset_id}": {
            "get": {
                "responses": {
                    "200": {
                        "description": "OK",
                        "content": {
                            "application/json": {
                                "schema": {
                                    "$ref": "#/components/schemas/Dataset"
                                }
                            }
                        }
                    },
                    "400": {
                        "$ref": "#/components/responses/BadRequest400"
                    },
                    "429": {
                        "$ref": "#/components/responses/TooManyRequests429"
                    },
                    "500": {
                        "$ref": "#/components/responses/InternalServerError500"
                    },
                    "default": {
                        "$ref": "#/components/responses/DefaultError"
                    }
                },
                "tags": [
                    "Datasets"
                ],
                "description": "",
                "parameters": [
                    {
                        "name": "dataset_id",
                        "in": "path",
                        "required": true,
                        "schema": {
                            "type": "string"
                        }
                    }
                ]
            },
            "delete": {
                "responses": {
                    "200": {
                        "description": "OK"
                    },
                    "400": {
                        "$ref": "#/components/responses/BadRequest400"
                    },
                    "429": {
                        "$ref": "#/components/responses/TooManyRequests429"
                    },
                    "500": {
                        "$ref": "#/components/responses/InternalServerError500"
                    },
                    "default": {
                        "$ref": "#/components/responses/DefaultError"
                    }
                },
                "tags": [
                    "Datasets"
                ],
                "description": "",
                "parameters": [
                    {
                        "name": "dataset_id",
                        "in": "path",
                        "required": true,
                        "schema": {
                            "type": "string"
                        }
                    }
                ]
            }
        },
        "/v1/models/{model_id}": {
            "get": {
                "responses": {
                    "200": {
                        "description": "OK",
                        "content": {
                            "application/json": {
                                "schema": {
                                    "$ref": "#/components/schemas/Model"
                                }
                            }
                        }
                    },
                    "400": {
                        "$ref": "#/components/responses/BadRequest400"
                    },
                    "429": {
                        "$ref": "#/components/responses/TooManyRequests429"
                    },
                    "500": {
                        "$ref": "#/components/responses/InternalServerError500"
                    },
                    "default": {
                        "$ref": "#/components/responses/DefaultError"
                    }
                },
                "tags": [
                    "Models"
                ],
                "description": "",
                "parameters": [
                    {
                        "name": "model_id",
                        "in": "path",
                        "required": true,
                        "schema": {
                            "type": "string"
                        }
                    }
                ]
            },
            "delete": {
                "responses": {
                    "200": {
                        "description": "OK"
                    },
                    "400": {
                        "$ref": "#/components/responses/BadRequest400"
                    },
                    "429": {
                        "$ref": "#/components/responses/TooManyRequests429"
                    },
                    "500": {
                        "$ref": "#/components/responses/InternalServerError500"
                    },
                    "default": {
                        "$ref": "#/components/responses/DefaultError"
                    }
                },
                "tags": [
                    "Models"
                ],
                "description": "",
                "parameters": [
                    {
                        "name": "model_id",
                        "in": "path",
                        "required": true,
                        "schema": {
                            "type": "string"
                        }
                    }
                ]
            }
        },
<<<<<<< HEAD
=======
        "/v1/scoring-functions/{scoring_fn_id}": {
            "get": {
                "responses": {
                    "200": {
                        "description": "OK",
                        "content": {
                            "application/json": {
                                "schema": {
                                    "$ref": "#/components/schemas/ScoringFn"
                                }
                            }
                        }
                    },
                    "400": {
                        "$ref": "#/components/responses/BadRequest400"
                    },
                    "429": {
                        "$ref": "#/components/responses/TooManyRequests429"
                    },
                    "500": {
                        "$ref": "#/components/responses/InternalServerError500"
                    },
                    "default": {
                        "$ref": "#/components/responses/DefaultError"
                    }
                },
                "tags": [
                    "ScoringFunctions"
                ],
                "description": "",
                "parameters": [
                    {
                        "name": "scoring_fn_id",
                        "in": "path",
                        "required": true,
                        "schema": {
                            "type": "string"
                        }
                    }
                ]
            }
        },
>>>>>>> 5ece2629
        "/v1/shields/{identifier}": {
            "get": {
                "responses": {
                    "200": {
                        "description": "OK",
                        "content": {
                            "application/json": {
                                "schema": {
                                    "$ref": "#/components/schemas/Shield"
                                }
                            }
                        }
                    },
                    "400": {
                        "$ref": "#/components/responses/BadRequest400"
                    },
                    "429": {
                        "$ref": "#/components/responses/TooManyRequests429"
                    },
                    "500": {
                        "$ref": "#/components/responses/InternalServerError500"
                    },
                    "default": {
                        "$ref": "#/components/responses/DefaultError"
                    }
                },
                "tags": [
                    "Shields"
                ],
                "description": "",
                "parameters": [
                    {
                        "name": "identifier",
                        "in": "path",
                        "required": true,
                        "schema": {
                            "type": "string"
                        }
                    }
                ]
            }
        },
        "/v1/telemetry/traces/{trace_id}/spans/{span_id}": {
            "get": {
                "responses": {
                    "200": {
                        "description": "OK",
                        "content": {
                            "application/json": {
                                "schema": {
                                    "$ref": "#/components/schemas/Span"
                                }
                            }
                        }
                    },
                    "400": {
                        "$ref": "#/components/responses/BadRequest400"
                    },
                    "429": {
                        "$ref": "#/components/responses/TooManyRequests429"
                    },
                    "500": {
                        "$ref": "#/components/responses/InternalServerError500"
                    },
                    "default": {
                        "$ref": "#/components/responses/DefaultError"
                    }
                },
                "tags": [
                    "Telemetry"
                ],
                "description": "",
                "parameters": [
                    {
                        "name": "trace_id",
                        "in": "path",
                        "required": true,
                        "schema": {
                            "type": "string"
                        }
                    },
                    {
                        "name": "span_id",
                        "in": "path",
                        "required": true,
                        "schema": {
                            "type": "string"
                        }
                    }
                ]
            }
        },
        "/v1/telemetry/spans/{span_id}/tree": {
            "post": {
                "responses": {
                    "200": {
                        "description": "OK",
                        "content": {
                            "application/json": {
                                "schema": {
                                    "$ref": "#/components/schemas/QuerySpanTreeResponse"
                                }
                            }
                        }
                    },
                    "400": {
                        "$ref": "#/components/responses/BadRequest400"
                    },
                    "429": {
                        "$ref": "#/components/responses/TooManyRequests429"
                    },
                    "500": {
                        "$ref": "#/components/responses/InternalServerError500"
                    },
                    "default": {
                        "$ref": "#/components/responses/DefaultError"
                    }
                },
                "tags": [
                    "Telemetry"
                ],
                "description": "",
                "parameters": [
                    {
                        "name": "span_id",
                        "in": "path",
                        "required": true,
                        "schema": {
                            "type": "string"
                        }
                    }
                ],
                "requestBody": {
                    "content": {
                        "application/json": {
                            "schema": {
                                "$ref": "#/components/schemas/GetSpanTreeRequest"
                            }
                        }
                    },
                    "required": true
                }
            }
        },
        "/v1/tools/{tool_name}": {
            "get": {
                "responses": {
                    "200": {
                        "description": "OK",
                        "content": {
                            "application/json": {
                                "schema": {
                                    "$ref": "#/components/schemas/Tool"
                                }
                            }
                        }
                    },
                    "400": {
                        "$ref": "#/components/responses/BadRequest400"
                    },
                    "429": {
                        "$ref": "#/components/responses/TooManyRequests429"
                    },
                    "500": {
                        "$ref": "#/components/responses/InternalServerError500"
                    },
                    "default": {
                        "$ref": "#/components/responses/DefaultError"
                    }
                },
                "tags": [
                    "ToolGroups"
                ],
                "description": "",
                "parameters": [
                    {
                        "name": "tool_name",
                        "in": "path",
                        "required": true,
                        "schema": {
                            "type": "string"
                        }
                    }
                ]
            }
        },
        "/v1/toolgroups/{toolgroup_id}": {
            "get": {
                "responses": {
                    "200": {
                        "description": "OK",
                        "content": {
                            "application/json": {
                                "schema": {
                                    "$ref": "#/components/schemas/ToolGroup"
                                }
                            }
                        }
                    },
                    "400": {
                        "$ref": "#/components/responses/BadRequest400"
                    },
                    "429": {
                        "$ref": "#/components/responses/TooManyRequests429"
                    },
                    "500": {
                        "$ref": "#/components/responses/InternalServerError500"
                    },
                    "default": {
                        "$ref": "#/components/responses/DefaultError"
                    }
                },
                "tags": [
                    "ToolGroups"
                ],
                "description": "",
                "parameters": [
                    {
                        "name": "toolgroup_id",
                        "in": "path",
                        "required": true,
                        "schema": {
                            "type": "string"
                        }
                    }
                ]
            },
            "delete": {
                "responses": {
                    "200": {
                        "description": "OK"
                    },
                    "400": {
                        "$ref": "#/components/responses/BadRequest400"
                    },
                    "429": {
                        "$ref": "#/components/responses/TooManyRequests429"
                    },
                    "500": {
                        "$ref": "#/components/responses/InternalServerError500"
                    },
                    "default": {
                        "$ref": "#/components/responses/DefaultError"
                    }
                },
                "tags": [
                    "ToolGroups"
                ],
                "description": "Unregister a tool group",
                "parameters": [
                    {
                        "name": "toolgroup_id",
                        "in": "path",
                        "required": true,
                        "schema": {
                            "type": "string"
                        }
                    }
                ]
            }
        },
        "/v1/telemetry/traces/{trace_id}": {
            "get": {
                "responses": {
                    "200": {
                        "description": "OK",
                        "content": {
                            "application/json": {
                                "schema": {
                                    "$ref": "#/components/schemas/Trace"
                                }
                            }
                        }
                    },
                    "400": {
                        "$ref": "#/components/responses/BadRequest400"
                    },
                    "429": {
                        "$ref": "#/components/responses/TooManyRequests429"
                    },
                    "500": {
                        "$ref": "#/components/responses/InternalServerError500"
                    },
                    "default": {
                        "$ref": "#/components/responses/DefaultError"
                    }
                },
                "tags": [
                    "Telemetry"
                ],
                "description": "",
                "parameters": [
                    {
                        "name": "trace_id",
                        "in": "path",
                        "required": true,
                        "schema": {
                            "type": "string"
                        }
                    }
                ]
            }
        },
        "/v1/post-training/job/artifacts": {
            "get": {
                "responses": {
                    "200": {
                        "description": "OK",
                        "content": {
                            "application/json": {
                                "schema": {
                                    "$ref": "#/components/schemas/PostTrainingJobArtifactsResponse"
                                }
                            }
                        }
                    },
                    "400": {
                        "$ref": "#/components/responses/BadRequest400"
                    },
                    "429": {
                        "$ref": "#/components/responses/TooManyRequests429"
                    },
                    "500": {
                        "$ref": "#/components/responses/InternalServerError500"
                    },
                    "default": {
                        "$ref": "#/components/responses/DefaultError"
                    }
                },
                "tags": [
                    "PostTraining (Coming Soon)"
                ],
                "description": "",
                "parameters": [
                    {
                        "name": "job_uuid",
                        "in": "query",
                        "required": true,
                        "schema": {
                            "type": "string"
                        }
                    }
                ]
            }
        },
        "/v1/post-training/job/status": {
            "get": {
                "responses": {
                    "200": {
                        "description": "OK",
                        "content": {
                            "application/json": {
                                "schema": {
                                    "$ref": "#/components/schemas/PostTrainingJobStatusResponse"
                                }
                            }
                        }
                    },
                    "400": {
                        "$ref": "#/components/responses/BadRequest400"
                    },
                    "429": {
                        "$ref": "#/components/responses/TooManyRequests429"
                    },
                    "500": {
                        "$ref": "#/components/responses/InternalServerError500"
                    },
                    "default": {
                        "$ref": "#/components/responses/DefaultError"
                    }
                },
                "tags": [
                    "PostTraining (Coming Soon)"
                ],
                "description": "",
                "parameters": [
                    {
                        "name": "job_uuid",
                        "in": "query",
                        "required": true,
                        "schema": {
                            "type": "string"
                        }
                    }
                ]
            }
        },
        "/v1/post-training/jobs": {
            "get": {
                "responses": {
                    "200": {
                        "description": "OK",
                        "content": {
                            "application/json": {
                                "schema": {
                                    "$ref": "#/components/schemas/ListPostTrainingJobsResponse"
                                }
                            }
                        }
                    },
                    "400": {
                        "$ref": "#/components/responses/BadRequest400"
                    },
                    "429": {
                        "$ref": "#/components/responses/TooManyRequests429"
                    },
                    "500": {
                        "$ref": "#/components/responses/InternalServerError500"
                    },
                    "default": {
                        "$ref": "#/components/responses/DefaultError"
                    }
                },
                "tags": [
                    "PostTraining (Coming Soon)"
                ],
                "description": "",
                "parameters": []
            }
        },
        "/v1/files/session:{upload_id}": {
            "get": {
                "responses": {
                    "200": {
                        "description": "OK",
                        "content": {
                            "application/json": {
                                "schema": {
                                    "$ref": "#/components/schemas/FileUploadResponse"
                                }
                            }
                        }
                    },
                    "400": {
                        "$ref": "#/components/responses/BadRequest400"
                    },
                    "429": {
                        "$ref": "#/components/responses/TooManyRequests429"
                    },
                    "500": {
                        "$ref": "#/components/responses/InternalServerError500"
                    },
                    "default": {
                        "$ref": "#/components/responses/DefaultError"
                    }
                },
                "tags": [
                    "Files"
                ],
                "description": "Returns information about an existsing upload session",
                "parameters": [
                    {
                        "name": "upload_id",
                        "in": "path",
                        "description": "ID of the upload session",
                        "required": true,
                        "schema": {
                            "type": "string"
                        }
                    }
                ]
            },
            "post": {
                "responses": {
                    "200": {
                        "description": "OK",
                        "content": {
                            "application/json": {
                                "schema": {
                                    "oneOf": [
                                        {
                                            "$ref": "#/components/schemas/FileResponse"
                                        },
                                        {
                                            "type": "null"
                                        }
                                    ]
                                }
                            }
                        }
                    },
                    "400": {
                        "$ref": "#/components/responses/BadRequest400"
                    },
                    "429": {
                        "$ref": "#/components/responses/TooManyRequests429"
                    },
                    "500": {
                        "$ref": "#/components/responses/InternalServerError500"
                    },
                    "default": {
                        "$ref": "#/components/responses/DefaultError"
                    }
                },
                "tags": [
                    "Files"
                ],
                "description": "Upload file content to an existing upload session. On the server, request body will have the raw bytes that are uploaded.",
                "parameters": [
                    {
                        "name": "upload_id",
                        "in": "path",
                        "description": "ID of the upload session",
                        "required": true,
                        "schema": {
                            "type": "string"
                        }
                    }
                ],
                "requestBody": {
                    "content": {
                        "application/octet-stream": {
                            "schema": {
                                "type": "string",
                                "format": "binary"
                            }
                        }
                    },
                    "required": true
                }
            }
        },
        "/v1/vector-dbs/{vector_db_id}": {
            "get": {
                "responses": {
                    "200": {
                        "description": "OK",
                        "content": {
                            "application/json": {
                                "schema": {
                                    "$ref": "#/components/schemas/VectorDB"
                                }
                            }
                        }
                    },
                    "400": {
                        "$ref": "#/components/responses/BadRequest400"
                    },
                    "429": {
                        "$ref": "#/components/responses/TooManyRequests429"
                    },
                    "500": {
                        "$ref": "#/components/responses/InternalServerError500"
                    },
                    "default": {
                        "$ref": "#/components/responses/DefaultError"
                    }
                },
                "tags": [
                    "VectorDBs"
                ],
                "description": "",
                "parameters": [
                    {
                        "name": "vector_db_id",
                        "in": "path",
                        "required": true,
                        "schema": {
                            "type": "string"
                        }
                    }
                ]
            },
            "delete": {
                "responses": {
                    "200": {
                        "description": "OK"
                    },
                    "400": {
                        "$ref": "#/components/responses/BadRequest400"
                    },
                    "429": {
                        "$ref": "#/components/responses/TooManyRequests429"
                    },
                    "500": {
                        "$ref": "#/components/responses/InternalServerError500"
                    },
                    "default": {
                        "$ref": "#/components/responses/DefaultError"
                    }
                },
                "tags": [
                    "VectorDBs"
                ],
                "description": "",
                "parameters": [
                    {
                        "name": "vector_db_id",
                        "in": "path",
                        "required": true,
                        "schema": {
                            "type": "string"
                        }
                    }
                ]
            }
        },
        "/v1/evaluation/grade": {
            "post": {
                "responses": {
                    "200": {
                        "description": "The evaluation job containing grader scores.",
                        "content": {
                            "application/json": {
                                "schema": {
                                    "$ref": "#/components/schemas/EvaluationJob"
                                }
                            }
                        }
                    },
                    "400": {
                        "$ref": "#/components/responses/BadRequest400"
                    },
                    "429": {
                        "$ref": "#/components/responses/TooManyRequests429"
                    },
                    "500": {
                        "$ref": "#/components/responses/InternalServerError500"
                    },
                    "default": {
                        "$ref": "#/components/responses/DefaultError"
                    }
                },
                "tags": [
                    "Evaluation"
                ],
                "description": "Run an grading job with generated results. Use this when you have generated results from inference in a dataset.",
                "parameters": [],
                "requestBody": {
                    "content": {
                        "application/json": {
                            "schema": {
                                "$ref": "#/components/schemas/GradeRequest"
                            }
                        }
                    },
                    "required": true
                }
            }
        },
        "/v1/evaluation/grade_sync": {
            "post": {
                "responses": {
                    "200": {
                        "description": "The evaluation job containing grader scores. \"generations\" is not populated in the response.",
                        "content": {
                            "application/json": {
                                "schema": {
                                    "$ref": "#/components/schemas/EvaluationResponse"
                                }
                            }
                        }
                    },
                    "400": {
                        "$ref": "#/components/responses/BadRequest400"
                    },
                    "429": {
                        "$ref": "#/components/responses/TooManyRequests429"
                    },
                    "500": {
                        "$ref": "#/components/responses/InternalServerError500"
                    },
                    "default": {
                        "$ref": "#/components/responses/DefaultError"
                    }
                },
                "tags": [
                    "Evaluation"
                ],
                "description": "Run an grading job with generated results inline.",
                "parameters": [],
                "requestBody": {
                    "content": {
                        "application/json": {
                            "schema": {
                                "$ref": "#/components/schemas/GradeSyncRequest"
                            }
                        }
                    },
                    "required": true
                }
            }
        },
        "/v1/health": {
            "get": {
                "responses": {
                    "200": {
                        "description": "OK",
                        "content": {
                            "application/json": {
                                "schema": {
                                    "$ref": "#/components/schemas/HealthInfo"
                                }
                            }
                        }
                    },
                    "400": {
                        "$ref": "#/components/responses/BadRequest400"
                    },
                    "429": {
                        "$ref": "#/components/responses/TooManyRequests429"
                    },
                    "500": {
                        "$ref": "#/components/responses/InternalServerError500"
                    },
                    "default": {
                        "$ref": "#/components/responses/DefaultError"
                    }
                },
                "tags": [
                    "Inspect"
                ],
                "description": "",
                "parameters": []
            }
        },
        "/v1/tool-runtime/rag-tool/insert": {
            "post": {
                "responses": {
                    "200": {
                        "description": "OK"
                    },
                    "400": {
                        "$ref": "#/components/responses/BadRequest400"
                    },
                    "429": {
                        "$ref": "#/components/responses/TooManyRequests429"
                    },
                    "500": {
                        "$ref": "#/components/responses/InternalServerError500"
                    },
                    "default": {
                        "$ref": "#/components/responses/DefaultError"
                    }
                },
                "tags": [
                    "ToolRuntime"
                ],
                "description": "Index documents so they can be used by the RAG system",
                "parameters": [],
                "requestBody": {
                    "content": {
                        "application/json": {
                            "schema": {
                                "$ref": "#/components/schemas/InsertRequest"
                            }
                        }
                    },
                    "required": true
                }
            }
        },
        "/v1/vector-io/insert": {
            "post": {
                "responses": {
                    "200": {
                        "description": "OK"
                    },
                    "400": {
                        "$ref": "#/components/responses/BadRequest400"
                    },
                    "429": {
                        "$ref": "#/components/responses/TooManyRequests429"
                    },
                    "500": {
                        "$ref": "#/components/responses/InternalServerError500"
                    },
                    "default": {
                        "$ref": "#/components/responses/DefaultError"
                    }
                },
                "tags": [
                    "VectorIO"
                ],
                "description": "",
                "parameters": [],
                "requestBody": {
                    "content": {
                        "application/json": {
                            "schema": {
                                "$ref": "#/components/schemas/InsertChunksRequest"
                            }
                        }
                    },
                    "required": true
                }
            }
        },
        "/v1/providers/{provider_id}": {
            "get": {
                "responses": {
                    "200": {
                        "description": "OK",
                        "content": {
                            "application/json": {
                                "schema": {
                                    "$ref": "#/components/schemas/ProviderInfo"
                                }
                            }
                        }
                    },
                    "400": {
                        "$ref": "#/components/responses/BadRequest400"
                    },
                    "429": {
                        "$ref": "#/components/responses/TooManyRequests429"
                    },
                    "500": {
                        "$ref": "#/components/responses/InternalServerError500"
                    },
                    "default": {
                        "$ref": "#/components/responses/DefaultError"
                    }
                },
                "tags": [
                    "Providers"
                ],
                "description": "",
                "parameters": [
                    {
                        "name": "provider_id",
                        "in": "path",
                        "required": true,
                        "schema": {
                            "type": "string"
                        }
                    }
                ]
            }
        },
        "/v1/tool-runtime/invoke": {
            "post": {
                "responses": {
                    "200": {
                        "description": "OK",
                        "content": {
                            "application/json": {
                                "schema": {
                                    "$ref": "#/components/schemas/ToolInvocationResult"
                                }
                            }
                        }
                    },
                    "400": {
                        "$ref": "#/components/responses/BadRequest400"
                    },
                    "429": {
                        "$ref": "#/components/responses/TooManyRequests429"
                    },
                    "500": {
                        "$ref": "#/components/responses/InternalServerError500"
                    },
                    "default": {
                        "$ref": "#/components/responses/DefaultError"
                    }
                },
                "tags": [
                    "ToolRuntime"
                ],
                "description": "Run a tool with the given arguments",
                "parameters": [],
                "requestBody": {
                    "content": {
                        "application/json": {
                            "schema": {
                                "$ref": "#/components/schemas/InvokeToolRequest"
                            }
                        }
                    },
                    "required": true
                }
            }
        },
        "/v1/datasetio/iterrows/{dataset_id}": {
            "get": {
                "responses": {
                    "200": {
                        "description": "OK",
                        "content": {
                            "application/json": {
                                "schema": {
                                    "$ref": "#/components/schemas/IterrowsResponse"
                                }
                            }
                        }
                    },
                    "400": {
                        "$ref": "#/components/responses/BadRequest400"
                    },
                    "429": {
                        "$ref": "#/components/responses/TooManyRequests429"
                    },
                    "500": {
                        "$ref": "#/components/responses/InternalServerError500"
                    },
                    "default": {
                        "$ref": "#/components/responses/DefaultError"
                    }
                },
                "tags": [
                    "DatasetIO"
                ],
                "description": "Get a paginated list of rows from a dataset. Uses cursor-based pagination.",
                "parameters": [
                    {
                        "name": "dataset_id",
                        "in": "path",
                        "description": "The ID of the dataset to get the rows from.",
                        "required": true,
                        "schema": {
                            "type": "string"
                        }
                    },
                    {
                        "name": "start_index",
                        "in": "query",
                        "description": "Index into dataset for the first row to get. Get all rows if None.",
                        "required": false,
                        "schema": {
                            "type": "integer"
                        }
                    },
                    {
                        "name": "limit",
                        "in": "query",
                        "description": "The number of rows to get.",
                        "required": false,
                        "schema": {
                            "type": "integer"
                        }
                    }
                ]
            }
        },
        "/v1/agents/{agent_id}/sessions": {
            "get": {
                "responses": {
                    "200": {
                        "description": "A ListAgentSessionsResponse.",
                        "content": {
                            "application/json": {
                                "schema": {
<<<<<<< HEAD
                                    "$ref": "#/components/schemas/ListAgentSessionsResponse"
=======
                                    "$ref": "#/components/schemas/JobStatus"
>>>>>>> 5ece2629
                                }
                            }
                        }
                    },
                    "400": {
                        "$ref": "#/components/responses/BadRequest400"
                    },
                    "429": {
                        "$ref": "#/components/responses/TooManyRequests429"
                    },
                    "500": {
                        "$ref": "#/components/responses/InternalServerError500"
                    },
                    "default": {
                        "$ref": "#/components/responses/DefaultError"
                    }
                },
                "tags": [
                    "Agents"
                ],
                "description": "List all session(s) of a given agent.",
                "parameters": [
                    {
                        "name": "agent_id",
                        "in": "path",
                        "description": "The ID of the agent to list sessions for.",
                        "required": true,
                        "schema": {
                            "type": "string"
                        }
                    }
                ]
            }
        },
        "/v1/benchmarks": {
            "get": {
                "responses": {
                    "200": {
                        "description": "OK",
                        "content": {
                            "application/json": {
                                "schema": {
                                    "$ref": "#/components/schemas/ListBenchmarksResponse"
                                }
                            }
                        }
                    },
                    "400": {
                        "$ref": "#/components/responses/BadRequest400"
                    },
                    "429": {
                        "$ref": "#/components/responses/TooManyRequests429"
                    },
                    "500": {
                        "$ref": "#/components/responses/InternalServerError500"
                    },
                    "default": {
                        "$ref": "#/components/responses/DefaultError"
                    }
                },
                "tags": [
                    "Benchmarks"
                ],
                "description": "List all benchmarks.",
                "parameters": []
            },
            "post": {
                "responses": {
                    "200": {
                        "description": "OK",
                        "content": {
                            "application/json": {
                                "schema": {
                                    "$ref": "#/components/schemas/Benchmark"
                                }
                            }
                        }
                    },
                    "400": {
                        "$ref": "#/components/responses/BadRequest400"
                    },
                    "429": {
                        "$ref": "#/components/responses/TooManyRequests429"
                    },
                    "500": {
                        "$ref": "#/components/responses/InternalServerError500"
                    },
                    "default": {
                        "$ref": "#/components/responses/DefaultError"
                    }
                },
                "tags": [
                    "Benchmarks"
                ],
                "description": "Register a new benchmark.",
                "parameters": [],
                "requestBody": {
                    "content": {
                        "application/json": {
                            "schema": {
                                "$ref": "#/components/schemas/RegisterBenchmarkRequest"
                            }
                        }
                    },
                    "required": true
                }
            }
        },
        "/v1/datasets": {
            "get": {
                "responses": {
                    "200": {
                        "description": "OK",
                        "content": {
                            "application/json": {
                                "schema": {
                                    "$ref": "#/components/schemas/ListDatasetsResponse"
                                }
                            }
                        }
                    },
                    "400": {
                        "$ref": "#/components/responses/BadRequest400"
                    },
                    "429": {
                        "$ref": "#/components/responses/TooManyRequests429"
                    },
                    "500": {
                        "$ref": "#/components/responses/InternalServerError500"
                    },
                    "default": {
                        "$ref": "#/components/responses/DefaultError"
                    }
                },
                "tags": [
                    "Datasets"
                ],
                "description": "",
                "parameters": []
            },
            "post": {
                "responses": {
                    "200": {
                        "description": "OK",
                        "content": {
                            "application/json": {
                                "schema": {
                                    "$ref": "#/components/schemas/Dataset"
                                }
                            }
                        }
                    },
                    "400": {
                        "$ref": "#/components/responses/BadRequest400"
                    },
                    "429": {
                        "$ref": "#/components/responses/TooManyRequests429"
                    },
                    "500": {
                        "$ref": "#/components/responses/InternalServerError500"
                    },
                    "default": {
                        "$ref": "#/components/responses/DefaultError"
                    }
                },
                "tags": [
                    "Datasets"
                ],
                "description": "Register a new dataset.",
                "parameters": [],
                "requestBody": {
                    "content": {
                        "application/json": {
                            "schema": {
                                "$ref": "#/components/schemas/RegisterDatasetRequest"
                            }
                        }
                    },
                    "required": true
                }
            }
        },
        "/v1/files/{bucket}": {
            "get": {
                "responses": {
                    "200": {
                        "description": "OK",
                        "content": {
                            "application/json": {
                                "schema": {
                                    "$ref": "#/components/schemas/ListFileResponse"
                                }
                            }
                        }
                    },
                    "400": {
                        "$ref": "#/components/responses/BadRequest400"
                    },
                    "429": {
                        "$ref": "#/components/responses/TooManyRequests429"
                    },
                    "500": {
                        "$ref": "#/components/responses/InternalServerError500"
                    },
                    "default": {
                        "$ref": "#/components/responses/DefaultError"
                    }
                },
                "tags": [
                    "Files"
                ],
                "description": "List all files in a bucket.",
                "parameters": [
                    {
                        "name": "bucket",
                        "in": "path",
                        "description": "Bucket name (valid chars: a-zA-Z0-9_-)",
                        "required": true,
                        "schema": {
                            "type": "string"
                        }
                    }
                ]
            }
        },
        "/v1/graders/types": {
            "get": {
                "responses": {
                    "200": {
                        "description": "A list of grader types and information about the types.",
                        "content": {
                            "application/json": {
                                "schema": {
                                    "$ref": "#/components/schemas/ListGraderTypesResponse"
                                }
                            }
                        }
                    },
                    "400": {
                        "$ref": "#/components/responses/BadRequest400"
                    },
                    "429": {
                        "$ref": "#/components/responses/TooManyRequests429"
                    },
                    "500": {
                        "$ref": "#/components/responses/InternalServerError500"
                    },
                    "default": {
                        "$ref": "#/components/responses/DefaultError"
                    }
                },
                "tags": [
                    "Graders"
                ],
                "description": "List all grader types.",
                "parameters": []
            }
        },
        "/v1/graders": {
            "get": {
                "responses": {
                    "200": {
                        "description": "A list of graders.",
                        "content": {
                            "application/jsonl": {
                                "schema": {
                                    "$ref": "#/components/schemas/Grader"
                                }
                            }
                        }
                    },
                    "400": {
                        "$ref": "#/components/responses/BadRequest400"
                    },
                    "429": {
                        "$ref": "#/components/responses/TooManyRequests429"
                    },
                    "500": {
                        "$ref": "#/components/responses/InternalServerError500"
                    },
                    "default": {
                        "$ref": "#/components/responses/DefaultError"
                    }
                },
                "tags": [
                    "Graders"
                ],
                "description": "List all graders.",
                "parameters": []
            },
            "post": {
                "responses": {
                    "200": {
                        "description": "The registered grader.",
                        "content": {
                            "application/json": {
                                "schema": {
                                    "$ref": "#/components/schemas/Grader"
                                }
                            }
                        }
                    },
                    "400": {
                        "$ref": "#/components/responses/BadRequest400"
                    },
                    "429": {
                        "$ref": "#/components/responses/TooManyRequests429"
                    },
                    "500": {
                        "$ref": "#/components/responses/InternalServerError500"
                    },
                    "default": {
                        "$ref": "#/components/responses/DefaultError"
                    }
                },
                "tags": [
                    "Graders"
                ],
                "description": "Register a new grader.",
                "parameters": [],
                "requestBody": {
                    "content": {
                        "application/json": {
                            "schema": {
                                "$ref": "#/components/schemas/RegisterGraderRequest"
                            }
                        }
                    },
                    "required": true
                }
            }
        },
        "/v1/models": {
            "get": {
                "responses": {
                    "200": {
                        "description": "OK",
                        "content": {
                            "application/json": {
                                "schema": {
                                    "$ref": "#/components/schemas/ListModelsResponse"
                                }
                            }
                        }
                    },
                    "400": {
                        "$ref": "#/components/responses/BadRequest400"
                    },
                    "429": {
                        "$ref": "#/components/responses/TooManyRequests429"
                    },
                    "500": {
                        "$ref": "#/components/responses/InternalServerError500"
                    },
                    "default": {
                        "$ref": "#/components/responses/DefaultError"
                    }
                },
                "tags": [
                    "Models"
                ],
                "description": "",
                "parameters": []
            },
            "post": {
                "responses": {
                    "200": {
                        "description": "OK",
                        "content": {
                            "application/json": {
                                "schema": {
                                    "$ref": "#/components/schemas/Model"
                                }
                            }
                        }
                    },
                    "400": {
                        "$ref": "#/components/responses/BadRequest400"
                    },
                    "429": {
                        "$ref": "#/components/responses/TooManyRequests429"
                    },
                    "500": {
                        "$ref": "#/components/responses/InternalServerError500"
                    },
                    "default": {
                        "$ref": "#/components/responses/DefaultError"
                    }
                },
                "tags": [
                    "Models"
                ],
                "description": "",
                "parameters": [],
                "requestBody": {
                    "content": {
                        "application/json": {
                            "schema": {
                                "$ref": "#/components/schemas/RegisterModelRequest"
                            }
                        }
                    },
                    "required": true
                }
            }
        },
        "/v1/providers": {
            "get": {
                "responses": {
                    "200": {
                        "description": "OK",
                        "content": {
                            "application/json": {
                                "schema": {
                                    "$ref": "#/components/schemas/ListProvidersResponse"
                                }
                            }
                        }
                    },
                    "400": {
                        "$ref": "#/components/responses/BadRequest400"
                    },
                    "429": {
                        "$ref": "#/components/responses/TooManyRequests429"
                    },
                    "500": {
                        "$ref": "#/components/responses/InternalServerError500"
                    },
                    "default": {
                        "$ref": "#/components/responses/DefaultError"
                    }
                },
                "tags": [
                    "Inspect"
                ],
                "description": "",
                "parameters": []
            }
        },
        "/v1/inspect/routes": {
            "get": {
                "responses": {
                    "200": {
                        "description": "OK",
                        "content": {
                            "application/json": {
                                "schema": {
                                    "$ref": "#/components/schemas/ListRoutesResponse"
                                }
                            }
                        }
                    },
                    "400": {
                        "$ref": "#/components/responses/BadRequest400"
                    },
                    "429": {
                        "$ref": "#/components/responses/TooManyRequests429"
                    },
                    "500": {
                        "$ref": "#/components/responses/InternalServerError500"
                    },
                    "default": {
                        "$ref": "#/components/responses/DefaultError"
                    }
                },
                "tags": [
                    "Inspect"
                ],
                "description": "",
                "parameters": []
            }
        },
        "/v1/tool-runtime/list-tools": {
            "get": {
                "responses": {
                    "200": {
                        "description": "OK",
                        "content": {
                            "application/jsonl": {
                                "schema": {
                                    "$ref": "#/components/schemas/ToolDef"
                                }
                            }
                        }
                    },
                    "400": {
                        "$ref": "#/components/responses/BadRequest400"
                    },
                    "429": {
                        "$ref": "#/components/responses/TooManyRequests429"
                    },
                    "500": {
                        "$ref": "#/components/responses/InternalServerError500"
                    },
                    "default": {
                        "$ref": "#/components/responses/DefaultError"
                    }
                },
                "tags": [
                    "ToolRuntime"
                ],
                "description": "",
                "parameters": [
                    {
                        "name": "tool_group_id",
                        "in": "query",
                        "required": false,
                        "schema": {
                            "type": "string"
                        }
                    },
                    {
                        "name": "mcp_endpoint",
                        "in": "query",
                        "required": false,
                        "schema": {
                            "$ref": "#/components/schemas/URL"
                        }
                    }
                ]
            }
        },
        "/v1/shields": {
            "get": {
                "responses": {
                    "200": {
                        "description": "OK",
                        "content": {
                            "application/json": {
                                "schema": {
                                    "$ref": "#/components/schemas/ListShieldsResponse"
                                }
                            }
                        }
                    },
                    "400": {
                        "$ref": "#/components/responses/BadRequest400"
                    },
                    "429": {
                        "$ref": "#/components/responses/TooManyRequests429"
                    },
                    "500": {
                        "$ref": "#/components/responses/InternalServerError500"
                    },
                    "default": {
                        "$ref": "#/components/responses/DefaultError"
                    }
                },
                "tags": [
                    "Shields"
                ],
                "description": "",
                "parameters": []
            },
            "post": {
                "responses": {
                    "200": {
                        "description": "OK",
                        "content": {
                            "application/json": {
                                "schema": {
                                    "$ref": "#/components/schemas/Shield"
                                }
                            }
                        }
                    },
                    "400": {
                        "$ref": "#/components/responses/BadRequest400"
                    },
                    "429": {
                        "$ref": "#/components/responses/TooManyRequests429"
                    },
                    "500": {
                        "$ref": "#/components/responses/InternalServerError500"
                    },
                    "default": {
                        "$ref": "#/components/responses/DefaultError"
                    }
                },
                "tags": [
                    "Shields"
                ],
                "description": "",
                "parameters": [],
                "requestBody": {
                    "content": {
                        "application/json": {
                            "schema": {
                                "$ref": "#/components/schemas/RegisterShieldRequest"
                            }
                        }
                    },
                    "required": true
                }
            }
        },
        "/v1/toolgroups": {
            "get": {
                "responses": {
                    "200": {
                        "description": "OK",
                        "content": {
                            "application/json": {
                                "schema": {
                                    "$ref": "#/components/schemas/ListToolGroupsResponse"
                                }
                            }
                        }
                    },
                    "400": {
                        "$ref": "#/components/responses/BadRequest400"
                    },
                    "429": {
                        "$ref": "#/components/responses/TooManyRequests429"
                    },
                    "500": {
                        "$ref": "#/components/responses/InternalServerError500"
                    },
                    "default": {
                        "$ref": "#/components/responses/DefaultError"
                    }
                },
                "tags": [
                    "ToolGroups"
                ],
                "description": "List tool groups with optional provider",
                "parameters": []
            },
            "post": {
                "responses": {
                    "200": {
                        "description": "OK"
                    },
                    "400": {
                        "$ref": "#/components/responses/BadRequest400"
                    },
                    "429": {
                        "$ref": "#/components/responses/TooManyRequests429"
                    },
                    "500": {
                        "$ref": "#/components/responses/InternalServerError500"
                    },
                    "default": {
                        "$ref": "#/components/responses/DefaultError"
                    }
                },
                "tags": [
                    "ToolGroups"
                ],
                "description": "Register a tool group",
                "parameters": [],
                "requestBody": {
                    "content": {
                        "application/json": {
                            "schema": {
                                "$ref": "#/components/schemas/RegisterToolGroupRequest"
                            }
                        }
                    },
                    "required": true
                }
            }
        },
        "/v1/tools": {
            "get": {
                "responses": {
                    "200": {
                        "description": "OK",
                        "content": {
                            "application/json": {
                                "schema": {
                                    "$ref": "#/components/schemas/ListToolsResponse"
                                }
                            }
                        }
                    },
                    "400": {
                        "$ref": "#/components/responses/BadRequest400"
                    },
                    "429": {
                        "$ref": "#/components/responses/TooManyRequests429"
                    },
                    "500": {
                        "$ref": "#/components/responses/InternalServerError500"
                    },
                    "default": {
                        "$ref": "#/components/responses/DefaultError"
                    }
                },
                "tags": [
                    "ToolGroups"
                ],
                "description": "List tools with optional tool group",
                "parameters": [
                    {
                        "name": "toolgroup_id",
                        "in": "query",
                        "required": false,
                        "schema": {
                            "type": "string"
                        }
                    }
                ]
            }
        },
        "/v1/vector-dbs": {
            "get": {
                "responses": {
                    "200": {
                        "description": "OK",
                        "content": {
                            "application/json": {
                                "schema": {
                                    "$ref": "#/components/schemas/ListVectorDBsResponse"
                                }
                            }
                        }
                    },
                    "400": {
                        "$ref": "#/components/responses/BadRequest400"
                    },
                    "429": {
                        "$ref": "#/components/responses/TooManyRequests429"
                    },
                    "500": {
                        "$ref": "#/components/responses/InternalServerError500"
                    },
                    "default": {
                        "$ref": "#/components/responses/DefaultError"
                    }
                },
                "tags": [
                    "VectorDBs"
                ],
                "description": "",
                "parameters": []
            },
            "post": {
                "responses": {
                    "200": {
                        "description": "OK",
                        "content": {
                            "application/json": {
                                "schema": {
                                    "$ref": "#/components/schemas/VectorDB"
                                }
                            }
                        }
                    },
                    "400": {
                        "$ref": "#/components/responses/BadRequest400"
                    },
                    "429": {
                        "$ref": "#/components/responses/TooManyRequests429"
                    },
                    "500": {
                        "$ref": "#/components/responses/InternalServerError500"
                    },
                    "default": {
                        "$ref": "#/components/responses/DefaultError"
                    }
                },
                "tags": [
                    "VectorDBs"
                ],
                "description": "",
                "parameters": [],
                "requestBody": {
                    "content": {
                        "application/json": {
                            "schema": {
                                "$ref": "#/components/schemas/RegisterVectorDbRequest"
                            }
                        }
                    },
                    "required": true
                }
            }
        },
        "/v1/telemetry/events": {
            "post": {
                "responses": {
                    "200": {
                        "description": "OK"
                    },
                    "400": {
                        "$ref": "#/components/responses/BadRequest400"
                    },
                    "429": {
                        "$ref": "#/components/responses/TooManyRequests429"
                    },
                    "500": {
                        "$ref": "#/components/responses/InternalServerError500"
                    },
                    "default": {
                        "$ref": "#/components/responses/DefaultError"
                    }
                },
                "tags": [
                    "Telemetry"
                ],
                "description": "",
                "parameters": [],
                "requestBody": {
                    "content": {
                        "application/json": {
                            "schema": {
                                "$ref": "#/components/schemas/LogEventRequest"
                            }
                        }
                    },
                    "required": true
                }
            }
        },
        "/v1/post-training/preference-optimize": {
            "post": {
                "responses": {
                    "200": {
                        "description": "OK",
                        "content": {
                            "application/json": {
                                "schema": {
                                    "$ref": "#/components/schemas/PostTrainingJob"
                                }
                            }
                        }
                    },
                    "400": {
                        "$ref": "#/components/responses/BadRequest400"
                    },
                    "429": {
                        "$ref": "#/components/responses/TooManyRequests429"
                    },
                    "500": {
                        "$ref": "#/components/responses/InternalServerError500"
                    },
                    "default": {
                        "$ref": "#/components/responses/DefaultError"
                    }
                },
                "tags": [
                    "PostTraining (Coming Soon)"
                ],
                "description": "",
                "parameters": [],
                "requestBody": {
                    "content": {
                        "application/json": {
                            "schema": {
                                "$ref": "#/components/schemas/PreferenceOptimizeRequest"
                            }
                        }
                    },
                    "required": true
                }
            }
        },
        "/v1/tool-runtime/rag-tool/query": {
            "post": {
                "responses": {
                    "200": {
                        "description": "OK",
                        "content": {
                            "application/json": {
                                "schema": {
                                    "$ref": "#/components/schemas/RAGQueryResult"
                                }
                            }
                        }
                    },
                    "400": {
                        "$ref": "#/components/responses/BadRequest400"
                    },
                    "429": {
                        "$ref": "#/components/responses/TooManyRequests429"
                    },
                    "500": {
                        "$ref": "#/components/responses/InternalServerError500"
                    },
                    "default": {
                        "$ref": "#/components/responses/DefaultError"
                    }
                },
                "tags": [
                    "ToolRuntime"
                ],
                "description": "Query the RAG system for context; typically invoked by the agent",
                "parameters": [],
                "requestBody": {
                    "content": {
                        "application/json": {
                            "schema": {
                                "$ref": "#/components/schemas/QueryRequest"
                            }
                        }
                    },
                    "required": true
                }
            }
        },
        "/v1/vector-io/query": {
            "post": {
                "responses": {
                    "200": {
                        "description": "OK",
                        "content": {
                            "application/json": {
                                "schema": {
                                    "$ref": "#/components/schemas/QueryChunksResponse"
                                }
                            }
                        }
                    },
                    "400": {
                        "$ref": "#/components/responses/BadRequest400"
                    },
                    "429": {
                        "$ref": "#/components/responses/TooManyRequests429"
                    },
                    "500": {
                        "$ref": "#/components/responses/InternalServerError500"
                    },
                    "default": {
                        "$ref": "#/components/responses/DefaultError"
                    }
                },
                "tags": [
                    "VectorIO"
                ],
                "description": "",
                "parameters": [],
                "requestBody": {
                    "content": {
                        "application/json": {
                            "schema": {
                                "$ref": "#/components/schemas/QueryChunksRequest"
                            }
                        }
                    },
                    "required": true
                }
            }
        },
        "/v1/telemetry/spans": {
            "post": {
                "responses": {
                    "200": {
                        "description": "OK",
                        "content": {
                            "application/json": {
                                "schema": {
                                    "$ref": "#/components/schemas/QuerySpansResponse"
                                }
                            }
                        }
                    },
                    "400": {
                        "$ref": "#/components/responses/BadRequest400"
                    },
                    "429": {
                        "$ref": "#/components/responses/TooManyRequests429"
                    },
                    "500": {
                        "$ref": "#/components/responses/InternalServerError500"
                    },
                    "default": {
                        "$ref": "#/components/responses/DefaultError"
                    }
                },
                "tags": [
                    "Telemetry"
                ],
                "description": "",
                "parameters": [],
                "requestBody": {
                    "content": {
                        "application/json": {
                            "schema": {
                                "$ref": "#/components/schemas/QuerySpansRequest"
                            }
                        }
                    },
                    "required": true
                }
            }
        },
        "/v1/telemetry/traces": {
            "post": {
                "responses": {
                    "200": {
                        "description": "OK",
                        "content": {
                            "application/json": {
                                "schema": {
                                    "$ref": "#/components/schemas/QueryTracesResponse"
                                }
                            }
                        }
                    },
                    "400": {
                        "$ref": "#/components/responses/BadRequest400"
                    },
                    "429": {
                        "$ref": "#/components/responses/TooManyRequests429"
                    },
                    "500": {
                        "$ref": "#/components/responses/InternalServerError500"
                    },
                    "default": {
                        "$ref": "#/components/responses/DefaultError"
                    }
                },
                "tags": [
                    "Telemetry"
                ],
                "description": "",
                "parameters": [],
                "requestBody": {
                    "content": {
                        "application/json": {
                            "schema": {
                                "$ref": "#/components/schemas/QueryTracesRequest"
                            }
                        }
                    },
                    "required": true
                }
            }
        },
        "/v1/agents/{agent_id}/session/{session_id}/turn/{turn_id}/resume": {
            "post": {
                "responses": {
                    "200": {
                        "description": "A Turn object if stream is False, otherwise an AsyncIterator of AgentTurnResponseStreamChunk objects.",
                        "content": {
                            "application/json": {
                                "schema": {
                                    "$ref": "#/components/schemas/Turn"
                                }
                            },
                            "text/event-stream": {
                                "schema": {
                                    "$ref": "#/components/schemas/AgentTurnResponseStreamChunk"
                                }
                            }
                        }
                    },
                    "400": {
                        "$ref": "#/components/responses/BadRequest400"
                    },
                    "429": {
                        "$ref": "#/components/responses/TooManyRequests429"
                    },
                    "500": {
                        "$ref": "#/components/responses/InternalServerError500"
                    },
                    "default": {
                        "$ref": "#/components/responses/DefaultError"
                    }
                },
                "tags": [
                    "Agents"
                ],
                "description": "Resume an agent turn with executed tool call responses.\nWhen a Turn has the status `awaiting_input` due to pending input from client side tool calls, this endpoint can be used to submit the outputs from the tool calls once they are ready.",
                "parameters": [
                    {
                        "name": "agent_id",
                        "in": "path",
                        "description": "The ID of the agent to resume.",
                        "required": true,
                        "schema": {
                            "type": "string"
                        }
                    },
                    {
                        "name": "session_id",
                        "in": "path",
                        "description": "The ID of the session to resume.",
                        "required": true,
                        "schema": {
                            "type": "string"
                        }
                    },
                    {
                        "name": "turn_id",
                        "in": "path",
                        "description": "The ID of the turn to resume.",
                        "required": true,
                        "schema": {
                            "type": "string"
                        }
                    }
                ],
                "requestBody": {
                    "content": {
                        "application/json": {
                            "schema": {
                                "$ref": "#/components/schemas/ResumeAgentTurnRequest"
                            }
                        }
                    },
                    "required": true
                }
            }
        },
        "/v1/evaluation/run": {
            "post": {
                "responses": {
                    "200": {
                        "description": "OK",
                        "content": {
                            "application/json": {
                                "schema": {
                                    "$ref": "#/components/schemas/EvaluationJob"
                                }
                            }
                        }
                    },
                    "400": {
                        "$ref": "#/components/responses/BadRequest400"
                    },
                    "429": {
                        "$ref": "#/components/responses/TooManyRequests429"
                    },
                    "500": {
                        "$ref": "#/components/responses/InternalServerError500"
                    },
                    "default": {
                        "$ref": "#/components/responses/DefaultError"
                    }
                },
                "tags": [
                    "Evaluation"
                ],
                "description": "Run an evaluation job.",
                "parameters": [],
                "requestBody": {
                    "content": {
                        "application/json": {
                            "schema": {
                                "$ref": "#/components/schemas/RunRequest"
                            }
                        }
                    },
                    "required": true
                }
            }
        },
        "/v1/safety/run-shield": {
            "post": {
                "responses": {
                    "200": {
                        "description": "OK",
                        "content": {
                            "application/json": {
                                "schema": {
                                    "$ref": "#/components/schemas/RunShieldResponse"
                                }
                            }
                        }
                    },
                    "400": {
                        "$ref": "#/components/responses/BadRequest400"
                    },
                    "429": {
                        "$ref": "#/components/responses/TooManyRequests429"
                    },
                    "500": {
                        "$ref": "#/components/responses/InternalServerError500"
                    },
                    "default": {
                        "$ref": "#/components/responses/DefaultError"
                    }
                },
                "tags": [
                    "Safety"
                ],
                "description": "",
                "parameters": [],
                "requestBody": {
                    "content": {
                        "application/json": {
                            "schema": {
                                "$ref": "#/components/schemas/RunShieldRequest"
                            }
                        }
                    },
                    "required": true
                }
            }
        },
        "/v1/evaluation/run_sync": {
            "post": {
                "responses": {
                    "200": {
                        "description": "OK",
                        "content": {
                            "application/json": {
                                "schema": {
                                    "$ref": "#/components/schemas/EvaluationResponse"
                                }
                            }
                        }
                    },
                    "400": {
                        "$ref": "#/components/responses/BadRequest400"
                    },
                    "429": {
                        "$ref": "#/components/responses/TooManyRequests429"
                    },
                    "500": {
                        "$ref": "#/components/responses/InternalServerError500"
                    },
                    "default": {
                        "$ref": "#/components/responses/DefaultError"
                    }
                },
                "tags": [
                    "Evaluation"
                ],
                "description": "Run an evaluation job inline.",
                "parameters": [],
                "requestBody": {
                    "content": {
                        "application/json": {
                            "schema": {
                                "$ref": "#/components/schemas/RunSyncRequest"
                            }
                        }
                    },
                    "required": true
                }
            }
        },
        "/v1/telemetry/spans/export": {
            "post": {
                "responses": {
                    "200": {
                        "description": "OK"
                    },
                    "400": {
                        "$ref": "#/components/responses/BadRequest400"
                    },
                    "429": {
                        "$ref": "#/components/responses/TooManyRequests429"
                    },
                    "500": {
                        "$ref": "#/components/responses/InternalServerError500"
                    },
                    "default": {
                        "$ref": "#/components/responses/DefaultError"
                    }
                },
                "tags": [
                    "Telemetry"
                ],
                "description": "",
                "parameters": [],
                "requestBody": {
                    "content": {
                        "application/json": {
                            "schema": {
                                "$ref": "#/components/schemas/SaveSpansToDatasetRequest"
                            }
                        }
                    },
                    "required": true
                }
            }
        },
        "/v1/post-training/supervised-fine-tune": {
            "post": {
                "responses": {
                    "200": {
                        "description": "OK",
                        "content": {
                            "application/json": {
                                "schema": {
                                    "$ref": "#/components/schemas/PostTrainingJob"
                                }
                            }
                        }
                    },
                    "400": {
                        "$ref": "#/components/responses/BadRequest400"
                    },
                    "429": {
                        "$ref": "#/components/responses/TooManyRequests429"
                    },
                    "500": {
                        "$ref": "#/components/responses/InternalServerError500"
                    },
                    "default": {
                        "$ref": "#/components/responses/DefaultError"
                    }
                },
                "tags": [
                    "PostTraining (Coming Soon)"
                ],
                "description": "",
                "parameters": [],
                "requestBody": {
                    "content": {
                        "application/json": {
                            "schema": {
                                "$ref": "#/components/schemas/SupervisedFineTuneRequest"
                            }
                        }
                    },
                    "required": true
                }
            }
        },
        "/v1/synthetic-data-generation/generate": {
            "post": {
                "responses": {
                    "200": {
                        "description": "OK",
                        "content": {
                            "application/json": {
                                "schema": {
                                    "$ref": "#/components/schemas/SyntheticDataGenerationResponse"
                                }
                            }
                        }
                    },
                    "400": {
                        "$ref": "#/components/responses/BadRequest400"
                    },
                    "429": {
                        "$ref": "#/components/responses/TooManyRequests429"
                    },
                    "500": {
                        "$ref": "#/components/responses/InternalServerError500"
                    },
                    "default": {
                        "$ref": "#/components/responses/DefaultError"
                    }
                },
                "tags": [
                    "SyntheticDataGeneration (Coming Soon)"
                ],
                "description": "",
                "parameters": [],
                "requestBody": {
                    "content": {
                        "application/json": {
                            "schema": {
                                "$ref": "#/components/schemas/SyntheticDataGenerateRequest"
                            }
                        }
                    },
                    "required": true
                }
            }
        },
        "/v1/version": {
            "get": {
                "responses": {
                    "200": {
                        "description": "OK",
                        "content": {
                            "application/json": {
                                "schema": {
                                    "$ref": "#/components/schemas/VersionInfo"
                                }
                            }
                        }
                    },
                    "400": {
                        "$ref": "#/components/responses/BadRequest400"
                    },
                    "429": {
                        "$ref": "#/components/responses/TooManyRequests429"
                    },
                    "500": {
                        "$ref": "#/components/responses/InternalServerError500"
                    },
                    "default": {
                        "$ref": "#/components/responses/DefaultError"
                    }
                },
                "tags": [
                    "Inspect"
                ],
                "description": "",
                "parameters": []
            }
        }
    },
    "jsonSchemaDialect": "https://json-schema.org/draft/2020-12/schema",
    "components": {
        "schemas": {
            "Error": {
                "type": "object",
                "properties": {
                    "status": {
                        "type": "integer",
                        "description": "HTTP status code"
                    },
                    "title": {
                        "type": "string",
                        "description": "Error title, a short summary of the error which is invariant for an error type"
                    },
                    "detail": {
                        "type": "string",
                        "description": "Error detail, a longer human-readable description of the error"
                    },
                    "instance": {
                        "type": "string",
                        "description": "(Optional) A URL which can be used to retrieve more information about the specific occurrence of the error"
                    }
                },
                "additionalProperties": false,
                "required": [
                    "status",
                    "title",
                    "detail"
                ],
                "title": "Error",
                "description": "Error response from the API. Roughly follows RFC 7807."
            },
            "AppendRowsRequest": {
                "type": "object",
                "properties": {
                    "rows": {
                        "type": "array",
                        "items": {
                            "type": "object",
                            "additionalProperties": {
                                "oneOf": [
                                    {
                                        "type": "null"
                                    },
                                    {
                                        "type": "boolean"
                                    },
                                    {
                                        "type": "number"
                                    },
                                    {
                                        "type": "string"
                                    },
                                    {
                                        "type": "array"
                                    },
                                    {
                                        "type": "object"
                                    }
                                ]
                            }
                        }
                    }
                },
                "additionalProperties": false,
                "required": [
                    "rows"
                ],
                "title": "AppendRowsRequest"
            },
            "CompletionMessage": {
                "type": "object",
                "properties": {
                    "role": {
                        "type": "string",
                        "const": "assistant",
                        "default": "assistant",
                        "description": "Must be \"assistant\" to identify this as the model's response"
                    },
                    "content": {
                        "$ref": "#/components/schemas/InterleavedContent",
                        "description": "The content of the model's response"
                    },
                    "stop_reason": {
                        "type": "string",
                        "enum": [
                            "end_of_turn",
                            "end_of_message",
                            "out_of_tokens"
                        ],
                        "description": "Reason why the model stopped generating. Options are: - `StopReason.end_of_turn`: The model finished generating the entire response. - `StopReason.end_of_message`: The model finished generating but generated a partial response -- usually, a tool call. The user may call the tool and continue the conversation with the tool's response. - `StopReason.out_of_tokens`: The model ran out of token budget."
                    },
                    "tool_calls": {
                        "type": "array",
                        "items": {
                            "$ref": "#/components/schemas/ToolCall"
                        },
                        "description": "List of tool calls. Each tool call is a ToolCall object."
                    }
                },
                "additionalProperties": false,
                "required": [
                    "role",
                    "content",
                    "stop_reason"
                ],
                "title": "CompletionMessage",
                "description": "A message containing the model's (assistant) response in a chat conversation."
            },
            "GrammarResponseFormat": {
                "type": "object",
                "properties": {
                    "type": {
                        "type": "string",
                        "const": "grammar",
                        "default": "grammar",
                        "description": "Must be \"grammar\" to identify this format type"
                    },
                    "bnf": {
                        "type": "object",
                        "additionalProperties": {
                            "oneOf": [
                                {
                                    "type": "null"
                                },
                                {
                                    "type": "boolean"
                                },
                                {
                                    "type": "number"
                                },
                                {
                                    "type": "string"
                                },
                                {
                                    "type": "array"
                                },
                                {
                                    "type": "object"
                                }
                            ]
                        },
                        "description": "The BNF grammar specification the response should conform to"
                    }
                },
                "additionalProperties": false,
                "required": [
                    "type",
                    "bnf"
                ],
                "title": "GrammarResponseFormat",
                "description": "Configuration for grammar-guided response generation."
            },
            "GreedySamplingStrategy": {
                "type": "object",
                "properties": {
                    "type": {
                        "type": "string",
                        "const": "greedy",
                        "default": "greedy"
                    }
                },
                "additionalProperties": false,
                "required": [
                    "type"
                ],
                "title": "GreedySamplingStrategy"
            },
            "ImageContentItem": {
                "type": "object",
                "properties": {
                    "type": {
                        "type": "string",
                        "const": "image",
                        "default": "image",
                        "description": "Discriminator type of the content item. Always \"image\""
                    },
                    "image": {
                        "type": "object",
                        "properties": {
                            "url": {
                                "$ref": "#/components/schemas/URL",
                                "description": "A URL of the image or data URL in the format of data:image/{type};base64,{data}. Note that URL could have length limits."
                            },
                            "data": {
                                "type": "string",
                                "contentEncoding": "base64",
                                "description": "base64 encoded image data as string"
                            }
                        },
                        "additionalProperties": false,
                        "description": "Image as a base64 encoded string or an URL"
                    }
                },
                "additionalProperties": false,
                "required": [
                    "type",
                    "image"
                ],
                "title": "ImageContentItem",
                "description": "A image content item"
            },
            "InterleavedContent": {
                "oneOf": [
                    {
                        "type": "string"
                    },
                    {
                        "$ref": "#/components/schemas/InterleavedContentItem"
                    },
                    {
                        "type": "array",
                        "items": {
                            "$ref": "#/components/schemas/InterleavedContentItem"
                        }
                    }
                ]
            },
            "InterleavedContentItem": {
                "oneOf": [
                    {
                        "$ref": "#/components/schemas/ImageContentItem"
                    },
                    {
                        "$ref": "#/components/schemas/TextContentItem"
                    }
                ],
                "discriminator": {
                    "propertyName": "type",
                    "mapping": {
                        "image": "#/components/schemas/ImageContentItem",
                        "text": "#/components/schemas/TextContentItem"
                    }
                }
            },
            "JsonSchemaResponseFormat": {
                "type": "object",
                "properties": {
                    "type": {
                        "type": "string",
                        "const": "json_schema",
                        "default": "json_schema",
                        "description": "Must be \"json_schema\" to identify this format type"
                    },
                    "json_schema": {
                        "type": "object",
                        "additionalProperties": {
                            "oneOf": [
                                {
                                    "type": "null"
                                },
                                {
                                    "type": "boolean"
                                },
                                {
                                    "type": "number"
                                },
                                {
                                    "type": "string"
                                },
                                {
                                    "type": "array"
                                },
                                {
                                    "type": "object"
                                }
                            ]
                        },
                        "description": "The JSON schema the response should conform to. In a Python SDK, this is often a `pydantic` model."
                    }
                },
                "additionalProperties": false,
                "required": [
                    "type",
                    "json_schema"
                ],
                "title": "JsonSchemaResponseFormat",
                "description": "Configuration for JSON schema-guided response generation."
            },
            "Message": {
                "oneOf": [
                    {
                        "$ref": "#/components/schemas/UserMessage"
                    },
                    {
                        "$ref": "#/components/schemas/SystemMessage"
                    },
                    {
                        "$ref": "#/components/schemas/ToolResponseMessage"
                    },
                    {
                        "$ref": "#/components/schemas/CompletionMessage"
                    }
                ],
                "discriminator": {
                    "propertyName": "role",
                    "mapping": {
                        "user": "#/components/schemas/UserMessage",
                        "system": "#/components/schemas/SystemMessage",
                        "tool": "#/components/schemas/ToolResponseMessage",
                        "assistant": "#/components/schemas/CompletionMessage"
                    }
                }
            },
            "ResponseFormat": {
                "oneOf": [
                    {
                        "$ref": "#/components/schemas/JsonSchemaResponseFormat"
                    },
                    {
                        "$ref": "#/components/schemas/GrammarResponseFormat"
                    }
                ],
                "discriminator": {
                    "propertyName": "type",
                    "mapping": {
                        "json_schema": "#/components/schemas/JsonSchemaResponseFormat",
                        "grammar": "#/components/schemas/GrammarResponseFormat"
                    }
                }
            },
            "SamplingParams": {
                "type": "object",
                "properties": {
                    "strategy": {
                        "$ref": "#/components/schemas/SamplingStrategy"
                    },
                    "max_tokens": {
                        "type": "integer",
                        "default": 0
                    },
                    "repetition_penalty": {
                        "type": "number",
                        "default": 1.0
                    }
                },
                "additionalProperties": false,
                "required": [
                    "strategy"
                ],
                "title": "SamplingParams"
            },
            "SamplingStrategy": {
                "oneOf": [
                    {
                        "$ref": "#/components/schemas/GreedySamplingStrategy"
                    },
                    {
                        "$ref": "#/components/schemas/TopPSamplingStrategy"
                    },
                    {
                        "$ref": "#/components/schemas/TopKSamplingStrategy"
                    }
                ],
                "discriminator": {
                    "propertyName": "type",
                    "mapping": {
                        "greedy": "#/components/schemas/GreedySamplingStrategy",
                        "top_p": "#/components/schemas/TopPSamplingStrategy",
                        "top_k": "#/components/schemas/TopKSamplingStrategy"
                    }
                }
            },
            "SystemMessage": {
                "type": "object",
                "properties": {
                    "role": {
                        "type": "string",
                        "const": "system",
                        "default": "system",
                        "description": "Must be \"system\" to identify this as a system message"
                    },
                    "content": {
                        "$ref": "#/components/schemas/InterleavedContent",
                        "description": "The content of the \"system prompt\". If multiple system messages are provided, they are concatenated. The underlying Llama Stack code may also add other system messages (for example, for formatting tool definitions)."
                    }
                },
                "additionalProperties": false,
                "required": [
                    "role",
                    "content"
                ],
                "title": "SystemMessage",
                "description": "A system message providing instructions or context to the model."
            },
            "TextContentItem": {
                "type": "object",
                "properties": {
                    "type": {
                        "type": "string",
                        "const": "text",
                        "default": "text",
                        "description": "Discriminator type of the content item. Always \"text\""
                    },
                    "text": {
                        "type": "string",
                        "description": "Text content"
                    }
                },
                "additionalProperties": false,
                "required": [
                    "type",
                    "text"
                ],
                "title": "TextContentItem",
                "description": "A text content item"
            },
            "ToolCall": {
                "type": "object",
                "properties": {
                    "call_id": {
                        "type": "string"
                    },
                    "tool_name": {
                        "oneOf": [
                            {
                                "type": "string",
                                "enum": [
                                    "brave_search",
                                    "wolfram_alpha",
                                    "photogen",
                                    "code_interpreter"
                                ],
                                "title": "BuiltinTool"
                            },
                            {
                                "type": "string"
                            }
                        ]
                    },
                    "arguments": {
                        "type": "object",
                        "additionalProperties": {
                            "oneOf": [
                                {
                                    "type": "string"
                                },
                                {
                                    "type": "integer"
                                },
                                {
                                    "type": "number"
                                },
                                {
                                    "type": "boolean"
                                },
                                {
                                    "type": "null"
                                },
                                {
                                    "type": "array",
                                    "items": {
                                        "oneOf": [
                                            {
                                                "type": "string"
                                            },
                                            {
                                                "type": "integer"
                                            },
                                            {
                                                "type": "number"
                                            },
                                            {
                                                "type": "boolean"
                                            },
                                            {
                                                "type": "null"
                                            }
                                        ]
                                    }
                                },
                                {
                                    "type": "object",
                                    "additionalProperties": {
                                        "oneOf": [
                                            {
                                                "type": "string"
                                            },
                                            {
                                                "type": "integer"
                                            },
                                            {
                                                "type": "number"
                                            },
                                            {
                                                "type": "boolean"
                                            },
                                            {
                                                "type": "null"
                                            }
                                        ]
                                    }
                                }
                            ]
                        }
                    }
                },
                "additionalProperties": false,
                "required": [
                    "call_id",
                    "tool_name",
                    "arguments"
                ],
                "title": "ToolCall"
            },
            "ToolDefinition": {
                "type": "object",
                "properties": {
                    "tool_name": {
                        "oneOf": [
                            {
                                "type": "string",
                                "enum": [
                                    "brave_search",
                                    "wolfram_alpha",
                                    "photogen",
                                    "code_interpreter"
                                ],
                                "title": "BuiltinTool"
                            },
                            {
                                "type": "string"
                            }
                        ]
                    },
                    "description": {
                        "type": "string"
                    },
                    "parameters": {
                        "type": "object",
                        "additionalProperties": {
                            "$ref": "#/components/schemas/ToolParamDefinition"
                        }
                    }
                },
                "additionalProperties": false,
                "required": [
                    "tool_name"
                ],
                "title": "ToolDefinition"
            },
            "ToolParamDefinition": {
                "type": "object",
                "properties": {
                    "param_type": {
                        "type": "string"
                    },
                    "description": {
                        "type": "string"
                    },
                    "required": {
                        "type": "boolean",
                        "default": true
                    },
                    "default": {
                        "oneOf": [
                            {
                                "type": "null"
                            },
                            {
                                "type": "boolean"
                            },
                            {
                                "type": "number"
                            },
                            {
                                "type": "string"
                            },
                            {
                                "type": "array"
                            },
                            {
                                "type": "object"
                            }
                        ]
                    }
                },
                "additionalProperties": false,
                "required": [
                    "param_type"
                ],
                "title": "ToolParamDefinition"
            },
            "ToolResponseMessage": {
                "type": "object",
                "properties": {
                    "role": {
                        "type": "string",
                        "const": "tool",
                        "default": "tool",
                        "description": "Must be \"tool\" to identify this as a tool response"
                    },
                    "call_id": {
                        "type": "string",
                        "description": "Unique identifier for the tool call this response is for"
                    },
                    "content": {
                        "$ref": "#/components/schemas/InterleavedContent",
                        "description": "The response content from the tool"
                    }
                },
                "additionalProperties": false,
                "required": [
                    "role",
                    "call_id",
                    "content"
                ],
                "title": "ToolResponseMessage",
                "description": "A message representing the result of a tool invocation."
            },
            "TopKSamplingStrategy": {
                "type": "object",
                "properties": {
                    "type": {
                        "type": "string",
                        "const": "top_k",
                        "default": "top_k"
                    },
                    "top_k": {
                        "type": "integer"
                    }
                },
                "additionalProperties": false,
                "required": [
                    "type",
                    "top_k"
                ],
                "title": "TopKSamplingStrategy"
            },
            "TopPSamplingStrategy": {
                "type": "object",
                "properties": {
                    "type": {
                        "type": "string",
                        "const": "top_p",
                        "default": "top_p"
                    },
                    "temperature": {
                        "type": "number"
                    },
                    "top_p": {
                        "type": "number",
                        "default": 0.95
                    }
                },
                "additionalProperties": false,
                "required": [
                    "type"
                ],
                "title": "TopPSamplingStrategy"
            },
            "URL": {
                "type": "object",
                "properties": {
                    "uri": {
                        "type": "string"
                    }
                },
                "additionalProperties": false,
                "required": [
                    "uri"
                ],
                "title": "URL"
            },
            "UserMessage": {
                "type": "object",
                "properties": {
                    "role": {
                        "type": "string",
                        "const": "user",
                        "default": "user",
                        "description": "Must be \"user\" to identify this as a user message"
                    },
                    "content": {
                        "$ref": "#/components/schemas/InterleavedContent",
                        "description": "The content of the message, which can include text and other media"
                    },
                    "context": {
                        "$ref": "#/components/schemas/InterleavedContent",
                        "description": "(Optional) This field is used internally by Llama Stack to pass RAG context. This field may be removed in the API in the future."
                    }
                },
                "additionalProperties": false,
                "required": [
                    "role",
                    "content"
                ],
                "title": "UserMessage",
                "description": "A message from the user in a chat conversation."
            },
            "BatchChatCompletionRequest": {
                "type": "object",
                "properties": {
                    "model": {
                        "type": "string"
                    },
                    "messages_batch": {
                        "type": "array",
                        "items": {
                            "type": "array",
                            "items": {
                                "$ref": "#/components/schemas/Message"
                            }
                        }
                    },
                    "sampling_params": {
                        "$ref": "#/components/schemas/SamplingParams"
                    },
                    "tools": {
                        "type": "array",
                        "items": {
                            "$ref": "#/components/schemas/ToolDefinition"
                        }
                    },
                    "tool_choice": {
                        "type": "string",
                        "enum": [
                            "auto",
                            "required",
                            "none"
                        ],
                        "title": "ToolChoice",
                        "description": "Whether tool use is required or automatic. This is a hint to the model which may not be followed. It depends on the Instruction Following capabilities of the model."
                    },
                    "tool_prompt_format": {
                        "type": "string",
                        "enum": [
                            "json",
                            "function_tag",
                            "python_list"
                        ],
                        "title": "ToolPromptFormat",
                        "description": "Prompt format for calling custom / zero shot tools."
                    },
                    "response_format": {
                        "$ref": "#/components/schemas/ResponseFormat"
                    },
                    "logprobs": {
                        "type": "object",
                        "properties": {
                            "top_k": {
                                "type": "integer",
                                "default": 0,
                                "description": "How many tokens (for each position) to return log probabilities for."
                            }
                        },
                        "additionalProperties": false,
                        "title": "LogProbConfig"
                    }
                },
                "additionalProperties": false,
                "required": [
                    "model",
                    "messages_batch"
                ],
                "title": "BatchChatCompletionRequest"
            },
            "BatchChatCompletionResponse": {
                "type": "object",
                "properties": {
                    "batch": {
                        "type": "array",
                        "items": {
                            "$ref": "#/components/schemas/ChatCompletionResponse"
                        }
                    }
                },
                "additionalProperties": false,
                "required": [
                    "batch"
                ],
                "title": "BatchChatCompletionResponse"
            },
            "ChatCompletionResponse": {
                "type": "object",
                "properties": {
                    "metrics": {
                        "type": "array",
                        "items": {
                            "$ref": "#/components/schemas/MetricInResponse"
                        }
                    },
                    "completion_message": {
                        "$ref": "#/components/schemas/CompletionMessage",
                        "description": "The complete response message"
                    },
                    "logprobs": {
                        "type": "array",
                        "items": {
                            "$ref": "#/components/schemas/TokenLogProbs"
                        },
                        "description": "Optional log probabilities for generated tokens"
                    }
                },
                "additionalProperties": false,
                "required": [
                    "completion_message"
                ],
                "title": "ChatCompletionResponse",
                "description": "Response from a chat completion request."
            },
            "MetricInResponse": {
                "type": "object",
                "properties": {
                    "metric": {
                        "type": "string"
                    },
                    "value": {
                        "oneOf": [
                            {
                                "type": "integer"
                            },
                            {
                                "type": "number"
                            }
                        ]
                    },
                    "unit": {
                        "type": "string"
                    }
                },
                "additionalProperties": false,
                "required": [
                    "metric",
                    "value"
                ],
                "title": "MetricInResponse"
            },
            "TokenLogProbs": {
                "type": "object",
                "properties": {
                    "logprobs_by_token": {
                        "type": "object",
                        "additionalProperties": {
                            "type": "number"
                        },
                        "description": "Dictionary mapping tokens to their log probabilities"
                    }
                },
                "additionalProperties": false,
                "required": [
                    "logprobs_by_token"
                ],
                "title": "TokenLogProbs",
                "description": "Log probabilities for generated tokens."
            },
            "BatchCompletionRequest": {
                "type": "object",
                "properties": {
                    "model": {
                        "type": "string"
                    },
                    "content_batch": {
                        "type": "array",
                        "items": {
                            "$ref": "#/components/schemas/InterleavedContent"
                        }
                    },
                    "sampling_params": {
                        "$ref": "#/components/schemas/SamplingParams"
                    },
                    "response_format": {
                        "$ref": "#/components/schemas/ResponseFormat"
                    },
                    "logprobs": {
                        "type": "object",
                        "properties": {
                            "top_k": {
                                "type": "integer",
                                "default": 0,
                                "description": "How many tokens (for each position) to return log probabilities for."
                            }
                        },
                        "additionalProperties": false,
                        "title": "LogProbConfig"
                    }
                },
                "additionalProperties": false,
                "required": [
                    "model",
                    "content_batch"
                ],
                "title": "BatchCompletionRequest"
            },
            "BatchCompletionResponse": {
                "type": "object",
                "properties": {
                    "batch": {
                        "type": "array",
                        "items": {
                            "$ref": "#/components/schemas/CompletionResponse"
                        }
                    }
                },
                "additionalProperties": false,
                "required": [
                    "batch"
                ],
                "title": "BatchCompletionResponse"
            },
            "CompletionResponse": {
                "type": "object",
                "properties": {
                    "metrics": {
                        "type": "array",
                        "items": {
                            "$ref": "#/components/schemas/MetricInResponse"
                        }
                    },
                    "content": {
                        "type": "string",
                        "description": "The generated completion text"
                    },
                    "stop_reason": {
                        "type": "string",
                        "enum": [
                            "end_of_turn",
                            "end_of_message",
                            "out_of_tokens"
                        ],
                        "description": "Reason why generation stopped"
                    },
                    "logprobs": {
                        "type": "array",
                        "items": {
                            "$ref": "#/components/schemas/TokenLogProbs"
                        },
                        "description": "Optional log probabilities for generated tokens"
                    }
                },
                "additionalProperties": false,
                "required": [
                    "content",
                    "stop_reason"
                ],
                "title": "CompletionResponse",
                "description": "Response from a completion request."
            },
            "CancelTrainingJobRequest": {
                "type": "object",
                "properties": {
                    "job_uuid": {
                        "type": "string"
                    }
                },
                "additionalProperties": false,
                "required": [
                    "job_uuid"
                ],
                "title": "CancelTrainingJobRequest"
            },
            "ToolConfig": {
                "type": "object",
                "properties": {
                    "tool_choice": {
                        "oneOf": [
                            {
                                "type": "string",
                                "enum": [
                                    "auto",
                                    "required",
                                    "none"
                                ],
                                "title": "ToolChoice",
                                "description": "Whether tool use is required or automatic. This is a hint to the model which may not be followed. It depends on the Instruction Following capabilities of the model."
                            },
                            {
                                "type": "string"
                            }
                        ],
                        "default": "auto",
                        "description": "(Optional) Whether tool use is automatic, required, or none. Can also specify a tool name to use a specific tool. Defaults to ToolChoice.auto."
                    },
                    "tool_prompt_format": {
                        "type": "string",
                        "enum": [
                            "json",
                            "function_tag",
                            "python_list"
                        ],
                        "description": "(Optional) Instructs the model how to format tool calls. By default, Llama Stack will attempt to use a format that is best adapted to the model. - `ToolPromptFormat.json`: The tool calls are formatted as a JSON object. - `ToolPromptFormat.function_tag`: The tool calls are enclosed in a <function=function_name> tag. - `ToolPromptFormat.python_list`: The tool calls are output as Python syntax -- a list of function calls."
                    },
                    "system_message_behavior": {
                        "type": "string",
                        "enum": [
                            "append",
                            "replace"
                        ],
                        "description": "(Optional) Config for how to override the default system prompt. - `SystemMessageBehavior.append`: Appends the provided system message to the default system prompt. - `SystemMessageBehavior.replace`: Replaces the default system prompt with the provided system message. The system message can include the string '{{function_definitions}}' to indicate where the function definitions should be inserted.",
                        "default": "append"
                    }
                },
                "additionalProperties": false,
                "title": "ToolConfig",
                "description": "Configuration for tool use."
            },
            "ChatCompletionRequest": {
                "type": "object",
                "properties": {
                    "model_id": {
                        "type": "string",
                        "description": "The identifier of the model to use. The model must be registered with Llama Stack and available via the /models endpoint."
                    },
                    "messages": {
                        "type": "array",
                        "items": {
                            "$ref": "#/components/schemas/Message"
                        },
                        "description": "List of messages in the conversation"
                    },
                    "sampling_params": {
                        "$ref": "#/components/schemas/SamplingParams",
                        "description": "Parameters to control the sampling strategy"
                    },
                    "tools": {
                        "type": "array",
                        "items": {
                            "$ref": "#/components/schemas/ToolDefinition"
                        },
                        "description": "(Optional) List of tool definitions available to the model"
                    },
                    "tool_choice": {
                        "type": "string",
                        "enum": [
                            "auto",
                            "required",
                            "none"
                        ],
                        "description": "(Optional) Whether tool use is required or automatic. Defaults to ToolChoice.auto. .. deprecated:: Use tool_config instead."
                    },
                    "tool_prompt_format": {
                        "type": "string",
                        "enum": [
                            "json",
                            "function_tag",
                            "python_list"
                        ],
                        "description": "(Optional) Instructs the model how to format tool calls. By default, Llama Stack will attempt to use a format that is best adapted to the model. - `ToolPromptFormat.json`: The tool calls are formatted as a JSON object. - `ToolPromptFormat.function_tag`: The tool calls are enclosed in a <function=function_name> tag. - `ToolPromptFormat.python_list`: The tool calls are output as Python syntax -- a list of function calls. .. deprecated:: Use tool_config instead."
                    },
                    "response_format": {
                        "$ref": "#/components/schemas/ResponseFormat",
                        "description": "(Optional) Grammar specification for guided (structured) decoding. There are two options: - `ResponseFormat.json_schema`: The grammar is a JSON schema. Most providers support this format. - `ResponseFormat.grammar`: The grammar is a BNF grammar. This format is more flexible, but not all providers support it."
                    },
                    "stream": {
                        "type": "boolean",
                        "description": "(Optional) If True, generate an SSE event stream of the response. Defaults to False."
                    },
                    "logprobs": {
                        "type": "object",
                        "properties": {
                            "top_k": {
                                "type": "integer",
                                "default": 0,
                                "description": "How many tokens (for each position) to return log probabilities for."
                            }
                        },
                        "additionalProperties": false,
                        "description": "(Optional) If specified, log probabilities for each token position will be returned."
                    },
                    "tool_config": {
                        "$ref": "#/components/schemas/ToolConfig",
                        "description": "(Optional) Configuration for tool use."
                    }
                },
                "additionalProperties": false,
                "required": [
                    "model_id",
                    "messages"
                ],
                "title": "ChatCompletionRequest"
            },
            "ChatCompletionResponseEvent": {
                "type": "object",
                "properties": {
                    "event_type": {
                        "type": "string",
                        "enum": [
                            "start",
                            "complete",
                            "progress"
                        ],
                        "description": "Type of the event"
                    },
                    "delta": {
                        "$ref": "#/components/schemas/ContentDelta",
                        "description": "Content generated since last event. This can be one or more tokens, or a tool call."
                    },
                    "logprobs": {
                        "type": "array",
                        "items": {
                            "$ref": "#/components/schemas/TokenLogProbs"
                        },
                        "description": "Optional log probabilities for generated tokens"
                    },
                    "stop_reason": {
                        "type": "string",
                        "enum": [
                            "end_of_turn",
                            "end_of_message",
                            "out_of_tokens"
                        ],
                        "description": "Optional reason why generation stopped, if complete"
                    }
                },
                "additionalProperties": false,
                "required": [
                    "event_type",
                    "delta"
                ],
                "title": "ChatCompletionResponseEvent",
                "description": "An event during chat completion generation."
            },
            "ChatCompletionResponseStreamChunk": {
                "type": "object",
                "properties": {
                    "metrics": {
                        "type": "array",
                        "items": {
                            "$ref": "#/components/schemas/MetricInResponse"
                        }
                    },
                    "event": {
                        "$ref": "#/components/schemas/ChatCompletionResponseEvent",
                        "description": "The event containing the new content"
                    }
                },
                "additionalProperties": false,
                "required": [
                    "event"
                ],
                "title": "ChatCompletionResponseStreamChunk",
                "description": "A chunk of a streamed chat completion response."
            },
            "ContentDelta": {
                "oneOf": [
                    {
                        "$ref": "#/components/schemas/TextDelta"
                    },
                    {
                        "$ref": "#/components/schemas/ImageDelta"
                    },
                    {
                        "$ref": "#/components/schemas/ToolCallDelta"
                    }
                ],
                "discriminator": {
                    "propertyName": "type",
                    "mapping": {
                        "text": "#/components/schemas/TextDelta",
                        "image": "#/components/schemas/ImageDelta",
                        "tool_call": "#/components/schemas/ToolCallDelta"
                    }
                }
            },
            "ImageDelta": {
                "type": "object",
                "properties": {
                    "type": {
                        "type": "string",
                        "const": "image",
                        "default": "image"
                    },
                    "image": {
                        "type": "string",
                        "contentEncoding": "base64"
                    }
                },
                "additionalProperties": false,
                "required": [
                    "type",
                    "image"
                ],
                "title": "ImageDelta"
            },
            "TextDelta": {
                "type": "object",
                "properties": {
                    "type": {
                        "type": "string",
                        "const": "text",
                        "default": "text"
                    },
                    "text": {
                        "type": "string"
                    }
                },
                "additionalProperties": false,
                "required": [
                    "type",
                    "text"
                ],
                "title": "TextDelta"
            },
            "ToolCallDelta": {
                "type": "object",
                "properties": {
                    "type": {
                        "type": "string",
                        "const": "tool_call",
                        "default": "tool_call"
                    },
                    "tool_call": {
                        "oneOf": [
                            {
                                "type": "string"
                            },
                            {
                                "$ref": "#/components/schemas/ToolCall"
                            }
                        ]
                    },
                    "parse_status": {
                        "type": "string",
                        "enum": [
                            "started",
                            "in_progress",
                            "failed",
                            "succeeded"
                        ],
                        "title": "ToolCallParseStatus"
                    }
                },
                "additionalProperties": false,
                "required": [
                    "type",
                    "tool_call",
                    "parse_status"
                ],
                "title": "ToolCallDelta"
            },
            "CompletionRequest": {
                "type": "object",
                "properties": {
                    "model_id": {
                        "type": "string",
                        "description": "The identifier of the model to use. The model must be registered with Llama Stack and available via the /models endpoint."
                    },
                    "content": {
                        "$ref": "#/components/schemas/InterleavedContent",
                        "description": "The content to generate a completion for"
                    },
                    "sampling_params": {
                        "$ref": "#/components/schemas/SamplingParams",
                        "description": "(Optional) Parameters to control the sampling strategy"
                    },
                    "response_format": {
                        "$ref": "#/components/schemas/ResponseFormat",
                        "description": "(Optional) Grammar specification for guided (structured) decoding"
                    },
                    "stream": {
                        "type": "boolean",
                        "description": "(Optional) If True, generate an SSE event stream of the response. Defaults to False."
                    },
                    "logprobs": {
                        "type": "object",
                        "properties": {
                            "top_k": {
                                "type": "integer",
                                "default": 0,
                                "description": "How many tokens (for each position) to return log probabilities for."
                            }
                        },
                        "additionalProperties": false,
                        "description": "(Optional) If specified, log probabilities for each token position will be returned."
                    }
                },
                "additionalProperties": false,
                "required": [
                    "model_id",
                    "content"
                ],
                "title": "CompletionRequest"
            },
            "CompletionResponseStreamChunk": {
                "type": "object",
                "properties": {
                    "metrics": {
                        "type": "array",
                        "items": {
                            "$ref": "#/components/schemas/MetricInResponse"
                        }
                    },
                    "delta": {
                        "type": "string",
                        "description": "New content generated since last chunk. This can be one or more tokens."
                    },
                    "stop_reason": {
                        "type": "string",
                        "enum": [
                            "end_of_turn",
                            "end_of_message",
                            "out_of_tokens"
                        ],
                        "description": "Optional reason why generation stopped, if complete"
                    },
                    "logprobs": {
                        "type": "array",
                        "items": {
                            "$ref": "#/components/schemas/TokenLogProbs"
                        },
                        "description": "Optional log probabilities for generated tokens"
                    }
                },
                "additionalProperties": false,
                "required": [
                    "delta"
                ],
                "title": "CompletionResponseStreamChunk",
                "description": "A chunk of a streamed completion response."
            },
            "AgentConfig": {
                "type": "object",
                "properties": {
                    "sampling_params": {
                        "$ref": "#/components/schemas/SamplingParams"
                    },
                    "input_shields": {
                        "type": "array",
                        "items": {
                            "type": "string"
                        }
                    },
                    "output_shields": {
                        "type": "array",
                        "items": {
                            "type": "string"
                        }
                    },
                    "toolgroups": {
                        "type": "array",
                        "items": {
                            "$ref": "#/components/schemas/AgentTool"
                        }
                    },
                    "client_tools": {
                        "type": "array",
                        "items": {
                            "$ref": "#/components/schemas/ToolDef"
                        }
                    },
                    "tool_choice": {
                        "type": "string",
                        "enum": [
                            "auto",
                            "required",
                            "none"
                        ],
                        "title": "ToolChoice",
                        "description": "Whether tool use is required or automatic. This is a hint to the model which may not be followed. It depends on the Instruction Following capabilities of the model.",
                        "deprecated": true
                    },
                    "tool_prompt_format": {
                        "type": "string",
                        "enum": [
                            "json",
                            "function_tag",
                            "python_list"
                        ],
                        "title": "ToolPromptFormat",
                        "description": "Prompt format for calling custom / zero shot tools.",
                        "deprecated": true
                    },
                    "tool_config": {
                        "$ref": "#/components/schemas/ToolConfig"
                    },
                    "max_infer_iters": {
                        "type": "integer",
                        "default": 10
                    },
                    "model": {
                        "type": "string"
                    },
                    "instructions": {
                        "type": "string"
                    },
                    "enable_session_persistence": {
                        "type": "boolean",
                        "default": false
                    },
                    "response_format": {
                        "$ref": "#/components/schemas/ResponseFormat"
                    }
                },
                "additionalProperties": false,
                "required": [
                    "model",
                    "instructions"
                ],
                "title": "AgentConfig"
            },
            "AgentTool": {
                "oneOf": [
                    {
                        "type": "string"
                    },
                    {
                        "type": "object",
                        "properties": {
                            "name": {
                                "type": "string"
                            },
                            "args": {
                                "type": "object",
                                "additionalProperties": {
                                    "oneOf": [
                                        {
                                            "type": "null"
                                        },
                                        {
                                            "type": "boolean"
                                        },
                                        {
                                            "type": "number"
                                        },
                                        {
                                            "type": "string"
                                        },
                                        {
                                            "type": "array"
                                        },
                                        {
                                            "type": "object"
                                        }
                                    ]
                                }
                            }
                        },
                        "additionalProperties": false,
                        "required": [
                            "name",
                            "args"
                        ],
                        "title": "AgentToolGroupWithArgs"
                    }
                ]
            },
            "ToolDef": {
                "type": "object",
                "properties": {
                    "name": {
                        "type": "string"
                    },
                    "description": {
                        "type": "string"
                    },
                    "parameters": {
                        "type": "array",
                        "items": {
                            "$ref": "#/components/schemas/ToolParameter"
                        }
                    },
                    "metadata": {
                        "type": "object",
                        "additionalProperties": {
                            "oneOf": [
                                {
                                    "type": "null"
                                },
                                {
                                    "type": "boolean"
                                },
                                {
                                    "type": "number"
                                },
                                {
                                    "type": "string"
                                },
                                {
                                    "type": "array"
                                },
                                {
                                    "type": "object"
                                }
                            ]
                        }
                    }
                },
                "additionalProperties": false,
                "required": [
                    "name"
                ],
                "title": "ToolDef"
            },
            "ToolParameter": {
                "type": "object",
                "properties": {
                    "name": {
                        "type": "string"
                    },
                    "parameter_type": {
                        "type": "string"
                    },
                    "description": {
                        "type": "string"
                    },
                    "required": {
                        "type": "boolean",
                        "default": true
                    },
                    "default": {
                        "oneOf": [
                            {
                                "type": "null"
                            },
                            {
                                "type": "boolean"
                            },
                            {
                                "type": "number"
                            },
                            {
                                "type": "string"
                            },
                            {
                                "type": "array"
                            },
                            {
                                "type": "object"
                            }
                        ]
                    }
                },
                "additionalProperties": false,
                "required": [
                    "name",
                    "parameter_type",
                    "description",
                    "required"
                ],
                "title": "ToolParameter"
            },
            "CreateAgentRequest": {
                "type": "object",
                "properties": {
                    "agent_config": {
                        "$ref": "#/components/schemas/AgentConfig",
                        "description": "The configuration for the agent."
                    }
                },
                "additionalProperties": false,
                "required": [
                    "agent_config"
                ],
                "title": "CreateAgentRequest"
            },
            "AgentCreateResponse": {
                "type": "object",
                "properties": {
                    "agent_id": {
                        "type": "string"
                    }
                },
                "additionalProperties": false,
                "required": [
                    "agent_id"
                ],
                "title": "AgentCreateResponse"
            },
            "CreateAgentSessionRequest": {
                "type": "object",
                "properties": {
                    "session_name": {
                        "type": "string",
                        "description": "The name of the session to create."
                    }
                },
                "additionalProperties": false,
                "required": [
                    "session_name"
                ],
                "title": "CreateAgentSessionRequest"
            },
            "AgentSessionCreateResponse": {
                "type": "object",
                "properties": {
                    "session_id": {
                        "type": "string"
                    }
                },
                "additionalProperties": false,
                "required": [
                    "session_id"
                ],
                "title": "AgentSessionCreateResponse"
            },
            "CreateAgentTurnRequest": {
                "type": "object",
                "properties": {
                    "messages": {
                        "type": "array",
                        "items": {
                            "oneOf": [
                                {
                                    "$ref": "#/components/schemas/UserMessage"
                                },
                                {
                                    "$ref": "#/components/schemas/ToolResponseMessage"
                                }
                            ]
                        },
                        "description": "List of messages to start the turn with."
                    },
                    "stream": {
                        "type": "boolean",
                        "description": "(Optional) If True, generate an SSE event stream of the response. Defaults to False."
                    },
                    "documents": {
                        "type": "array",
                        "items": {
                            "type": "object",
                            "properties": {
                                "content": {
                                    "oneOf": [
                                        {
                                            "type": "string"
                                        },
                                        {
                                            "$ref": "#/components/schemas/InterleavedContentItem"
                                        },
                                        {
                                            "type": "array",
                                            "items": {
                                                "$ref": "#/components/schemas/InterleavedContentItem"
                                            }
                                        },
                                        {
                                            "$ref": "#/components/schemas/URL"
                                        }
                                    ],
                                    "description": "The content of the document."
                                },
                                "mime_type": {
                                    "type": "string",
                                    "description": "The MIME type of the document."
                                }
                            },
                            "additionalProperties": false,
                            "required": [
                                "content",
                                "mime_type"
                            ],
                            "title": "Document",
                            "description": "A document to be used by an agent."
                        },
                        "description": "(Optional) List of documents to create the turn with."
                    },
                    "toolgroups": {
                        "type": "array",
                        "items": {
                            "$ref": "#/components/schemas/AgentTool"
                        },
                        "description": "(Optional) List of toolgroups to create the turn with, will be used in addition to the agent's config toolgroups for the request."
                    },
                    "tool_config": {
                        "$ref": "#/components/schemas/ToolConfig",
                        "description": "(Optional) The tool configuration to create the turn with, will be used to override the agent's tool_config."
                    }
                },
                "additionalProperties": false,
                "required": [
                    "messages"
                ],
                "title": "CreateAgentTurnRequest"
            },
            "InferenceStep": {
                "type": "object",
                "properties": {
                    "turn_id": {
                        "type": "string",
                        "description": "The ID of the turn."
                    },
                    "step_id": {
                        "type": "string",
                        "description": "The ID of the step."
                    },
                    "started_at": {
                        "type": "string",
                        "format": "date-time",
                        "description": "The time the step started."
                    },
                    "completed_at": {
                        "type": "string",
                        "format": "date-time",
                        "description": "The time the step completed."
                    },
                    "step_type": {
                        "type": "string",
                        "const": "inference",
                        "default": "inference"
                    },
                    "model_response": {
                        "$ref": "#/components/schemas/CompletionMessage",
                        "description": "The response from the LLM."
                    }
                },
                "additionalProperties": false,
                "required": [
                    "turn_id",
                    "step_id",
                    "step_type",
                    "model_response"
                ],
                "title": "InferenceStep",
                "description": "An inference step in an agent turn."
            },
            "MemoryRetrievalStep": {
                "type": "object",
                "properties": {
                    "turn_id": {
                        "type": "string",
                        "description": "The ID of the turn."
                    },
                    "step_id": {
                        "type": "string",
                        "description": "The ID of the step."
                    },
                    "started_at": {
                        "type": "string",
                        "format": "date-time",
                        "description": "The time the step started."
                    },
                    "completed_at": {
                        "type": "string",
                        "format": "date-time",
                        "description": "The time the step completed."
                    },
                    "step_type": {
                        "type": "string",
                        "const": "memory_retrieval",
                        "default": "memory_retrieval"
                    },
                    "vector_db_ids": {
                        "type": "string",
                        "description": "The IDs of the vector databases to retrieve context from."
                    },
                    "inserted_context": {
                        "$ref": "#/components/schemas/InterleavedContent",
                        "description": "The context retrieved from the vector databases."
                    }
                },
                "additionalProperties": false,
                "required": [
                    "turn_id",
                    "step_id",
                    "step_type",
                    "vector_db_ids",
                    "inserted_context"
                ],
                "title": "MemoryRetrievalStep",
                "description": "A memory retrieval step in an agent turn."
            },
            "SafetyViolation": {
                "type": "object",
                "properties": {
                    "violation_level": {
                        "$ref": "#/components/schemas/ViolationLevel"
                    },
                    "user_message": {
                        "type": "string"
                    },
                    "metadata": {
                        "type": "object",
                        "additionalProperties": {
                            "oneOf": [
                                {
                                    "type": "null"
                                },
                                {
                                    "type": "boolean"
                                },
                                {
                                    "type": "number"
                                },
                                {
                                    "type": "string"
                                },
                                {
                                    "type": "array"
                                },
                                {
                                    "type": "object"
                                }
                            ]
                        }
                    }
                },
                "additionalProperties": false,
                "required": [
                    "violation_level",
                    "metadata"
                ],
                "title": "SafetyViolation"
            },
            "ShieldCallStep": {
                "type": "object",
                "properties": {
                    "turn_id": {
                        "type": "string",
                        "description": "The ID of the turn."
                    },
                    "step_id": {
                        "type": "string",
                        "description": "The ID of the step."
                    },
                    "started_at": {
                        "type": "string",
                        "format": "date-time",
                        "description": "The time the step started."
                    },
                    "completed_at": {
                        "type": "string",
                        "format": "date-time",
                        "description": "The time the step completed."
                    },
                    "step_type": {
                        "type": "string",
                        "const": "shield_call",
                        "default": "shield_call"
                    },
                    "violation": {
                        "$ref": "#/components/schemas/SafetyViolation",
                        "description": "The violation from the shield call."
                    }
                },
                "additionalProperties": false,
                "required": [
                    "turn_id",
                    "step_id",
                    "step_type"
                ],
                "title": "ShieldCallStep",
                "description": "A shield call step in an agent turn."
            },
            "ToolExecutionStep": {
                "type": "object",
                "properties": {
                    "turn_id": {
                        "type": "string",
                        "description": "The ID of the turn."
                    },
                    "step_id": {
                        "type": "string",
                        "description": "The ID of the step."
                    },
                    "started_at": {
                        "type": "string",
                        "format": "date-time",
                        "description": "The time the step started."
                    },
                    "completed_at": {
                        "type": "string",
                        "format": "date-time",
                        "description": "The time the step completed."
                    },
                    "step_type": {
                        "type": "string",
                        "const": "tool_execution",
                        "default": "tool_execution"
                    },
                    "tool_calls": {
                        "type": "array",
                        "items": {
                            "$ref": "#/components/schemas/ToolCall"
                        },
                        "description": "The tool calls to execute."
                    },
                    "tool_responses": {
                        "type": "array",
                        "items": {
                            "$ref": "#/components/schemas/ToolResponse"
                        },
                        "description": "The tool responses from the tool calls."
                    }
                },
                "additionalProperties": false,
                "required": [
                    "turn_id",
                    "step_id",
                    "step_type",
                    "tool_calls",
                    "tool_responses"
                ],
                "title": "ToolExecutionStep",
                "description": "A tool execution step in an agent turn."
            },
            "ToolResponse": {
                "type": "object",
                "properties": {
                    "call_id": {
                        "type": "string"
                    },
                    "tool_name": {
                        "oneOf": [
                            {
                                "type": "string",
                                "enum": [
                                    "brave_search",
                                    "wolfram_alpha",
                                    "photogen",
                                    "code_interpreter"
                                ],
                                "title": "BuiltinTool"
                            },
                            {
                                "type": "string"
                            }
                        ]
                    },
                    "content": {
                        "$ref": "#/components/schemas/InterleavedContent"
                    },
                    "metadata": {
                        "type": "object",
                        "additionalProperties": {
                            "oneOf": [
                                {
                                    "type": "null"
                                },
                                {
                                    "type": "boolean"
                                },
                                {
                                    "type": "number"
                                },
                                {
                                    "type": "string"
                                },
                                {
                                    "type": "array"
                                },
                                {
                                    "type": "object"
                                }
                            ]
                        }
                    }
                },
                "additionalProperties": false,
                "required": [
                    "call_id",
                    "tool_name",
                    "content"
                ],
                "title": "ToolResponse"
            },
            "Turn": {
                "type": "object",
                "properties": {
                    "turn_id": {
                        "type": "string"
                    },
                    "session_id": {
                        "type": "string"
                    },
                    "input_messages": {
                        "type": "array",
                        "items": {
                            "oneOf": [
                                {
                                    "$ref": "#/components/schemas/UserMessage"
                                },
                                {
                                    "$ref": "#/components/schemas/ToolResponseMessage"
                                }
                            ]
                        }
                    },
                    "steps": {
                        "type": "array",
                        "items": {
                            "oneOf": [
                                {
                                    "$ref": "#/components/schemas/InferenceStep"
                                },
                                {
                                    "$ref": "#/components/schemas/ToolExecutionStep"
                                },
                                {
                                    "$ref": "#/components/schemas/ShieldCallStep"
                                },
                                {
                                    "$ref": "#/components/schemas/MemoryRetrievalStep"
                                }
                            ],
                            "discriminator": {
                                "propertyName": "step_type",
                                "mapping": {
                                    "inference": "#/components/schemas/InferenceStep",
                                    "tool_execution": "#/components/schemas/ToolExecutionStep",
                                    "shield_call": "#/components/schemas/ShieldCallStep",
                                    "memory_retrieval": "#/components/schemas/MemoryRetrievalStep"
                                }
                            }
                        }
                    },
                    "output_message": {
                        "$ref": "#/components/schemas/CompletionMessage"
                    },
                    "output_attachments": {
                        "type": "array",
                        "items": {
                            "type": "object",
                            "properties": {
                                "content": {
                                    "oneOf": [
                                        {
                                            "type": "string"
                                        },
                                        {
                                            "$ref": "#/components/schemas/InterleavedContentItem"
                                        },
                                        {
                                            "type": "array",
                                            "items": {
                                                "$ref": "#/components/schemas/InterleavedContentItem"
                                            }
                                        },
                                        {
                                            "$ref": "#/components/schemas/URL"
                                        }
                                    ],
                                    "description": "The content of the attachment."
                                },
                                "mime_type": {
                                    "type": "string",
                                    "description": "The MIME type of the attachment."
                                }
                            },
                            "additionalProperties": false,
                            "required": [
                                "content",
                                "mime_type"
                            ],
                            "title": "Attachment",
                            "description": "An attachment to an agent turn."
                        }
                    },
                    "started_at": {
                        "type": "string",
                        "format": "date-time"
                    },
                    "completed_at": {
                        "type": "string",
                        "format": "date-time"
                    }
                },
                "additionalProperties": false,
                "required": [
                    "turn_id",
                    "session_id",
                    "input_messages",
                    "steps",
                    "output_message",
                    "started_at"
                ],
                "title": "Turn",
                "description": "A single turn in an interaction with an Agentic System."
            },
            "ViolationLevel": {
                "type": "string",
                "enum": [
                    "info",
                    "warn",
                    "error"
                ],
                "title": "ViolationLevel"
            },
            "AgentTurnResponseEvent": {
                "type": "object",
                "properties": {
                    "payload": {
                        "$ref": "#/components/schemas/AgentTurnResponseEventPayload"
                    }
                },
                "additionalProperties": false,
                "required": [
                    "payload"
                ],
                "title": "AgentTurnResponseEvent"
            },
            "AgentTurnResponseEventPayload": {
                "oneOf": [
                    {
                        "$ref": "#/components/schemas/AgentTurnResponseStepStartPayload"
                    },
                    {
                        "$ref": "#/components/schemas/AgentTurnResponseStepProgressPayload"
                    },
                    {
                        "$ref": "#/components/schemas/AgentTurnResponseStepCompletePayload"
                    },
                    {
                        "$ref": "#/components/schemas/AgentTurnResponseTurnStartPayload"
                    },
                    {
                        "$ref": "#/components/schemas/AgentTurnResponseTurnCompletePayload"
                    },
                    {
                        "$ref": "#/components/schemas/AgentTurnResponseTurnAwaitingInputPayload"
                    }
                ],
                "discriminator": {
                    "propertyName": "event_type",
                    "mapping": {
                        "step_start": "#/components/schemas/AgentTurnResponseStepStartPayload",
                        "step_progress": "#/components/schemas/AgentTurnResponseStepProgressPayload",
                        "step_complete": "#/components/schemas/AgentTurnResponseStepCompletePayload",
                        "turn_start": "#/components/schemas/AgentTurnResponseTurnStartPayload",
                        "turn_complete": "#/components/schemas/AgentTurnResponseTurnCompletePayload",
                        "turn_awaiting_input": "#/components/schemas/AgentTurnResponseTurnAwaitingInputPayload"
                    }
                }
            },
            "AgentTurnResponseStepCompletePayload": {
                "type": "object",
                "properties": {
                    "event_type": {
                        "type": "string",
                        "const": "step_complete",
                        "default": "step_complete"
                    },
                    "step_type": {
                        "type": "string",
                        "enum": [
                            "inference",
                            "tool_execution",
                            "shield_call",
                            "memory_retrieval"
                        ],
                        "title": "StepType",
                        "description": "Type of the step in an agent turn."
                    },
                    "step_id": {
                        "type": "string"
                    },
                    "step_details": {
                        "oneOf": [
                            {
                                "$ref": "#/components/schemas/InferenceStep"
                            },
                            {
                                "$ref": "#/components/schemas/ToolExecutionStep"
                            },
                            {
                                "$ref": "#/components/schemas/ShieldCallStep"
                            },
                            {
                                "$ref": "#/components/schemas/MemoryRetrievalStep"
                            }
                        ],
                        "discriminator": {
                            "propertyName": "step_type",
                            "mapping": {
                                "inference": "#/components/schemas/InferenceStep",
                                "tool_execution": "#/components/schemas/ToolExecutionStep",
                                "shield_call": "#/components/schemas/ShieldCallStep",
                                "memory_retrieval": "#/components/schemas/MemoryRetrievalStep"
                            }
                        }
                    }
                },
                "additionalProperties": false,
                "required": [
                    "event_type",
                    "step_type",
                    "step_id",
                    "step_details"
                ],
                "title": "AgentTurnResponseStepCompletePayload"
            },
            "AgentTurnResponseStepProgressPayload": {
                "type": "object",
                "properties": {
                    "event_type": {
                        "type": "string",
                        "const": "step_progress",
                        "default": "step_progress"
                    },
                    "step_type": {
                        "type": "string",
                        "enum": [
                            "inference",
                            "tool_execution",
                            "shield_call",
                            "memory_retrieval"
                        ],
                        "title": "StepType",
                        "description": "Type of the step in an agent turn."
                    },
                    "step_id": {
                        "type": "string"
                    },
                    "delta": {
                        "$ref": "#/components/schemas/ContentDelta"
                    }
                },
                "additionalProperties": false,
                "required": [
                    "event_type",
                    "step_type",
                    "step_id",
                    "delta"
                ],
                "title": "AgentTurnResponseStepProgressPayload"
            },
            "AgentTurnResponseStepStartPayload": {
                "type": "object",
                "properties": {
                    "event_type": {
                        "type": "string",
                        "const": "step_start",
                        "default": "step_start"
                    },
                    "step_type": {
                        "type": "string",
                        "enum": [
                            "inference",
                            "tool_execution",
                            "shield_call",
                            "memory_retrieval"
                        ],
                        "title": "StepType",
                        "description": "Type of the step in an agent turn."
                    },
                    "step_id": {
                        "type": "string"
                    },
                    "metadata": {
                        "type": "object",
                        "additionalProperties": {
                            "oneOf": [
                                {
                                    "type": "null"
                                },
                                {
                                    "type": "boolean"
                                },
                                {
                                    "type": "number"
                                },
                                {
                                    "type": "string"
                                },
                                {
                                    "type": "array"
                                },
                                {
                                    "type": "object"
                                }
                            ]
                        }
                    }
                },
                "additionalProperties": false,
                "required": [
                    "event_type",
                    "step_type",
                    "step_id"
                ],
                "title": "AgentTurnResponseStepStartPayload"
            },
            "AgentTurnResponseStreamChunk": {
                "type": "object",
                "properties": {
                    "event": {
                        "$ref": "#/components/schemas/AgentTurnResponseEvent"
                    }
                },
                "additionalProperties": false,
                "required": [
                    "event"
                ],
                "title": "AgentTurnResponseStreamChunk",
                "description": "streamed agent turn completion response."
            },
            "AgentTurnResponseTurnAwaitingInputPayload": {
                "type": "object",
                "properties": {
                    "event_type": {
                        "type": "string",
                        "const": "turn_awaiting_input",
                        "default": "turn_awaiting_input"
                    },
                    "turn": {
                        "$ref": "#/components/schemas/Turn"
                    }
                },
                "additionalProperties": false,
                "required": [
                    "event_type",
                    "turn"
                ],
                "title": "AgentTurnResponseTurnAwaitingInputPayload"
            },
            "AgentTurnResponseTurnCompletePayload": {
                "type": "object",
                "properties": {
                    "event_type": {
                        "type": "string",
                        "const": "turn_complete",
                        "default": "turn_complete"
                    },
                    "turn": {
                        "$ref": "#/components/schemas/Turn"
                    }
                },
                "additionalProperties": false,
                "required": [
                    "event_type",
                    "turn"
                ],
                "title": "AgentTurnResponseTurnCompletePayload"
            },
            "AgentTurnResponseTurnStartPayload": {
                "type": "object",
                "properties": {
                    "event_type": {
                        "type": "string",
                        "const": "turn_start",
                        "default": "turn_start"
                    },
                    "turn_id": {
                        "type": "string"
                    }
                },
                "additionalProperties": false,
                "required": [
                    "event_type",
                    "turn_id"
                ],
                "title": "AgentTurnResponseTurnStartPayload"
            },
            "CreateUploadSessionRequest": {
                "type": "object",
                "properties": {
                    "bucket": {
                        "type": "string",
                        "description": "Bucket under which the file is stored (valid chars: a-zA-Z0-9_-)"
                    },
                    "key": {
                        "type": "string",
                        "description": "Key under which the file is stored (valid chars: a-zA-Z0-9_-/.)"
                    },
                    "mime_type": {
                        "type": "string",
                        "description": "MIME type of the file"
                    },
                    "size": {
                        "type": "integer",
                        "description": "File size in bytes"
                    }
                },
                "additionalProperties": false,
                "required": [
                    "bucket",
                    "key",
                    "mime_type",
                    "size"
                ],
                "title": "CreateUploadSessionRequest"
            },
            "FileUploadResponse": {
                "type": "object",
                "properties": {
                    "id": {
                        "type": "string",
                        "description": "ID of the upload session"
                    },
                    "url": {
                        "type": "string",
                        "description": "Upload URL for the file or file parts"
                    },
                    "offset": {
                        "type": "integer",
                        "description": "Upload content offset"
                    },
                    "size": {
                        "type": "integer",
                        "description": "Upload content size"
                    }
                },
                "additionalProperties": false,
                "required": [
                    "id",
                    "url",
                    "offset",
                    "size"
                ],
                "title": "FileUploadResponse",
                "description": "Response after initiating a file upload session."
            },
            "FileResponse": {
                "type": "object",
                "properties": {
                    "bucket": {
                        "type": "string",
                        "description": "Bucket under which the file is stored (valid chars: a-zA-Z0-9_-)"
                    },
                    "key": {
                        "type": "string",
                        "description": "Key under which the file is stored (valid chars: a-zA-Z0-9_-/.)"
                    },
                    "mime_type": {
                        "type": "string",
                        "description": "MIME type of the file"
                    },
                    "url": {
                        "type": "string",
                        "description": "Upload URL for the file contents"
                    },
                    "bytes": {
                        "type": "integer",
                        "description": "Size of the file in bytes"
                    },
                    "created_at": {
                        "type": "integer",
                        "description": "Timestamp of when the file was created"
                    }
                },
                "additionalProperties": false,
                "required": [
                    "bucket",
                    "key",
                    "mime_type",
                    "url",
                    "bytes",
                    "created_at"
                ],
                "title": "FileResponse",
                "description": "Response representing a file entry."
            },
            "EmbeddingsRequest": {
                "type": "object",
                "properties": {
                    "model_id": {
                        "type": "string",
                        "description": "The identifier of the model to use. The model must be an embedding model registered with Llama Stack and available via the /models endpoint."
                    },
                    "contents": {
                        "oneOf": [
                            {
                                "type": "array",
                                "items": {
                                    "type": "string"
                                }
                            },
                            {
                                "type": "array",
                                "items": {
                                    "$ref": "#/components/schemas/InterleavedContentItem"
                                }
                            }
                        ],
                        "description": "List of contents to generate embeddings for. Each content can be a string or an InterleavedContentItem (and hence can be multimodal). The behavior depends on the model and provider. Some models may only support text."
                    },
                    "text_truncation": {
                        "type": "string",
                        "enum": [
                            "none",
                            "start",
                            "end"
                        ],
                        "description": "(Optional) Config for how to truncate text for embedding when text is longer than the model's max sequence length."
                    },
                    "output_dimension": {
                        "type": "integer",
                        "description": "(Optional) Output dimensionality for the embeddings. Only supported by Matryoshka models."
                    },
                    "task_type": {
                        "type": "string",
                        "enum": [
                            "query",
                            "document"
                        ],
                        "description": "(Optional) How is the embedding being used? This is only supported by asymmetric embedding models."
                    }
                },
                "additionalProperties": false,
                "required": [
                    "model_id",
                    "contents"
                ],
                "title": "EmbeddingsRequest"
            },
            "EmbeddingsResponse": {
                "type": "object",
                "properties": {
                    "embeddings": {
                        "type": "array",
                        "items": {
                            "type": "array",
                            "items": {
                                "type": "number"
                            }
                        },
                        "description": "List of embedding vectors, one per input content. Each embedding is a list of floats. The dimensionality of the embedding is model-specific; you can check model metadata using /models/{model_id}"
                    }
                },
                "additionalProperties": false,
                "required": [
                    "embeddings"
                ],
                "title": "EmbeddingsResponse",
                "description": "Response containing generated embeddings."
            },
            "Agent": {
                "type": "object",
                "properties": {
                    "agent_id": {
                        "type": "string"
                    },
                    "agent_config": {
                        "$ref": "#/components/schemas/AgentConfig"
                    },
                    "created_at": {
                        "type": "string",
                        "format": "date-time"
                    }
                },
                "additionalProperties": false,
                "required": [
                    "agent_id",
                    "agent_config",
                    "created_at"
                ],
                "title": "Agent"
            },
            "Session": {
                "type": "object",
                "properties": {
                    "session_id": {
                        "type": "string"
                    },
                    "session_name": {
                        "type": "string"
                    },
                    "turns": {
                        "type": "array",
                        "items": {
                            "$ref": "#/components/schemas/Turn"
                        }
                    },
                    "started_at": {
                        "type": "string",
                        "format": "date-time"
                    }
                },
                "additionalProperties": false,
                "required": [
                    "session_id",
                    "session_name",
                    "turns",
                    "started_at"
                ],
                "title": "Session",
                "description": "A single session of an interaction with an Agentic System."
            },
            "AgentStepResponse": {
                "type": "object",
                "properties": {
                    "step": {
                        "oneOf": [
                            {
                                "$ref": "#/components/schemas/InferenceStep"
                            },
                            {
                                "$ref": "#/components/schemas/ToolExecutionStep"
                            },
                            {
                                "$ref": "#/components/schemas/ShieldCallStep"
                            },
                            {
                                "$ref": "#/components/schemas/MemoryRetrievalStep"
                            }
                        ],
                        "discriminator": {
                            "propertyName": "step_type",
                            "mapping": {
                                "inference": "#/components/schemas/InferenceStep",
                                "tool_execution": "#/components/schemas/ToolExecutionStep",
                                "shield_call": "#/components/schemas/ShieldCallStep",
                                "memory_retrieval": "#/components/schemas/MemoryRetrievalStep"
                            }
                        }
                    }
                },
                "additionalProperties": false,
                "required": [
                    "step"
                ],
                "title": "AgentStepResponse"
            },
            "Benchmark": {
                "type": "object",
                "properties": {
                    "identifier": {
                        "type": "string"
                    },
                    "provider_resource_id": {
                        "type": "string"
                    },
                    "provider_id": {
                        "type": "string"
                    },
                    "type": {
                        "type": "string",
                        "const": "benchmark",
                        "default": "benchmark"
                    },
                    "dataset_id": {
                        "type": "string",
                        "description": "The ID of the dataset to used to run the benchmark."
                    },
                    "grader_ids": {
                        "type": "array",
                        "items": {
                            "type": "string"
                        },
                        "description": "The grader ids to use for this benchmark."
                    },
                    "metadata": {
                        "type": "object",
                        "additionalProperties": {
                            "oneOf": [
                                {
                                    "type": "null"
                                },
                                {
                                    "type": "boolean"
                                },
                                {
                                    "type": "number"
                                },
                                {
                                    "type": "string"
                                },
                                {
                                    "type": "array"
                                },
                                {
                                    "type": "object"
                                }
                            ]
                        },
                        "description": "Metadata for this benchmark for additional descriptions."
                    }
                },
                "additionalProperties": false,
                "required": [
                    "identifier",
                    "provider_resource_id",
                    "provider_id",
                    "type",
                    "dataset_id",
                    "grader_ids",
                    "metadata"
                ],
                "title": "Benchmark"
            },
            "DataSource": {
                "oneOf": [
                    {
                        "$ref": "#/components/schemas/URIDataSource"
                    },
                    {
                        "$ref": "#/components/schemas/RowsDataSource"
                    }
                ],
                "discriminator": {
                    "propertyName": "type",
                    "mapping": {
                        "uri": "#/components/schemas/URIDataSource",
                        "rows": "#/components/schemas/RowsDataSource"
                    }
                }
            },
            "Dataset": {
                "type": "object",
                "properties": {
                    "identifier": {
                        "type": "string"
                    },
                    "provider_resource_id": {
                        "type": "string"
                    },
                    "provider_id": {
                        "type": "string"
                    },
                    "type": {
                        "type": "string",
                        "const": "dataset",
                        "default": "dataset"
                    },
                    "purpose": {
                        "type": "string",
                        "enum": [
                            "post-training/messages",
                            "eval/question-answer",
                            "eval/messages-answer"
                        ],
                        "title": "DatasetPurpose",
                        "description": "Purpose of the dataset. Each purpose has a required input data schema."
                    },
                    "source": {
                        "$ref": "#/components/schemas/DataSource"
                    },
                    "metadata": {
                        "type": "object",
                        "additionalProperties": {
                            "oneOf": [
                                {
                                    "type": "null"
                                },
                                {
                                    "type": "boolean"
                                },
                                {
                                    "type": "number"
                                },
                                {
                                    "type": "string"
                                },
                                {
                                    "type": "array"
                                },
                                {
                                    "type": "object"
                                }
                            ]
                        }
                    }
                },
                "additionalProperties": false,
                "required": [
                    "identifier",
                    "provider_resource_id",
                    "provider_id",
                    "type",
                    "purpose",
                    "source",
                    "metadata"
                ],
                "title": "Dataset"
            },
            "RowsDataSource": {
                "type": "object",
                "properties": {
                    "type": {
                        "type": "string",
                        "const": "rows",
                        "default": "rows"
                    },
                    "rows": {
                        "type": "array",
                        "items": {
                            "type": "object",
                            "additionalProperties": {
                                "oneOf": [
                                    {
                                        "type": "null"
                                    },
                                    {
                                        "type": "boolean"
                                    },
                                    {
                                        "type": "number"
                                    },
                                    {
                                        "type": "string"
                                    },
                                    {
                                        "type": "array"
                                    },
                                    {
                                        "type": "object"
                                    }
                                ]
                            }
                        },
                        "description": "The dataset is stored in rows. E.g. - [ {\"messages\": [{\"role\": \"user\", \"content\": \"Hello, world!\"}, {\"role\": \"assistant\", \"content\": \"Hello, world!\"}]} ]"
                    }
                },
                "additionalProperties": false,
                "required": [
                    "type",
                    "rows"
                ],
                "title": "RowsDataSource",
                "description": "A dataset stored in rows."
            },
            "URIDataSource": {
                "type": "object",
                "properties": {
                    "type": {
                        "type": "string",
                        "const": "uri",
                        "default": "uri"
                    },
                    "uri": {
                        "type": "string",
                        "description": "The dataset can be obtained from a URI. E.g. - \"https://mywebsite.com/mydata.jsonl\" - \"lsfs://mydata.jsonl\" - \"data:csv;base64,{base64_content}\""
                    }
                },
                "additionalProperties": false,
                "required": [
                    "type",
                    "uri"
                ],
                "title": "URIDataSource",
                "description": "A dataset that can be obtained from a URI."
            },
            "EqualityGrader": {
                "type": "object",
                "properties": {
                    "type": {
                        "type": "string",
                        "const": "equality",
                        "default": "equality"
                    },
                    "equality": {
                        "type": "object",
                        "properties": {
                            "aggregation_functions": {
                                "type": "array",
                                "items": {
                                    "type": "string",
                                    "enum": [
                                        "average",
                                        "median",
                                        "categorical_count",
                                        "accuracy"
                                    ],
                                    "title": "AggregationFunctionType",
                                    "description": "A type of aggregation function."
                                }
                            }
                        },
                        "additionalProperties": false,
                        "required": [
                            "aggregation_functions"
                        ],
                        "title": "BasicGraderParams"
                    }
                },
                "additionalProperties": false,
                "required": [
                    "type",
                    "equality"
                ],
                "title": "EqualityGrader"
            },
            "FactualityGrader": {
                "type": "object",
                "properties": {
                    "type": {
                        "type": "string",
                        "const": "factuality",
                        "default": "factuality"
                    },
                    "factuality": {
                        "type": "object",
                        "properties": {
                            "aggregation_functions": {
                                "type": "array",
                                "items": {
                                    "type": "string",
                                    "enum": [
                                        "average",
                                        "median",
                                        "categorical_count",
                                        "accuracy"
                                    ],
                                    "title": "AggregationFunctionType",
                                    "description": "A type of aggregation function."
                                }
                            }
                        },
                        "additionalProperties": false,
                        "required": [
                            "aggregation_functions"
                        ],
                        "title": "BasicGraderParams"
                    }
                },
                "additionalProperties": false,
                "required": [
                    "type",
                    "factuality"
                ],
                "title": "FactualityGrader"
            },
            "FaithfulnessGrader": {
                "type": "object",
                "properties": {
                    "type": {
                        "type": "string",
                        "const": "faithfulness",
                        "default": "faithfulness"
                    },
                    "faithfulness": {
                        "type": "object",
                        "properties": {
                            "aggregation_functions": {
                                "type": "array",
                                "items": {
                                    "type": "string",
                                    "enum": [
                                        "average",
                                        "median",
                                        "categorical_count",
                                        "accuracy"
                                    ],
                                    "title": "AggregationFunctionType",
                                    "description": "A type of aggregation function."
                                }
                            }
                        },
                        "additionalProperties": false,
                        "required": [
                            "aggregation_functions"
                        ],
                        "title": "BasicGraderParams"
                    }
                },
                "additionalProperties": false,
                "required": [
                    "type",
                    "faithfulness"
                ],
                "title": "FaithfulnessGrader"
            },
            "Grader": {
                "type": "object",
                "properties": {
                    "identifier": {
                        "type": "string"
                    },
                    "provider_resource_id": {
                        "type": "string"
                    },
                    "provider_id": {
                        "type": "string"
                    },
                    "type": {
                        "type": "string",
                        "const": "grader",
                        "default": "grader"
                    },
                    "grader": {
                        "$ref": "#/components/schemas/GraderDefinition"
                    },
                    "description": {
                        "type": "string"
                    },
                    "metadata": {
                        "type": "object",
                        "additionalProperties": {
                            "oneOf": [
                                {
                                    "type": "null"
                                },
                                {
                                    "type": "boolean"
                                },
                                {
                                    "type": "number"
                                },
                                {
                                    "type": "string"
                                },
                                {
                                    "type": "array"
                                },
                                {
                                    "type": "object"
                                }
                            ]
                        }
                    }
                },
                "additionalProperties": false,
                "required": [
                    "identifier",
                    "provider_resource_id",
                    "provider_id",
                    "type",
                    "grader",
                    "metadata"
                ],
                "title": "Grader"
            },
            "GraderDefinition": {
                "oneOf": [
                    {
                        "$ref": "#/components/schemas/LlmGrader"
                    },
                    {
                        "$ref": "#/components/schemas/RegexParserGrader"
                    },
                    {
                        "$ref": "#/components/schemas/EqualityGrader"
                    },
                    {
                        "$ref": "#/components/schemas/SubsetOfGrader"
                    },
                    {
                        "$ref": "#/components/schemas/FactualityGrader"
                    },
                    {
                        "$ref": "#/components/schemas/FaithfulnessGrader"
                    }
                ],
                "discriminator": {
                    "propertyName": "type",
                    "mapping": {
                        "llm": "#/components/schemas/LlmGrader",
                        "regex_parser": "#/components/schemas/RegexParserGrader",
                        "equality": "#/components/schemas/EqualityGrader",
                        "subset_of": "#/components/schemas/SubsetOfGrader",
                        "factuality": "#/components/schemas/FactualityGrader",
                        "faithfulness": "#/components/schemas/FaithfulnessGrader"
                    }
                }
            },
            "LlmGrader": {
                "type": "object",
                "properties": {
                    "type": {
                        "type": "string",
                        "const": "llm",
                        "default": "llm"
                    },
                    "llm": {
                        "type": "object",
                        "properties": {
                            "model": {
                                "type": "string"
                            },
                            "prompt": {
                                "type": "string"
                            },
                            "score_regexes": {
                                "type": "array",
                                "items": {
                                    "type": "string"
                                }
                            },
                            "aggregation_functions": {
                                "type": "array",
                                "items": {
                                    "type": "string",
                                    "enum": [
                                        "average",
                                        "median",
                                        "categorical_count",
                                        "accuracy"
                                    ],
                                    "title": "AggregationFunctionType",
                                    "description": "A type of aggregation function."
                                }
                            }
                        },
                        "additionalProperties": false,
                        "required": [
                            "model",
                            "prompt",
                            "score_regexes",
                            "aggregation_functions"
                        ],
                        "title": "LlmGraderParams"
                    }
                },
                "additionalProperties": false,
                "required": [
                    "type",
                    "llm"
                ],
                "title": "LlmGrader"
            },
            "RegexParserGrader": {
                "type": "object",
                "properties": {
                    "type": {
                        "type": "string",
                        "const": "regex_parser",
                        "default": "regex_parser"
                    },
                    "regex_parser": {
                        "type": "object",
                        "properties": {
                            "parsing_regexes": {
                                "type": "array",
                                "items": {
                                    "type": "string"
                                }
                            },
                            "aggregation_functions": {
                                "type": "array",
                                "items": {
                                    "type": "string",
                                    "enum": [
                                        "average",
                                        "median",
                                        "categorical_count",
                                        "accuracy"
                                    ],
                                    "title": "AggregationFunctionType",
                                    "description": "A type of aggregation function."
                                }
                            }
                        },
                        "additionalProperties": false,
                        "required": [
                            "parsing_regexes",
                            "aggregation_functions"
                        ],
                        "title": "RegexParserGraderParams"
                    }
                },
                "additionalProperties": false,
                "required": [
                    "type",
                    "regex_parser"
                ],
                "title": "RegexParserGrader"
            },
            "SubsetOfGrader": {
                "type": "object",
                "properties": {
                    "type": {
                        "type": "string",
                        "const": "subset_of",
                        "default": "subset_of"
                    },
                    "subset_of": {
                        "type": "object",
                        "properties": {
                            "aggregation_functions": {
                                "type": "array",
                                "items": {
                                    "type": "string",
                                    "enum": [
                                        "average",
                                        "median",
                                        "categorical_count",
                                        "accuracy"
                                    ],
                                    "title": "AggregationFunctionType",
                                    "description": "A type of aggregation function."
                                }
                            }
                        },
                        "additionalProperties": false,
                        "required": [
                            "aggregation_functions"
                        ],
                        "title": "BasicGraderParams"
                    }
                },
                "additionalProperties": false,
                "required": [
                    "type",
                    "subset_of"
                ],
                "title": "SubsetOfGrader"
            },
            "Model": {
                "type": "object",
                "properties": {
                    "identifier": {
                        "type": "string"
                    },
                    "provider_resource_id": {
                        "type": "string"
                    },
                    "provider_id": {
                        "type": "string"
                    },
                    "type": {
                        "type": "string",
                        "const": "model",
                        "default": "model"
                    },
                    "metadata": {
                        "type": "object",
                        "additionalProperties": {
                            "oneOf": [
                                {
                                    "type": "null"
                                },
                                {
                                    "type": "boolean"
                                },
                                {
                                    "type": "number"
                                },
                                {
                                    "type": "string"
                                },
                                {
                                    "type": "array"
                                },
                                {
                                    "type": "object"
                                }
                            ]
                        }
                    },
                    "model_type": {
                        "$ref": "#/components/schemas/ModelType",
                        "default": "llm"
                    }
                },
                "additionalProperties": false,
                "required": [
                    "identifier",
                    "provider_resource_id",
                    "provider_id",
                    "type",
                    "metadata",
                    "model_type"
                ],
                "title": "Model"
            },
            "ModelType": {
                "type": "string",
                "enum": [
                    "llm",
                    "embedding"
                ],
                "title": "ModelType"
            },
            "Shield": {
                "type": "object",
                "properties": {
                    "identifier": {
                        "type": "string"
                    },
                    "provider_resource_id": {
                        "type": "string"
                    },
                    "provider_id": {
                        "type": "string"
                    },
                    "type": {
                        "type": "string",
                        "const": "shield",
                        "default": "shield"
                    },
                    "params": {
                        "type": "object",
                        "additionalProperties": {
                            "oneOf": [
                                {
                                    "type": "null"
                                },
                                {
                                    "type": "boolean"
                                },
                                {
                                    "type": "number"
                                },
                                {
                                    "type": "string"
                                },
                                {
                                    "type": "array"
                                },
                                {
                                    "type": "object"
                                }
                            ]
                        }
                    }
                },
                "additionalProperties": false,
                "required": [
                    "identifier",
                    "provider_resource_id",
                    "provider_id",
                    "type"
                ],
                "title": "Shield",
                "description": "A safety shield resource that can be used to check content"
            },
            "Span": {
                "type": "object",
                "properties": {
                    "span_id": {
                        "type": "string"
                    },
                    "trace_id": {
                        "type": "string"
                    },
                    "parent_span_id": {
                        "type": "string"
                    },
                    "name": {
                        "type": "string"
                    },
                    "start_time": {
                        "type": "string",
                        "format": "date-time"
                    },
                    "end_time": {
                        "type": "string",
                        "format": "date-time"
                    },
                    "attributes": {
                        "type": "object",
                        "additionalProperties": {
                            "oneOf": [
                                {
                                    "type": "null"
                                },
                                {
                                    "type": "boolean"
                                },
                                {
                                    "type": "number"
                                },
                                {
                                    "type": "string"
                                },
                                {
                                    "type": "array"
                                },
                                {
                                    "type": "object"
                                }
                            ]
                        }
                    }
                },
                "additionalProperties": false,
                "required": [
                    "span_id",
                    "trace_id",
                    "name",
                    "start_time"
                ],
                "title": "Span"
            },
            "GetSpanTreeRequest": {
                "type": "object",
                "properties": {
                    "attributes_to_return": {
                        "type": "array",
                        "items": {
                            "type": "string"
                        }
                    },
                    "max_depth": {
                        "type": "integer"
                    }
                },
                "additionalProperties": false,
                "title": "GetSpanTreeRequest"
            },
            "SpanStatus": {
                "type": "string",
                "enum": [
                    "ok",
                    "error"
                ],
                "title": "SpanStatus"
            },
            "SpanWithStatus": {
                "type": "object",
                "properties": {
                    "span_id": {
                        "type": "string"
                    },
                    "trace_id": {
                        "type": "string"
                    },
                    "parent_span_id": {
                        "type": "string"
                    },
                    "name": {
                        "type": "string"
                    },
                    "start_time": {
                        "type": "string",
                        "format": "date-time"
                    },
                    "end_time": {
                        "type": "string",
                        "format": "date-time"
                    },
                    "attributes": {
                        "type": "object",
                        "additionalProperties": {
                            "oneOf": [
                                {
                                    "type": "null"
                                },
                                {
                                    "type": "boolean"
                                },
                                {
                                    "type": "number"
                                },
                                {
                                    "type": "string"
                                },
                                {
                                    "type": "array"
                                },
                                {
                                    "type": "object"
                                }
                            ]
                        }
                    },
                    "status": {
                        "$ref": "#/components/schemas/SpanStatus"
                    }
                },
                "additionalProperties": false,
                "required": [
                    "span_id",
                    "trace_id",
                    "name",
                    "start_time"
                ],
                "title": "SpanWithStatus"
            },
            "QuerySpanTreeResponse": {
                "type": "object",
                "properties": {
                    "data": {
                        "type": "object",
                        "additionalProperties": {
                            "$ref": "#/components/schemas/SpanWithStatus"
                        }
                    }
                },
                "additionalProperties": false,
                "required": [
                    "data"
                ],
                "title": "QuerySpanTreeResponse"
            },
            "Tool": {
                "type": "object",
                "properties": {
                    "identifier": {
                        "type": "string"
                    },
                    "provider_resource_id": {
                        "type": "string"
                    },
                    "provider_id": {
                        "type": "string"
                    },
                    "type": {
                        "type": "string",
                        "const": "tool",
                        "default": "tool"
                    },
                    "toolgroup_id": {
                        "type": "string"
                    },
                    "tool_host": {
                        "$ref": "#/components/schemas/ToolHost"
                    },
                    "description": {
                        "type": "string"
                    },
                    "parameters": {
                        "type": "array",
                        "items": {
                            "$ref": "#/components/schemas/ToolParameter"
                        }
                    },
                    "metadata": {
                        "type": "object",
                        "additionalProperties": {
                            "oneOf": [
                                {
                                    "type": "null"
                                },
                                {
                                    "type": "boolean"
                                },
                                {
                                    "type": "number"
                                },
                                {
                                    "type": "string"
                                },
                                {
                                    "type": "array"
                                },
                                {
                                    "type": "object"
                                }
                            ]
                        }
                    }
                },
                "additionalProperties": false,
                "required": [
                    "identifier",
                    "provider_resource_id",
                    "provider_id",
                    "type",
                    "toolgroup_id",
                    "tool_host",
                    "description",
                    "parameters"
                ],
                "title": "Tool"
            },
            "ToolHost": {
                "type": "string",
                "enum": [
                    "distribution",
                    "client",
                    "model_context_protocol"
                ],
                "title": "ToolHost"
            },
            "ToolGroup": {
                "type": "object",
                "properties": {
                    "identifier": {
                        "type": "string"
                    },
                    "provider_resource_id": {
                        "type": "string"
                    },
                    "provider_id": {
                        "type": "string"
                    },
                    "type": {
                        "type": "string",
                        "const": "tool_group",
                        "default": "tool_group"
                    },
                    "mcp_endpoint": {
                        "$ref": "#/components/schemas/URL"
                    },
                    "args": {
                        "type": "object",
                        "additionalProperties": {
                            "oneOf": [
                                {
                                    "type": "null"
                                },
                                {
                                    "type": "boolean"
                                },
                                {
                                    "type": "number"
                                },
                                {
                                    "type": "string"
                                },
                                {
                                    "type": "array"
                                },
                                {
                                    "type": "object"
                                }
                            ]
                        }
                    }
                },
                "additionalProperties": false,
                "required": [
                    "identifier",
                    "provider_resource_id",
                    "provider_id",
                    "type"
                ],
                "title": "ToolGroup"
            },
            "Trace": {
                "type": "object",
                "properties": {
                    "trace_id": {
                        "type": "string"
                    },
                    "root_span_id": {
                        "type": "string"
                    },
                    "start_time": {
                        "type": "string",
                        "format": "date-time"
                    },
                    "end_time": {
                        "type": "string",
                        "format": "date-time"
                    }
                },
                "additionalProperties": false,
                "required": [
                    "trace_id",
                    "root_span_id",
                    "start_time"
                ],
                "title": "Trace"
            },
            "Checkpoint": {
                "description": "Checkpoint created during training runs",
                "title": "Checkpoint"
            },
            "PostTrainingJobArtifactsResponse": {
                "type": "object",
                "properties": {
                    "job_uuid": {
                        "type": "string"
                    },
                    "checkpoints": {
                        "type": "array",
                        "items": {
                            "$ref": "#/components/schemas/Checkpoint"
                        }
                    }
                },
                "additionalProperties": false,
                "required": [
                    "job_uuid",
                    "checkpoints"
                ],
                "title": "PostTrainingJobArtifactsResponse",
                "description": "Artifacts of a finetuning job."
            },
            "PostTrainingJobStatusResponse": {
                "type": "object",
                "properties": {
                    "job_uuid": {
                        "type": "string"
                    },
                    "status": {
                        "type": "string",
                        "enum": [
                            "completed",
                            "in_progress",
                            "failed",
                            "scheduled",
                            "cancelled"
                        ],
                        "title": "JobStatus"
                    },
                    "scheduled_at": {
                        "type": "string",
                        "format": "date-time"
                    },
                    "started_at": {
                        "type": "string",
                        "format": "date-time"
                    },
                    "completed_at": {
                        "type": "string",
                        "format": "date-time"
                    },
                    "resources_allocated": {
                        "type": "object",
                        "additionalProperties": {
                            "oneOf": [
                                {
                                    "type": "null"
                                },
                                {
                                    "type": "boolean"
                                },
                                {
                                    "type": "number"
                                },
                                {
                                    "type": "string"
                                },
                                {
                                    "type": "array"
                                },
                                {
                                    "type": "object"
                                }
                            ]
                        }
                    },
                    "checkpoints": {
                        "type": "array",
                        "items": {
                            "$ref": "#/components/schemas/Checkpoint"
                        }
                    }
                },
                "additionalProperties": false,
                "required": [
                    "job_uuid",
                    "status",
                    "checkpoints"
                ],
                "title": "PostTrainingJobStatusResponse",
                "description": "Status of a finetuning job."
            },
            "ListPostTrainingJobsResponse": {
                "type": "object",
                "properties": {
                    "data": {
                        "type": "array",
                        "items": {
                            "type": "object",
                            "properties": {
                                "job_uuid": {
                                    "type": "string"
                                }
                            },
                            "additionalProperties": false,
                            "required": [
                                "job_uuid"
                            ],
                            "title": "PostTrainingJob"
                        }
                    }
                },
                "additionalProperties": false,
                "required": [
                    "data"
                ],
                "title": "ListPostTrainingJobsResponse"
            },
            "VectorDB": {
                "type": "object",
                "properties": {
                    "identifier": {
                        "type": "string"
                    },
                    "provider_resource_id": {
                        "type": "string"
                    },
                    "provider_id": {
                        "type": "string"
                    },
                    "type": {
                        "type": "string",
                        "const": "vector_db",
                        "default": "vector_db"
                    },
                    "embedding_model": {
                        "type": "string"
                    },
                    "embedding_dimension": {
                        "type": "integer"
                    }
                },
                "additionalProperties": false,
                "required": [
                    "identifier",
                    "provider_resource_id",
                    "provider_id",
                    "type",
                    "embedding_model",
                    "embedding_dimension"
                ],
                "title": "VectorDB"
            },
            "BenchmarkTask": {
                "type": "object",
                "properties": {
                    "type": {
                        "type": "string",
                        "const": "benchmark_id",
                        "default": "benchmark_id"
                    },
                    "benchmark_id": {
                        "type": "string"
                    }
                },
                "additionalProperties": false,
                "required": [
                    "type",
                    "benchmark_id"
                ],
                "title": "BenchmarkTask"
            },
            "DataSourceGraderTask": {
                "type": "object",
                "properties": {
                    "type": {
                        "type": "string",
                        "const": "data_source_grader",
                        "default": "data_source_grader"
                    },
                    "data_source": {
                        "$ref": "#/components/schemas/DataSource"
                    },
                    "grader_ids": {
                        "type": "array",
                        "items": {
                            "type": "string"
                        }
                    }
                },
                "additionalProperties": false,
                "required": [
                    "type",
                    "data_source",
                    "grader_ids"
                ],
                "title": "DataSourceGraderTask"
            },
            "DatasetGraderTask": {
                "type": "object",
                "properties": {
                    "type": {
                        "type": "string",
                        "const": "dataset_grader",
                        "default": "dataset_grader"
                    },
                    "dataset_id": {
                        "type": "string"
                    },
                    "grader_ids": {
                        "type": "array",
                        "items": {
                            "type": "string"
                        }
                    }
                },
                "additionalProperties": false,
                "required": [
                    "type",
                    "dataset_id",
                    "grader_ids"
                ],
                "title": "DatasetGraderTask"
            },
            "EvaluationTask": {
                "oneOf": [
                    {
                        "$ref": "#/components/schemas/BenchmarkTask"
                    },
                    {
                        "$ref": "#/components/schemas/DatasetGraderTask"
                    },
                    {
                        "$ref": "#/components/schemas/DataSourceGraderTask"
                    }
                ],
                "discriminator": {
                    "propertyName": "type",
                    "mapping": {
                        "benchmark_id": "#/components/schemas/BenchmarkTask",
                        "dataset_grader": "#/components/schemas/DatasetGraderTask",
                        "data_source_grader": "#/components/schemas/DataSourceGraderTask"
                    }
                }
            },
            "GradeRequest": {
                "type": "object",
                "properties": {
                    "task": {
                        "$ref": "#/components/schemas/EvaluationTask",
                        "description": "The task to evaluate. One of: - BenchmarkTask: Run evaluation task against a benchmark_id - DatasetGraderTask: Run evaluation task against a dataset_id and a list of grader_ids - DataSourceGraderTask: Run evaluation task against a data source (e.g. rows, uri, etc.) and a list of grader_ids"
                    }
                },
                "additionalProperties": false,
                "required": [
                    "task"
                ],
                "title": "GradeRequest"
            },
            "AgentCandidate": {
                "type": "object",
                "properties": {
                    "type": {
                        "type": "string",
                        "const": "agent",
                        "default": "agent"
                    },
                    "config": {
                        "$ref": "#/components/schemas/AgentConfig",
                        "description": "The configuration for the agent candidate."
                    }
                },
                "additionalProperties": false,
                "required": [
                    "type",
                    "config"
                ],
                "title": "AgentCandidate",
                "description": "An agent candidate for evaluation."
            },
            "EvaluationCandidate": {
                "oneOf": [
                    {
                        "$ref": "#/components/schemas/ModelCandidate"
                    },
                    {
                        "$ref": "#/components/schemas/AgentCandidate"
                    }
                ],
                "discriminator": {
                    "propertyName": "type",
                    "mapping": {
                        "model": "#/components/schemas/ModelCandidate",
                        "agent": "#/components/schemas/AgentCandidate"
                    }
                }
            },
            "EvaluationJob": {
                "type": "object",
                "properties": {
                    "id": {
                        "type": "string",
                        "description": "The ID of the job."
                    },
                    "status": {
                        "type": "string",
                        "enum": [
                            "completed",
                            "in_progress",
                            "failed",
                            "scheduled",
                            "cancelled"
                        ],
                        "description": "The status of the job."
                    },
                    "created_at": {
                        "type": "string",
                        "format": "date-time",
                        "description": "The time the job was created."
                    },
                    "ended_at": {
                        "type": "string",
                        "format": "date-time",
                        "description": "The time the job ended."
                    },
                    "error": {
                        "type": "string",
                        "description": "If status of the job is failed, this will contain the error message."
                    },
                    "type": {
                        "type": "string",
                        "const": "evaluation",
                        "default": "evaluation"
                    },
                    "task": {
                        "$ref": "#/components/schemas/EvaluationTask"
                    },
                    "candidate": {
                        "$ref": "#/components/schemas/EvaluationCandidate"
                    }
                },
                "additionalProperties": false,
                "required": [
                    "id",
                    "status",
                    "created_at",
                    "type",
                    "task",
                    "candidate"
                ],
                "title": "EvaluationJob"
            },
            "ModelCandidate": {
                "type": "object",
                "properties": {
                    "type": {
                        "type": "string",
                        "const": "model",
                        "default": "model"
                    },
                    "model_id": {
                        "type": "string"
                    },
                    "sampling_params": {
                        "$ref": "#/components/schemas/SamplingParams",
                        "description": "The sampling parameters for the model."
                    },
                    "system_message": {
                        "$ref": "#/components/schemas/SystemMessage",
                        "description": "(Optional) The system message providing instructions or context to the model."
                    }
                },
                "additionalProperties": false,
                "required": [
                    "type",
                    "model_id",
                    "sampling_params"
                ],
                "title": "ModelCandidate",
                "description": "A model candidate for evaluation."
            },
            "GradeSyncRequest": {
                "type": "object",
                "properties": {
                    "task": {
                        "$ref": "#/components/schemas/EvaluationTask",
                        "description": "The task to evaluate. One of: - BenchmarkTask: Run evaluation task against a benchmark_id - DatasetGraderTask: Run evaluation task against a dataset_id and a list of grader_ids - DataSourceGraderTask: Run evaluation task against a data source (e.g. rows, uri, etc.) and a list of grader_ids"
                    }
                },
                "additionalProperties": false,
                "required": [
                    "task"
                ],
                "title": "GradeSyncRequest"
            },
            "EvaluationResponse": {
                "type": "object",
                "properties": {
                    "generations": {
                        "type": "array",
                        "items": {
                            "type": "object",
                            "additionalProperties": {
                                "oneOf": [
                                    {
                                        "type": "null"
                                    },
                                    {
                                        "type": "boolean"
                                    },
                                    {
                                        "type": "number"
                                    },
                                    {
                                        "type": "string"
                                    },
                                    {
                                        "type": "array"
                                    },
                                    {
                                        "type": "object"
                                    }
                                ]
                            }
                        },
                        "description": "The generations in rows for the evaluation."
                    },
                    "scores": {
                        "type": "object",
                        "additionalProperties": {
                            "$ref": "#/components/schemas/ScoringResult"
                        },
                        "description": "The scores for the evaluation. Map of grader id to ScoringResult."
                    }
                },
                "additionalProperties": false,
                "required": [
                    "generations",
                    "scores"
                ],
                "title": "EvaluationResponse",
                "description": "A response to an inline evaluation."
            },
            "ScoringResult": {
                "type": "object",
                "properties": {
                    "scores": {
                        "type": "array",
                        "items": {
                            "type": "object",
                            "additionalProperties": {
                                "oneOf": [
                                    {
                                        "type": "null"
                                    },
                                    {
                                        "type": "boolean"
                                    },
                                    {
                                        "type": "number"
                                    },
                                    {
                                        "type": "string"
                                    },
                                    {
                                        "type": "array"
                                    },
                                    {
                                        "type": "object"
                                    }
                                ]
                            }
                        },
                        "description": "The scoring result for each row. Each row is a map of grader column name to value."
                    },
                    "metrics": {
                        "type": "object",
                        "additionalProperties": {
                            "oneOf": [
                                {
                                    "type": "null"
                                },
                                {
                                    "type": "boolean"
                                },
                                {
                                    "type": "number"
                                },
                                {
                                    "type": "string"
                                },
                                {
                                    "type": "array"
                                },
                                {
                                    "type": "object"
                                }
                            ]
                        },
                        "description": "Map of metric name to aggregated value."
                    }
                },
                "additionalProperties": false,
                "required": [
                    "scores",
                    "metrics"
                ],
                "title": "ScoringResult",
                "description": "A scoring result for a single row."
            },
            "HealthInfo": {
                "type": "object",
                "properties": {
                    "status": {
                        "type": "string"
                    }
                },
                "additionalProperties": false,
                "required": [
                    "status"
                ],
                "title": "HealthInfo"
            },
            "RAGDocument": {
                "type": "object",
                "properties": {
                    "document_id": {
                        "type": "string"
                    },
                    "content": {
                        "oneOf": [
                            {
                                "type": "string"
                            },
                            {
                                "$ref": "#/components/schemas/InterleavedContentItem"
                            },
                            {
                                "type": "array",
                                "items": {
                                    "$ref": "#/components/schemas/InterleavedContentItem"
                                }
                            },
                            {
                                "$ref": "#/components/schemas/URL"
                            }
                        ]
                    },
                    "mime_type": {
                        "type": "string"
                    },
                    "metadata": {
                        "type": "object",
                        "additionalProperties": {
                            "oneOf": [
                                {
                                    "type": "null"
                                },
                                {
                                    "type": "boolean"
                                },
                                {
                                    "type": "number"
                                },
                                {
                                    "type": "string"
                                },
                                {
                                    "type": "array"
                                },
                                {
                                    "type": "object"
                                }
                            ]
                        }
                    }
                },
                "additionalProperties": false,
                "required": [
                    "document_id",
                    "content",
                    "metadata"
                ],
                "title": "RAGDocument"
            },
            "InsertRequest": {
                "type": "object",
                "properties": {
                    "documents": {
                        "type": "array",
                        "items": {
                            "$ref": "#/components/schemas/RAGDocument"
                        }
                    },
                    "vector_db_id": {
                        "type": "string"
                    },
                    "chunk_size_in_tokens": {
                        "type": "integer"
                    }
                },
                "additionalProperties": false,
                "required": [
                    "documents",
                    "vector_db_id",
                    "chunk_size_in_tokens"
                ],
                "title": "InsertRequest"
            },
            "InsertChunksRequest": {
                "type": "object",
                "properties": {
                    "vector_db_id": {
                        "type": "string"
                    },
                    "chunks": {
                        "type": "array",
                        "items": {
                            "type": "object",
                            "properties": {
                                "content": {
                                    "$ref": "#/components/schemas/InterleavedContent"
                                },
                                "metadata": {
                                    "type": "object",
                                    "additionalProperties": {
                                        "oneOf": [
                                            {
                                                "type": "null"
                                            },
                                            {
                                                "type": "boolean"
                                            },
                                            {
                                                "type": "number"
                                            },
                                            {
                                                "type": "string"
                                            },
                                            {
                                                "type": "array"
                                            },
                                            {
                                                "type": "object"
                                            }
                                        ]
                                    }
                                }
                            },
                            "additionalProperties": false,
                            "required": [
                                "content",
                                "metadata"
                            ],
                            "title": "Chunk"
                        }
                    },
                    "ttl_seconds": {
                        "type": "integer"
                    }
                },
                "additionalProperties": false,
                "required": [
                    "vector_db_id",
                    "chunks"
                ],
                "title": "InsertChunksRequest"
            },
            "ProviderInfo": {
                "type": "object",
                "properties": {
                    "api": {
                        "type": "string"
                    },
                    "provider_id": {
                        "type": "string"
                    },
                    "provider_type": {
                        "type": "string"
                    },
                    "config": {
                        "type": "object",
                        "additionalProperties": {
                            "oneOf": [
                                {
                                    "type": "null"
                                },
                                {
                                    "type": "boolean"
                                },
                                {
                                    "type": "number"
                                },
                                {
                                    "type": "string"
                                },
                                {
                                    "type": "array"
                                },
                                {
                                    "type": "object"
                                }
                            ]
                        }
                    }
                },
                "additionalProperties": false,
                "required": [
                    "api",
                    "provider_id",
                    "provider_type",
                    "config"
                ],
                "title": "ProviderInfo"
            },
            "InvokeToolRequest": {
                "type": "object",
                "properties": {
                    "tool_name": {
                        "type": "string"
                    },
                    "kwargs": {
                        "type": "object",
                        "additionalProperties": {
                            "oneOf": [
                                {
                                    "type": "null"
                                },
                                {
                                    "type": "boolean"
                                },
                                {
                                    "type": "number"
                                },
                                {
                                    "type": "string"
                                },
                                {
                                    "type": "array"
                                },
                                {
                                    "type": "object"
                                }
                            ]
                        }
                    }
                },
                "additionalProperties": false,
                "required": [
                    "tool_name",
                    "kwargs"
                ],
                "title": "InvokeToolRequest"
            },
            "ToolInvocationResult": {
                "type": "object",
                "properties": {
                    "content": {
                        "$ref": "#/components/schemas/InterleavedContent"
                    },
                    "error_message": {
                        "type": "string"
                    },
                    "error_code": {
                        "type": "integer"
                    },
                    "metadata": {
                        "type": "object",
                        "additionalProperties": {
                            "oneOf": [
                                {
                                    "type": "null"
                                },
                                {
                                    "type": "boolean"
                                },
                                {
                                    "type": "number"
                                },
                                {
                                    "type": "string"
                                },
                                {
                                    "type": "array"
                                },
                                {
                                    "type": "object"
                                }
                            ]
                        }
                    }
                },
                "additionalProperties": false,
                "required": [
                    "content"
                ],
                "title": "ToolInvocationResult"
            },
            "IterrowsResponse": {
                "type": "object",
                "properties": {
                    "data": {
                        "type": "array",
                        "items": {
                            "type": "object",
                            "additionalProperties": {
                                "oneOf": [
                                    {
                                        "type": "null"
                                    },
                                    {
                                        "type": "boolean"
                                    },
                                    {
                                        "type": "number"
                                    },
                                    {
                                        "type": "string"
                                    },
                                    {
                                        "type": "array"
                                    },
                                    {
                                        "type": "object"
                                    }
                                ]
                            }
                        },
                        "description": "The rows in the current page."
                    },
                    "next_start_index": {
                        "type": "integer",
                        "description": "Index into dataset for the first row in the next page. None if there are no more rows."
                    }
                },
                "additionalProperties": false,
                "required": [
                    "data"
                ],
                "title": "IterrowsResponse",
                "description": "A paginated list of rows from a dataset."
            },
            "ListAgentSessionsResponse": {
                "type": "object",
                "properties": {
                    "data": {
                        "type": "array",
                        "items": {
                            "$ref": "#/components/schemas/Session"
                        }
                    }
                },
                "additionalProperties": false,
                "required": [
                    "data"
                ],
                "title": "ListAgentSessionsResponse"
            },
            "ListAgentsResponse": {
                "type": "object",
                "properties": {
                    "data": {
                        "type": "array",
                        "items": {
                            "$ref": "#/components/schemas/Agent"
                        }
                    }
                },
                "additionalProperties": false,
                "required": [
                    "data"
                ],
                "title": "ListAgentsResponse"
            },
            "BucketResponse": {
                "type": "object",
                "properties": {
                    "name": {
                        "type": "string"
                    }
                },
                "additionalProperties": false,
                "required": [
                    "name"
                ],
                "title": "BucketResponse"
            },
            "ListBucketResponse": {
                "type": "object",
                "properties": {
                    "data": {
                        "type": "array",
                        "items": {
                            "$ref": "#/components/schemas/BucketResponse"
                        },
                        "description": "List of FileResponse entries"
                    }
                },
                "additionalProperties": false,
                "required": [
                    "data"
                ],
                "title": "ListBucketResponse",
                "description": "Response representing a list of file entries."
            },
            "ListBenchmarksResponse": {
                "type": "object",
                "properties": {
                    "data": {
                        "type": "array",
                        "items": {
                            "$ref": "#/components/schemas/Benchmark"
                        }
                    }
                },
                "additionalProperties": false,
                "required": [
                    "data"
                ],
                "title": "ListBenchmarksResponse"
            },
            "ListDatasetsResponse": {
                "type": "object",
                "properties": {
                    "data": {
                        "type": "array",
                        "items": {
                            "$ref": "#/components/schemas/Dataset"
                        }
                    }
                },
                "additionalProperties": false,
                "required": [
                    "data"
                ],
                "title": "ListDatasetsResponse"
            },
            "ListFileResponse": {
                "type": "object",
                "properties": {
                    "data": {
                        "type": "array",
                        "items": {
                            "$ref": "#/components/schemas/FileResponse"
                        },
                        "description": "List of FileResponse entries"
                    }
                },
                "additionalProperties": false,
                "required": [
                    "data"
                ],
                "title": "ListFileResponse",
                "description": "Response representing a list of file entries."
            },
            "GraderTypeInfo": {
                "type": "object",
                "properties": {
                    "grader_type": {
                        "type": "string",
                        "enum": [
                            "llm",
                            "regex_parser",
                            "equality",
                            "subset_of",
                            "factuality",
                            "faithfulness"
                        ],
                        "title": "GraderType",
                        "description": "A type of grader. Each type is a criteria for evaluating answers."
                    },
                    "description": {
                        "type": "string",
                        "description": "A description of the grader type. - E.g. Write your custom judge prompt to score the answer."
                    },
                    "supported_dataset_purposes": {
                        "type": "array",
                        "items": {
                            "type": "string",
                            "enum": [
                                "post-training/messages",
                                "eval/question-answer",
                                "eval/messages-answer"
                            ],
                            "title": "DatasetPurpose",
                            "description": "Purpose of the dataset. Each purpose has a required input data schema."
                        },
                        "description": "The purposes that this grader can be used for."
                    }
                },
                "additionalProperties": false,
                "required": [
                    "grader_type",
                    "description",
                    "supported_dataset_purposes"
                ],
                "title": "GraderTypeInfo"
            },
            "ListGraderTypesResponse": {
                "type": "object",
                "properties": {
                    "data": {
                        "type": "array",
                        "items": {
                            "$ref": "#/components/schemas/GraderTypeInfo"
                        }
                    }
                },
                "additionalProperties": false,
                "required": [
                    "data"
                ],
                "title": "ListGraderTypesResponse"
            },
            "ListModelsResponse": {
                "type": "object",
                "properties": {
                    "data": {
                        "type": "array",
                        "items": {
                            "$ref": "#/components/schemas/Model"
                        }
                    }
                },
                "additionalProperties": false,
                "required": [
                    "data"
                ],
                "title": "ListModelsResponse"
            },
            "ListProvidersResponse": {
                "type": "object",
                "properties": {
                    "data": {
                        "type": "array",
                        "items": {
                            "$ref": "#/components/schemas/ProviderInfo"
                        }
                    }
                },
                "additionalProperties": false,
                "required": [
                    "data"
                ],
                "title": "ListProvidersResponse"
            },
            "RouteInfo": {
                "type": "object",
                "properties": {
                    "route": {
                        "type": "string"
                    },
                    "method": {
                        "type": "string"
                    },
                    "provider_types": {
                        "type": "array",
                        "items": {
                            "type": "string"
                        }
                    }
                },
                "additionalProperties": false,
                "required": [
                    "route",
                    "method",
                    "provider_types"
                ],
                "title": "RouteInfo"
            },
            "ListRoutesResponse": {
                "type": "object",
                "properties": {
                    "data": {
                        "type": "array",
                        "items": {
                            "$ref": "#/components/schemas/RouteInfo"
                        }
                    }
                },
                "additionalProperties": false,
                "required": [
                    "data"
                ],
                "title": "ListRoutesResponse"
            },
            "ListShieldsResponse": {
                "type": "object",
                "properties": {
                    "data": {
                        "type": "array",
                        "items": {
                            "$ref": "#/components/schemas/Shield"
                        }
                    }
                },
                "additionalProperties": false,
                "required": [
                    "data"
                ],
                "title": "ListShieldsResponse"
            },
            "ListToolGroupsResponse": {
                "type": "object",
                "properties": {
                    "data": {
                        "type": "array",
                        "items": {
                            "$ref": "#/components/schemas/ToolGroup"
                        }
                    }
                },
                "additionalProperties": false,
                "required": [
                    "data"
                ],
                "title": "ListToolGroupsResponse"
            },
            "ListToolsResponse": {
                "type": "object",
                "properties": {
                    "data": {
                        "type": "array",
                        "items": {
                            "$ref": "#/components/schemas/Tool"
                        }
                    }
                },
                "additionalProperties": false,
                "required": [
                    "data"
                ],
                "title": "ListToolsResponse"
            },
            "ListVectorDBsResponse": {
                "type": "object",
                "properties": {
                    "data": {
                        "type": "array",
                        "items": {
                            "$ref": "#/components/schemas/VectorDB"
                        }
                    }
                },
                "additionalProperties": false,
                "required": [
                    "data"
                ],
                "title": "ListVectorDBsResponse"
            },
            "Event": {
                "oneOf": [
                    {
                        "$ref": "#/components/schemas/UnstructuredLogEvent"
                    },
                    {
                        "$ref": "#/components/schemas/MetricEvent"
                    },
                    {
                        "$ref": "#/components/schemas/StructuredLogEvent"
                    }
                ],
                "discriminator": {
                    "propertyName": "type",
                    "mapping": {
                        "unstructured_log": "#/components/schemas/UnstructuredLogEvent",
                        "metric": "#/components/schemas/MetricEvent",
                        "structured_log": "#/components/schemas/StructuredLogEvent"
                    }
                }
            },
            "LogSeverity": {
                "type": "string",
                "enum": [
                    "verbose",
                    "debug",
                    "info",
                    "warn",
                    "error",
                    "critical"
                ],
                "title": "LogSeverity"
            },
            "MetricEvent": {
                "type": "object",
                "properties": {
                    "trace_id": {
                        "type": "string"
                    },
                    "span_id": {
                        "type": "string"
                    },
                    "timestamp": {
                        "type": "string",
                        "format": "date-time"
                    },
                    "attributes": {
                        "type": "object",
                        "additionalProperties": {
                            "oneOf": [
                                {
                                    "type": "string"
                                },
                                {
                                    "type": "integer"
                                },
                                {
                                    "type": "number"
                                },
                                {
                                    "type": "boolean"
                                },
                                {
                                    "type": "null"
                                }
                            ]
                        }
                    },
                    "type": {
                        "type": "string",
                        "const": "metric",
                        "default": "metric"
                    },
                    "metric": {
                        "type": "string"
                    },
                    "value": {
                        "oneOf": [
                            {
                                "type": "integer"
                            },
                            {
                                "type": "number"
                            }
                        ]
                    },
                    "unit": {
                        "type": "string"
                    }
                },
                "additionalProperties": false,
                "required": [
                    "trace_id",
                    "span_id",
                    "timestamp",
                    "type",
                    "metric",
                    "value",
                    "unit"
                ],
                "title": "MetricEvent"
            },
            "SpanEndPayload": {
                "type": "object",
                "properties": {
                    "type": {
                        "type": "string",
                        "const": "span_end",
                        "default": "span_end"
                    },
                    "status": {
                        "$ref": "#/components/schemas/SpanStatus"
                    }
                },
                "additionalProperties": false,
                "required": [
                    "type",
                    "status"
                ],
                "title": "SpanEndPayload"
            },
            "SpanStartPayload": {
                "type": "object",
                "properties": {
                    "type": {
                        "type": "string",
                        "const": "span_start",
                        "default": "span_start"
                    },
                    "name": {
                        "type": "string"
                    },
                    "parent_span_id": {
                        "type": "string"
                    }
                },
                "additionalProperties": false,
                "required": [
                    "type",
                    "name"
                ],
                "title": "SpanStartPayload"
            },
            "StructuredLogEvent": {
                "type": "object",
                "properties": {
                    "trace_id": {
                        "type": "string"
                    },
                    "span_id": {
                        "type": "string"
                    },
                    "timestamp": {
                        "type": "string",
                        "format": "date-time"
                    },
                    "attributes": {
                        "type": "object",
                        "additionalProperties": {
                            "oneOf": [
                                {
                                    "type": "string"
                                },
                                {
                                    "type": "integer"
                                },
                                {
                                    "type": "number"
                                },
                                {
                                    "type": "boolean"
                                },
                                {
                                    "type": "null"
                                }
                            ]
                        }
                    },
                    "type": {
                        "type": "string",
                        "const": "structured_log",
                        "default": "structured_log"
                    },
                    "payload": {
                        "$ref": "#/components/schemas/StructuredLogPayload"
                    }
                },
                "additionalProperties": false,
                "required": [
                    "trace_id",
                    "span_id",
                    "timestamp",
                    "type",
                    "payload"
                ],
                "title": "StructuredLogEvent"
            },
            "StructuredLogPayload": {
                "oneOf": [
                    {
                        "$ref": "#/components/schemas/SpanStartPayload"
                    },
                    {
                        "$ref": "#/components/schemas/SpanEndPayload"
                    }
                ],
                "discriminator": {
                    "propertyName": "type",
                    "mapping": {
                        "span_start": "#/components/schemas/SpanStartPayload",
                        "span_end": "#/components/schemas/SpanEndPayload"
                    }
                }
            },
            "UnstructuredLogEvent": {
                "type": "object",
                "properties": {
                    "trace_id": {
                        "type": "string"
                    },
                    "span_id": {
                        "type": "string"
                    },
                    "timestamp": {
                        "type": "string",
                        "format": "date-time"
                    },
                    "attributes": {
                        "type": "object",
                        "additionalProperties": {
                            "oneOf": [
                                {
                                    "type": "string"
                                },
                                {
                                    "type": "integer"
                                },
                                {
                                    "type": "number"
                                },
                                {
                                    "type": "boolean"
                                },
                                {
                                    "type": "null"
                                }
                            ]
                        }
                    },
                    "type": {
                        "type": "string",
                        "const": "unstructured_log",
                        "default": "unstructured_log"
                    },
                    "message": {
                        "type": "string"
                    },
                    "severity": {
                        "$ref": "#/components/schemas/LogSeverity"
                    }
                },
                "additionalProperties": false,
                "required": [
                    "trace_id",
                    "span_id",
                    "timestamp",
                    "type",
                    "message",
                    "severity"
                ],
                "title": "UnstructuredLogEvent"
            },
            "LogEventRequest": {
                "type": "object",
                "properties": {
                    "event": {
                        "$ref": "#/components/schemas/Event"
                    },
                    "ttl_seconds": {
                        "type": "integer"
                    }
                },
                "additionalProperties": false,
                "required": [
                    "event",
                    "ttl_seconds"
                ],
                "title": "LogEventRequest"
            },
            "DPOAlignmentConfig": {
                "type": "object",
                "properties": {
                    "reward_scale": {
                        "type": "number"
                    },
                    "reward_clip": {
                        "type": "number"
                    },
                    "epsilon": {
                        "type": "number"
                    },
                    "gamma": {
                        "type": "number"
                    }
                },
                "additionalProperties": false,
                "required": [
                    "reward_scale",
                    "reward_clip",
                    "epsilon",
                    "gamma"
                ],
                "title": "DPOAlignmentConfig"
            },
            "DataConfig": {
                "type": "object",
                "properties": {
                    "dataset_id": {
                        "type": "string"
                    },
                    "batch_size": {
                        "type": "integer"
                    },
                    "shuffle": {
                        "type": "boolean"
                    },
                    "data_format": {
                        "$ref": "#/components/schemas/DatasetFormat"
                    },
                    "validation_dataset_id": {
                        "type": "string"
                    },
                    "packed": {
                        "type": "boolean",
                        "default": false
                    },
                    "train_on_input": {
                        "type": "boolean",
                        "default": false
                    }
                },
                "additionalProperties": false,
                "required": [
                    "dataset_id",
                    "batch_size",
                    "shuffle",
                    "data_format"
                ],
                "title": "DataConfig"
            },
            "DatasetFormat": {
                "type": "string",
                "enum": [
                    "instruct",
                    "dialog"
                ],
                "title": "DatasetFormat"
            },
            "EfficiencyConfig": {
                "type": "object",
                "properties": {
                    "enable_activation_checkpointing": {
                        "type": "boolean",
                        "default": false
                    },
                    "enable_activation_offloading": {
                        "type": "boolean",
                        "default": false
                    },
                    "memory_efficient_fsdp_wrap": {
                        "type": "boolean",
                        "default": false
                    },
                    "fsdp_cpu_offload": {
                        "type": "boolean",
                        "default": false
                    }
                },
                "additionalProperties": false,
                "title": "EfficiencyConfig"
            },
            "OptimizerConfig": {
                "type": "object",
                "properties": {
                    "optimizer_type": {
                        "$ref": "#/components/schemas/OptimizerType"
                    },
                    "lr": {
                        "type": "number"
                    },
                    "weight_decay": {
                        "type": "number"
                    },
                    "num_warmup_steps": {
                        "type": "integer"
                    }
                },
                "additionalProperties": false,
                "required": [
                    "optimizer_type",
                    "lr",
                    "weight_decay",
                    "num_warmup_steps"
                ],
                "title": "OptimizerConfig"
            },
            "OptimizerType": {
                "type": "string",
                "enum": [
                    "adam",
                    "adamw",
                    "sgd"
                ],
                "title": "OptimizerType"
            },
            "TrainingConfig": {
                "type": "object",
                "properties": {
                    "n_epochs": {
                        "type": "integer"
                    },
                    "max_steps_per_epoch": {
                        "type": "integer"
                    },
                    "gradient_accumulation_steps": {
                        "type": "integer"
                    },
                    "max_validation_steps": {
                        "type": "integer"
                    },
                    "data_config": {
                        "$ref": "#/components/schemas/DataConfig"
                    },
                    "optimizer_config": {
                        "$ref": "#/components/schemas/OptimizerConfig"
                    },
                    "efficiency_config": {
                        "$ref": "#/components/schemas/EfficiencyConfig"
                    },
                    "dtype": {
                        "type": "string",
                        "default": "bf16"
                    }
                },
                "additionalProperties": false,
                "required": [
                    "n_epochs",
                    "max_steps_per_epoch",
                    "gradient_accumulation_steps",
                    "max_validation_steps",
                    "data_config",
                    "optimizer_config"
                ],
                "title": "TrainingConfig"
            },
            "PreferenceOptimizeRequest": {
                "type": "object",
                "properties": {
                    "job_uuid": {
                        "type": "string"
                    },
                    "finetuned_model": {
                        "type": "string"
                    },
                    "algorithm_config": {
                        "$ref": "#/components/schemas/DPOAlignmentConfig"
                    },
                    "training_config": {
                        "$ref": "#/components/schemas/TrainingConfig"
                    },
                    "hyperparam_search_config": {
                        "type": "object",
                        "additionalProperties": {
                            "oneOf": [
                                {
                                    "type": "null"
                                },
                                {
                                    "type": "boolean"
                                },
                                {
                                    "type": "number"
                                },
                                {
                                    "type": "string"
                                },
                                {
                                    "type": "array"
                                },
                                {
                                    "type": "object"
                                }
                            ]
                        }
                    },
                    "logger_config": {
                        "type": "object",
                        "additionalProperties": {
                            "oneOf": [
                                {
                                    "type": "null"
                                },
                                {
                                    "type": "boolean"
                                },
                                {
                                    "type": "number"
                                },
                                {
                                    "type": "string"
                                },
                                {
                                    "type": "array"
                                },
                                {
                                    "type": "object"
                                }
                            ]
                        }
                    }
                },
                "additionalProperties": false,
                "required": [
                    "job_uuid",
                    "finetuned_model",
                    "algorithm_config",
                    "training_config",
                    "hyperparam_search_config",
                    "logger_config"
                ],
                "title": "PreferenceOptimizeRequest"
            },
            "PostTrainingJob": {
                "type": "object",
                "properties": {
                    "job_uuid": {
                        "type": "string"
                    }
                },
                "additionalProperties": false,
                "required": [
                    "job_uuid"
                ],
                "title": "PostTrainingJob"
            },
            "DefaultRAGQueryGeneratorConfig": {
                "type": "object",
                "properties": {
                    "type": {
                        "type": "string",
                        "const": "default",
                        "default": "default"
                    },
                    "separator": {
                        "type": "string",
                        "default": " "
                    }
                },
                "additionalProperties": false,
                "required": [
                    "type",
                    "separator"
                ],
                "title": "DefaultRAGQueryGeneratorConfig"
            },
            "LLMRAGQueryGeneratorConfig": {
                "type": "object",
                "properties": {
                    "type": {
                        "type": "string",
                        "const": "llm",
                        "default": "llm"
                    },
                    "model": {
                        "type": "string"
                    },
                    "template": {
                        "type": "string"
                    }
                },
                "additionalProperties": false,
                "required": [
                    "type",
                    "model",
                    "template"
                ],
                "title": "LLMRAGQueryGeneratorConfig"
            },
            "RAGQueryConfig": {
                "type": "object",
                "properties": {
                    "query_generator_config": {
                        "$ref": "#/components/schemas/RAGQueryGeneratorConfig"
                    },
                    "max_tokens_in_context": {
                        "type": "integer",
                        "default": 4096
                    },
                    "max_chunks": {
                        "type": "integer",
                        "default": 5
                    }
                },
                "additionalProperties": false,
                "required": [
                    "query_generator_config",
                    "max_tokens_in_context",
                    "max_chunks"
                ],
                "title": "RAGQueryConfig"
            },
            "RAGQueryGeneratorConfig": {
                "oneOf": [
                    {
                        "$ref": "#/components/schemas/DefaultRAGQueryGeneratorConfig"
                    },
                    {
                        "$ref": "#/components/schemas/LLMRAGQueryGeneratorConfig"
                    }
                ],
                "discriminator": {
                    "propertyName": "type",
                    "mapping": {
                        "default": "#/components/schemas/DefaultRAGQueryGeneratorConfig",
                        "llm": "#/components/schemas/LLMRAGQueryGeneratorConfig"
                    }
                }
            },
            "QueryRequest": {
                "type": "object",
                "properties": {
                    "content": {
                        "$ref": "#/components/schemas/InterleavedContent"
                    },
                    "vector_db_ids": {
                        "type": "array",
                        "items": {
                            "type": "string"
                        }
                    },
                    "query_config": {
                        "$ref": "#/components/schemas/RAGQueryConfig"
                    }
                },
                "additionalProperties": false,
                "required": [
                    "content",
                    "vector_db_ids"
                ],
                "title": "QueryRequest"
            },
            "RAGQueryResult": {
                "type": "object",
                "properties": {
                    "content": {
                        "$ref": "#/components/schemas/InterleavedContent"
                    },
                    "metadata": {
                        "type": "object",
                        "additionalProperties": {
                            "oneOf": [
                                {
                                    "type": "null"
                                },
                                {
                                    "type": "boolean"
                                },
                                {
                                    "type": "number"
                                },
                                {
                                    "type": "string"
                                },
                                {
                                    "type": "array"
                                },
                                {
                                    "type": "object"
                                }
                            ]
                        }
                    }
                },
                "additionalProperties": false,
                "required": [
                    "metadata"
                ],
                "title": "RAGQueryResult"
            },
            "QueryChunksRequest": {
                "type": "object",
                "properties": {
                    "vector_db_id": {
                        "type": "string"
                    },
                    "query": {
                        "$ref": "#/components/schemas/InterleavedContent"
                    },
                    "params": {
                        "type": "object",
                        "additionalProperties": {
                            "oneOf": [
                                {
                                    "type": "null"
                                },
                                {
                                    "type": "boolean"
                                },
                                {
                                    "type": "number"
                                },
                                {
                                    "type": "string"
                                },
                                {
                                    "type": "array"
                                },
                                {
                                    "type": "object"
                                }
                            ]
                        }
                    }
                },
                "additionalProperties": false,
                "required": [
                    "vector_db_id",
                    "query"
                ],
                "title": "QueryChunksRequest"
            },
            "QueryChunksResponse": {
                "type": "object",
                "properties": {
                    "chunks": {
                        "type": "array",
                        "items": {
                            "type": "object",
                            "properties": {
                                "content": {
                                    "$ref": "#/components/schemas/InterleavedContent"
                                },
                                "metadata": {
                                    "type": "object",
                                    "additionalProperties": {
                                        "oneOf": [
                                            {
                                                "type": "null"
                                            },
                                            {
                                                "type": "boolean"
                                            },
                                            {
                                                "type": "number"
                                            },
                                            {
                                                "type": "string"
                                            },
                                            {
                                                "type": "array"
                                            },
                                            {
                                                "type": "object"
                                            }
                                        ]
                                    }
                                }
                            },
                            "additionalProperties": false,
                            "required": [
                                "content",
                                "metadata"
                            ],
                            "title": "Chunk"
                        }
                    },
                    "scores": {
                        "type": "array",
                        "items": {
                            "type": "number"
                        }
                    }
                },
                "additionalProperties": false,
                "required": [
                    "chunks",
                    "scores"
                ],
                "title": "QueryChunksResponse"
            },
            "QueryCondition": {
                "type": "object",
                "properties": {
                    "key": {
                        "type": "string"
                    },
                    "op": {
                        "$ref": "#/components/schemas/QueryConditionOp"
                    },
                    "value": {
                        "oneOf": [
                            {
                                "type": "null"
                            },
                            {
                                "type": "boolean"
                            },
                            {
                                "type": "number"
                            },
                            {
                                "type": "string"
                            },
                            {
                                "type": "array"
                            },
                            {
                                "type": "object"
                            }
                        ]
                    }
                },
                "additionalProperties": false,
                "required": [
                    "key",
                    "op",
                    "value"
                ],
                "title": "QueryCondition"
            },
            "QueryConditionOp": {
                "type": "string",
                "enum": [
                    "eq",
                    "ne",
                    "gt",
                    "lt"
                ],
                "title": "QueryConditionOp"
            },
            "QuerySpansRequest": {
                "type": "object",
                "properties": {
                    "attribute_filters": {
                        "type": "array",
                        "items": {
                            "$ref": "#/components/schemas/QueryCondition"
                        }
                    },
                    "attributes_to_return": {
                        "type": "array",
                        "items": {
                            "type": "string"
                        }
                    },
                    "max_depth": {
                        "type": "integer"
                    }
                },
                "additionalProperties": false,
                "required": [
                    "attribute_filters",
                    "attributes_to_return"
                ],
                "title": "QuerySpansRequest"
            },
            "QuerySpansResponse": {
                "type": "object",
                "properties": {
                    "data": {
                        "type": "array",
                        "items": {
                            "$ref": "#/components/schemas/Span"
                        }
                    }
                },
                "additionalProperties": false,
                "required": [
                    "data"
                ],
                "title": "QuerySpansResponse"
            },
            "QueryTracesRequest": {
                "type": "object",
                "properties": {
                    "attribute_filters": {
                        "type": "array",
                        "items": {
                            "$ref": "#/components/schemas/QueryCondition"
                        }
                    },
                    "limit": {
                        "type": "integer"
                    },
                    "offset": {
                        "type": "integer"
                    },
                    "order_by": {
                        "type": "array",
                        "items": {
                            "type": "string"
                        }
                    }
                },
                "additionalProperties": false,
                "title": "QueryTracesRequest"
            },
            "QueryTracesResponse": {
                "type": "object",
                "properties": {
                    "data": {
                        "type": "array",
                        "items": {
                            "$ref": "#/components/schemas/Trace"
                        }
                    }
                },
                "additionalProperties": false,
                "required": [
                    "data"
                ],
                "title": "QueryTracesResponse"
            },
            "RegisterBenchmarkRequest": {
                "type": "object",
                "properties": {
                    "dataset_id": {
                        "type": "string",
                        "description": "The ID of the dataset to used to run the benchmark."
                    },
                    "grader_ids": {
                        "type": "array",
                        "items": {
                            "type": "string"
                        },
                        "description": "List of grader ids to use for this benchmark."
                    },
                    "benchmark_id": {
                        "type": "string",
                        "description": "(Optional) The ID of the benchmark to register. If not provided, an ID will be generated."
                    },
                    "metadata": {
                        "type": "object",
                        "additionalProperties": {
                            "oneOf": [
                                {
                                    "type": "null"
                                },
                                {
                                    "type": "boolean"
                                },
                                {
                                    "type": "number"
                                },
                                {
                                    "type": "string"
                                },
                                {
                                    "type": "array"
                                },
                                {
                                    "type": "object"
                                }
                            ]
                        },
                        "description": "(Optional) Metadata for this benchmark for additional descriptions."
                    }
                },
                "additionalProperties": false,
                "required": [
                    "dataset_id",
                    "grader_ids"
                ],
                "title": "RegisterBenchmarkRequest"
            },
            "RegisterDatasetRequest": {
                "type": "object",
                "properties": {
                    "purpose": {
                        "type": "string",
                        "enum": [
                            "post-training/messages",
                            "eval/question-answer",
                            "eval/messages-answer"
                        ],
                        "description": "The purpose of the dataset. One of - \"post-training/messages\": The dataset contains a messages column with list of messages for post-training. { \"messages\": [ {\"role\": \"user\", \"content\": \"Hello, world!\"}, {\"role\": \"assistant\", \"content\": \"Hello, world!\"}, ] } - \"eval/question-answer\": The dataset contains a question column and an answer column for evaluation. { \"question\": \"What is the capital of France?\", \"answer\": \"Paris\" } - \"eval/messages-answer\": The dataset contains a messages column with list of messages and an answer column for evaluation. { \"messages\": [ {\"role\": \"user\", \"content\": \"Hello, my name is John Doe.\"}, {\"role\": \"assistant\", \"content\": \"Hello, John Doe. How can I help you today?\"}, {\"role\": \"user\", \"content\": \"What's my name?\"}, ], \"answer\": \"John Doe\" }"
                    },
                    "source": {
                        "$ref": "#/components/schemas/DataSource",
                        "description": "The data source of the dataset. Ensure that the data source schema is compatible with the purpose of the dataset. Examples: - { \"type\": \"uri\", \"uri\": \"https://mywebsite.com/mydata.jsonl\" } - { \"type\": \"uri\", \"uri\": \"lsfs://mydata.jsonl\" } - { \"type\": \"uri\", \"uri\": \"data:csv;base64,{base64_content}\" } - { \"type\": \"uri\", \"uri\": \"huggingface://llamastack/simpleqa?split=train\" } - { \"type\": \"rows\", \"rows\": [ { \"messages\": [ {\"role\": \"user\", \"content\": \"Hello, world!\"}, {\"role\": \"assistant\", \"content\": \"Hello, world!\"}, ] } ] }"
                    },
                    "metadata": {
                        "type": "object",
                        "additionalProperties": {
                            "oneOf": [
                                {
                                    "type": "null"
                                },
                                {
                                    "type": "boolean"
                                },
                                {
                                    "type": "number"
                                },
                                {
                                    "type": "string"
                                },
                                {
                                    "type": "array"
                                },
                                {
                                    "type": "object"
                                }
                            ]
                        },
                        "description": "The metadata for the dataset. - E.g. {\"description\": \"My dataset\"}"
                    },
                    "dataset_id": {
                        "type": "string",
                        "description": "The ID of the dataset. If not provided, an ID will be generated."
                    }
                },
                "additionalProperties": false,
                "required": [
                    "purpose",
                    "source"
                ],
                "title": "RegisterDatasetRequest"
            },
            "RegisterGraderRequest": {
                "type": "object",
                "properties": {
                    "grader": {
                        "$ref": "#/components/schemas/GraderDefinition",
                        "description": "The grader definition, E.g. - { \"type\": \"llm\", \"llm\": { \"model\": \"llama-405b\", \"prompt\": \"You are a judge. Score the answer based on the question. {question} {answer}\", } }"
                    },
                    "grader_id": {
                        "type": "string",
                        "description": "(Optional) The ID of the grader. If not provided, a random ID will be generated."
                    },
                    "metadata": {
                        "type": "object",
                        "additionalProperties": {
                            "oneOf": [
                                {
                                    "type": "null"
                                },
                                {
                                    "type": "boolean"
                                },
                                {
                                    "type": "number"
                                },
                                {
                                    "type": "string"
                                },
                                {
                                    "type": "array"
                                },
                                {
                                    "type": "object"
                                }
                            ]
                        },
                        "description": "(Optional) Any additional metadata for this grader. - E.g. { \"description\": \"A grader that scores the answer based on the question.\", }"
                    }
                },
                "additionalProperties": false,
                "required": [
                    "grader"
                ],
                "title": "RegisterGraderRequest"
            },
            "RegisterModelRequest": {
                "type": "object",
                "properties": {
                    "model_id": {
                        "type": "string"
                    },
                    "provider_model_id": {
                        "type": "string"
                    },
                    "provider_id": {
                        "type": "string"
                    },
                    "metadata": {
                        "type": "object",
                        "additionalProperties": {
                            "oneOf": [
                                {
                                    "type": "null"
                                },
                                {
                                    "type": "boolean"
                                },
                                {
                                    "type": "number"
                                },
                                {
                                    "type": "string"
                                },
                                {
                                    "type": "array"
                                },
                                {
                                    "type": "object"
                                }
                            ]
                        }
                    },
                    "model_type": {
                        "$ref": "#/components/schemas/ModelType"
                    }
                },
                "additionalProperties": false,
                "required": [
                    "model_id"
                ],
                "title": "RegisterModelRequest"
            },
            "RegisterShieldRequest": {
                "type": "object",
                "properties": {
                    "shield_id": {
                        "type": "string"
                    },
                    "provider_shield_id": {
                        "type": "string"
                    },
                    "provider_id": {
                        "type": "string"
                    },
                    "params": {
                        "type": "object",
                        "additionalProperties": {
                            "oneOf": [
                                {
                                    "type": "null"
                                },
                                {
                                    "type": "boolean"
                                },
                                {
                                    "type": "number"
                                },
                                {
                                    "type": "string"
                                },
                                {
                                    "type": "array"
                                },
                                {
                                    "type": "object"
                                }
                            ]
                        }
                    }
                },
                "additionalProperties": false,
                "required": [
                    "shield_id"
                ],
                "title": "RegisterShieldRequest"
            },
            "RegisterToolGroupRequest": {
                "type": "object",
                "properties": {
                    "toolgroup_id": {
                        "type": "string"
                    },
                    "provider_id": {
                        "type": "string"
                    },
                    "mcp_endpoint": {
                        "$ref": "#/components/schemas/URL"
                    },
                    "args": {
                        "type": "object",
                        "additionalProperties": {
                            "oneOf": [
                                {
                                    "type": "null"
                                },
                                {
                                    "type": "boolean"
                                },
                                {
                                    "type": "number"
                                },
                                {
                                    "type": "string"
                                },
                                {
                                    "type": "array"
                                },
                                {
                                    "type": "object"
                                }
                            ]
                        }
                    }
                },
                "additionalProperties": false,
                "required": [
                    "toolgroup_id",
                    "provider_id"
                ],
                "title": "RegisterToolGroupRequest"
            },
            "RegisterVectorDbRequest": {
                "type": "object",
                "properties": {
                    "vector_db_id": {
                        "type": "string"
                    },
                    "embedding_model": {
                        "type": "string"
                    },
                    "embedding_dimension": {
                        "type": "integer"
                    },
                    "provider_id": {
                        "type": "string"
                    },
                    "provider_vector_db_id": {
                        "type": "string"
                    }
                },
                "additionalProperties": false,
                "required": [
                    "vector_db_id",
                    "embedding_model"
                ],
                "title": "RegisterVectorDbRequest"
            },
            "ResumeAgentTurnRequest": {
                "type": "object",
                "properties": {
                    "tool_responses": {
                        "type": "array",
                        "items": {
                            "$ref": "#/components/schemas/ToolResponse"
                        },
                        "description": "The tool call responses to resume the turn with."
                    },
                    "stream": {
                        "type": "boolean",
                        "description": "Whether to stream the response."
                    }
                },
                "additionalProperties": false,
                "required": [
                    "tool_responses"
                ],
                "title": "ResumeAgentTurnRequest"
            },
            "RunRequest": {
                "type": "object",
                "properties": {
                    "task": {
                        "$ref": "#/components/schemas/EvaluationTask",
                        "description": "The task to evaluate. One of: - BenchmarkTask: Run evaluation task against a benchmark_id - DatasetGraderTask: Run evaluation task against a dataset_id and a list of grader_ids - DataSourceGraderTask: Run evaluation task against a data source (e.g. rows, uri, etc.) and a list of grader_ids"
                    },
                    "candidate": {
                        "$ref": "#/components/schemas/EvaluationCandidate",
                        "description": "The candidate to evaluate."
                    }
                },
                "additionalProperties": false,
                "required": [
                    "task",
                    "candidate"
                ],
                "title": "RunRequest"
            },
            "RunShieldRequest": {
                "type": "object",
                "properties": {
                    "shield_id": {
                        "type": "string"
                    },
                    "messages": {
                        "type": "array",
                        "items": {
                            "$ref": "#/components/schemas/Message"
                        }
                    },
                    "params": {
                        "type": "object",
                        "additionalProperties": {
                            "oneOf": [
                                {
                                    "type": "null"
                                },
                                {
                                    "type": "boolean"
                                },
                                {
                                    "type": "number"
                                },
                                {
                                    "type": "string"
                                },
                                {
                                    "type": "array"
                                },
                                {
                                    "type": "object"
                                }
                            ]
                        }
                    }
                },
                "additionalProperties": false,
                "required": [
                    "shield_id",
                    "messages",
                    "params"
                ],
                "title": "RunShieldRequest"
            },
            "RunShieldResponse": {
                "type": "object",
                "properties": {
                    "violation": {
                        "$ref": "#/components/schemas/SafetyViolation"
                    }
                },
                "additionalProperties": false,
                "title": "RunShieldResponse"
            },
            "RunSyncRequest": {
                "type": "object",
                "properties": {
                    "task": {
                        "$ref": "#/components/schemas/EvaluationTask",
                        "description": "The task to evaluate. One of: - BenchmarkTask: Run evaluation task against a benchmark_id - DatasetGraderTask: Run evaluation task against a dataset_id and a list of grader_ids - DataSourceGraderTask: Run evaluation task against a data source (e.g. rows, uri, etc.) and a list of grader_ids"
                    },
                    "candidate": {
                        "$ref": "#/components/schemas/EvaluationCandidate",
                        "description": "The candidate to evaluate."
                    }
                },
                "additionalProperties": false,
                "required": [
                    "task",
                    "candidate"
                ],
                "title": "RunSyncRequest"
            },
            "SaveSpansToDatasetRequest": {
                "type": "object",
                "properties": {
                    "attribute_filters": {
                        "type": "array",
                        "items": {
                            "$ref": "#/components/schemas/QueryCondition"
                        }
                    },
                    "attributes_to_save": {
                        "type": "array",
                        "items": {
                            "type": "string"
                        }
                    },
                    "dataset_id": {
                        "type": "string"
                    },
                    "max_depth": {
                        "type": "integer"
                    }
                },
                "additionalProperties": false,
                "required": [
                    "attribute_filters",
                    "attributes_to_save",
                    "dataset_id"
                ],
                "title": "SaveSpansToDatasetRequest"
            },
            "AlgorithmConfig": {
                "oneOf": [
                    {
                        "$ref": "#/components/schemas/LoraFinetuningConfig"
                    },
                    {
                        "$ref": "#/components/schemas/QATFinetuningConfig"
                    }
                ],
                "discriminator": {
                    "propertyName": "type",
                    "mapping": {
                        "LoRA": "#/components/schemas/LoraFinetuningConfig",
                        "QAT": "#/components/schemas/QATFinetuningConfig"
                    }
                }
            },
            "LoraFinetuningConfig": {
                "type": "object",
                "properties": {
                    "type": {
                        "type": "string",
                        "const": "LoRA",
                        "default": "LoRA"
                    },
                    "lora_attn_modules": {
                        "type": "array",
                        "items": {
                            "type": "string"
                        }
                    },
                    "apply_lora_to_mlp": {
                        "type": "boolean"
                    },
                    "apply_lora_to_output": {
                        "type": "boolean"
                    },
                    "rank": {
                        "type": "integer"
                    },
                    "alpha": {
                        "type": "integer"
                    },
                    "use_dora": {
                        "type": "boolean",
                        "default": false
                    },
                    "quantize_base": {
                        "type": "boolean",
                        "default": false
                    }
                },
                "additionalProperties": false,
                "required": [
                    "type",
                    "lora_attn_modules",
                    "apply_lora_to_mlp",
                    "apply_lora_to_output",
                    "rank",
                    "alpha"
                ],
                "title": "LoraFinetuningConfig"
            },
            "QATFinetuningConfig": {
                "type": "object",
                "properties": {
                    "type": {
                        "type": "string",
                        "const": "QAT",
                        "default": "QAT"
                    },
                    "quantizer_name": {
                        "type": "string"
                    },
                    "group_size": {
                        "type": "integer"
                    }
                },
                "additionalProperties": false,
                "required": [
                    "type",
                    "quantizer_name",
                    "group_size"
                ],
                "title": "QATFinetuningConfig"
            },
            "SupervisedFineTuneRequest": {
                "type": "object",
                "properties": {
                    "job_uuid": {
                        "type": "string"
                    },
                    "training_config": {
                        "$ref": "#/components/schemas/TrainingConfig"
                    },
                    "hyperparam_search_config": {
                        "type": "object",
                        "additionalProperties": {
                            "oneOf": [
                                {
                                    "type": "null"
                                },
                                {
                                    "type": "boolean"
                                },
                                {
                                    "type": "number"
                                },
                                {
                                    "type": "string"
                                },
                                {
                                    "type": "array"
                                },
                                {
                                    "type": "object"
                                }
                            ]
                        }
                    },
                    "logger_config": {
                        "type": "object",
                        "additionalProperties": {
                            "oneOf": [
                                {
                                    "type": "null"
                                },
                                {
                                    "type": "boolean"
                                },
                                {
                                    "type": "number"
                                },
                                {
                                    "type": "string"
                                },
                                {
                                    "type": "array"
                                },
                                {
                                    "type": "object"
                                }
                            ]
                        }
                    },
                    "model": {
                        "type": "string"
                    },
                    "checkpoint_dir": {
                        "type": "string"
                    },
                    "algorithm_config": {
                        "$ref": "#/components/schemas/AlgorithmConfig"
                    }
                },
                "additionalProperties": false,
                "required": [
                    "job_uuid",
                    "training_config",
                    "hyperparam_search_config",
                    "logger_config",
                    "model"
                ],
                "title": "SupervisedFineTuneRequest"
            },
            "SyntheticDataGenerateRequest": {
                "type": "object",
                "properties": {
                    "dialogs": {
                        "type": "array",
                        "items": {
                            "$ref": "#/components/schemas/Message"
                        }
                    },
                    "filtering_function": {
                        "type": "string",
                        "enum": [
                            "none",
                            "random",
                            "top_k",
                            "top_p",
                            "top_k_top_p",
                            "sigmoid"
                        ],
                        "title": "FilteringFunction",
                        "description": "The type of filtering function."
                    },
                    "model": {
                        "type": "string"
                    }
                },
                "additionalProperties": false,
                "required": [
                    "dialogs",
                    "filtering_function"
                ],
                "title": "SyntheticDataGenerateRequest"
            },
            "SyntheticDataGenerationResponse": {
                "type": "object",
                "properties": {
                    "synthetic_data": {
                        "type": "array",
                        "items": {
                            "type": "object",
                            "additionalProperties": {
                                "oneOf": [
                                    {
                                        "type": "null"
                                    },
                                    {
                                        "type": "boolean"
                                    },
                                    {
                                        "type": "number"
                                    },
                                    {
                                        "type": "string"
                                    },
                                    {
                                        "type": "array"
                                    },
                                    {
                                        "type": "object"
                                    }
                                ]
                            }
                        }
                    },
                    "statistics": {
                        "type": "object",
                        "additionalProperties": {
                            "oneOf": [
                                {
                                    "type": "null"
                                },
                                {
                                    "type": "boolean"
                                },
                                {
                                    "type": "number"
                                },
                                {
                                    "type": "string"
                                },
                                {
                                    "type": "array"
                                },
                                {
                                    "type": "object"
                                }
                            ]
                        }
                    }
                },
                "additionalProperties": false,
                "required": [
                    "synthetic_data"
                ],
                "title": "SyntheticDataGenerationResponse",
                "description": "Response from the synthetic data generation. Batch of (prompt, response, score) tuples that pass the threshold."
            },
            "VersionInfo": {
                "type": "object",
                "properties": {
                    "version": {
                        "type": "string"
                    }
                },
                "additionalProperties": false,
                "required": [
                    "version"
                ],
                "title": "VersionInfo"
            }
        },
        "responses": {
            "BadRequest400": {
                "description": "The request was invalid or malformed",
                "content": {
                    "application/json": {
                        "schema": {
                            "$ref": "#/components/schemas/Error"
                        },
                        "example": {
                            "status": 400,
                            "title": "Bad Request",
                            "detail": "The request was invalid or malformed"
                        }
                    }
                }
            },
            "TooManyRequests429": {
                "description": "The client has sent too many requests in a given amount of time",
                "content": {
                    "application/json": {
                        "schema": {
                            "$ref": "#/components/schemas/Error"
                        },
                        "example": {
                            "status": 429,
                            "title": "Too Many Requests",
                            "detail": "You have exceeded the rate limit. Please try again later."
                        }
                    }
                }
            },
            "InternalServerError500": {
                "description": "The server encountered an unexpected error",
                "content": {
                    "application/json": {
                        "schema": {
                            "$ref": "#/components/schemas/Error"
                        },
                        "example": {
                            "status": 500,
                            "title": "Internal Server Error",
                            "detail": "An unexpected error occurred. Our team has been notified."
                        }
                    }
                }
            },
            "DefaultError": {
                "description": "An unexpected error occurred",
                "content": {
                    "application/json": {
                        "schema": {
                            "$ref": "#/components/schemas/Error"
                        },
                        "example": {
                            "status": 0,
                            "title": "Error",
                            "detail": "An unexpected error occurred"
                        }
                    }
                }
            }
        }
    },
    "security": [
        {
            "Default": []
        }
    ],
    "tags": [
        {
            "name": "Agents",
            "description": "Main functionalities provided by this API:\n- Create agents with specific instructions and ability to use tools.\n- Interactions with agents are grouped into sessions (\"threads\"), and each interaction is called a \"turn\".\n- Agents can be provided with various tools (see the ToolGroups and ToolRuntime APIs for more details).\n- Agents can be provided with various shields (see the Safety API for more details).\n- Agents can also use Memory to retrieve information from knowledge bases. See the RAG Tool and Vector IO APIs for more details.",
            "x-displayName": "Agents API for creating and interacting with agentic systems."
        },
        {
            "name": "BatchInference (Coming Soon)"
        },
        {
            "name": "Benchmarks"
        },
        {
            "name": "DatasetIO"
        },
        {
            "name": "Datasets"
        },
        {
            "name": "Evaluation"
        },
        {
            "name": "Files"
        },
        {
            "name": "Graders"
        },
        {
            "name": "Inference",
            "description": "This API provides the raw interface to the underlying models. Two kinds of models are supported:\n- LLM models: these models generate \"raw\" and \"chat\" (conversational) completions.\n- Embedding models: these models generate embeddings to be used for semantic search.",
            "x-displayName": "Llama Stack Inference API for generating completions, chat completions, and embeddings."
        },
        {
            "name": "Inspect"
        },
        {
            "name": "Models"
        },
        {
            "name": "PostTraining (Coming Soon)"
        },
        {
            "name": "Providers",
            "x-displayName": "Providers API for inspecting, listing, and modifying providers and their configurations."
        },
        {
            "name": "Safety"
        },
        {
            "name": "Shields"
        },
        {
            "name": "SyntheticDataGeneration (Coming Soon)"
        },
        {
            "name": "Telemetry"
        },
        {
            "name": "ToolGroups"
        },
        {
            "name": "ToolRuntime"
        },
        {
            "name": "VectorDBs"
        },
        {
            "name": "VectorIO"
        }
    ],
    "x-tagGroups": [
        {
            "name": "Operations",
            "tags": [
                "Agents",
                "BatchInference (Coming Soon)",
                "Benchmarks",
                "DatasetIO",
                "Datasets",
                "Evaluation",
                "Files",
                "Graders",
                "Inference",
                "Inspect",
                "Models",
                "PostTraining (Coming Soon)",
                "Providers",
                "Safety",
                "Shields",
                "SyntheticDataGeneration (Coming Soon)",
                "Telemetry",
                "ToolGroups",
                "ToolRuntime",
                "VectorDBs",
                "VectorIO"
            ]
        }
    ]
};
            const element = document.getElementById("openapi-container");
            element.apiDescriptionDocument = spec;

            if (spec.info && spec.info.title) {
                document.title = spec.info.title;
            }
        });
    </script>
</body>

</html><|MERGE_RESOLUTION|>--- conflicted
+++ resolved
@@ -1126,6 +1126,7 @@
                             "application/json": {
                                 "schema": {
                                     "$ref": "#/components/schemas/Benchmark"
+                                    "$ref": "#/components/schemas/Benchmark"
                                 }
                             }
                         }
@@ -1310,51 +1311,6 @@
                 ]
             }
         },
-<<<<<<< HEAD
-=======
-        "/v1/scoring-functions/{scoring_fn_id}": {
-            "get": {
-                "responses": {
-                    "200": {
-                        "description": "OK",
-                        "content": {
-                            "application/json": {
-                                "schema": {
-                                    "$ref": "#/components/schemas/ScoringFn"
-                                }
-                            }
-                        }
-                    },
-                    "400": {
-                        "$ref": "#/components/responses/BadRequest400"
-                    },
-                    "429": {
-                        "$ref": "#/components/responses/TooManyRequests429"
-                    },
-                    "500": {
-                        "$ref": "#/components/responses/InternalServerError500"
-                    },
-                    "default": {
-                        "$ref": "#/components/responses/DefaultError"
-                    }
-                },
-                "tags": [
-                    "ScoringFunctions"
-                ],
-                "description": "",
-                "parameters": [
-                    {
-                        "name": "scoring_fn_id",
-                        "in": "path",
-                        "required": true,
-                        "schema": {
-                            "type": "string"
-                        }
-                    }
-                ]
-            }
-        },
->>>>>>> 5ece2629
         "/v1/shields/{identifier}": {
             "get": {
                 "responses": {
@@ -2297,11 +2253,7 @@
                         "content": {
                             "application/json": {
                                 "schema": {
-<<<<<<< HEAD
                                     "$ref": "#/components/schemas/ListAgentSessionsResponse"
-=======
-                                    "$ref": "#/components/schemas/JobStatus"
->>>>>>> 5ece2629
                                 }
                             }
                         }
