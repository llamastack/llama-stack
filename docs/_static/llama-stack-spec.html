--- conflicted
+++ resolved
@@ -274,6 +274,67 @@
                 }
             }
         },
+        "/v1/agents/{agent_id}/session/{session_id}/turn/{turn_id}/continue": {
+            "post": {
+                "responses": {
+                    "200": {
+                        "description": "A single turn in an interaction with an Agentic System. **OR** streamed agent turn completion response.",
+                        "content": {
+                            "application/json": {
+                                "schema": {
+                                    "$ref": "#/components/schemas/Turn"
+                                }
+                            },
+                            "text/event-stream": {
+                                "schema": {
+                                    "$ref": "#/components/schemas/AgentTurnResponseStreamChunk"
+                                }
+                            }
+                        }
+                    }
+                },
+                "tags": [
+                    "Agents"
+                ],
+                "description": "",
+                "parameters": [
+                    {
+                        "name": "agent_id",
+                        "in": "path",
+                        "required": true,
+                        "schema": {
+                            "type": "string"
+                        }
+                    },
+                    {
+                        "name": "session_id",
+                        "in": "path",
+                        "required": true,
+                        "schema": {
+                            "type": "string"
+                        }
+                    },
+                    {
+                        "name": "turn_id",
+                        "in": "path",
+                        "required": true,
+                        "schema": {
+                            "type": "string"
+                        }
+                    }
+                ],
+                "requestBody": {
+                    "content": {
+                        "application/json": {
+                            "schema": {
+                                "$ref": "#/components/schemas/ContinueAgentTurnRequest"
+                            }
+                        }
+                    },
+                    "required": true
+                }
+            }
+        },
         "/v1/agents": {
             "post": {
                 "responses": {
@@ -525,81 +586,10 @@
                                 "type": "string"
                             }
                         }
-<<<<<<< HEAD
-                    },
-                    "required": true
-                }
-            }
-        },
-        "/v1/agents/{agent_id}/session/{session_id}/turn/{turn_id}/continue": {
-            "post": {
-                "responses": {
-                    "200": {
-                        "description": "A single turn in an interaction with an Agentic System. **OR** streamed agent turn completion response.",
-                        "content": {
-                            "application/json": {
-                                "schema": {
-                                    "$ref": "#/components/schemas/Turn"
-                                }
-                            },
-                            "text/event-stream": {
-                                "schema": {
-                                    "$ref": "#/components/schemas/AgentTurnResponseStreamChunk"
-                                }
-                            }
-                        }
-                    }
-                },
-                "tags": [
-                    "Agents"
-                ],
-                "description": "",
-                "parameters": [
-                    {
-                        "name": "agent_id",
-                        "in": "path",
-                        "required": true,
-                        "schema": {
-                            "type": "string"
-                        }
-                    },
-                    {
-                        "name": "session_id",
-                        "in": "path",
-                        "required": true,
-                        "schema": {
-                            "type": "string"
-                        }
-                    },
-                    {
-                        "name": "turn_id",
-                        "in": "path",
-                        "required": true,
-                        "schema": {
-                            "type": "string"
-                        }
-                    }
-                ],
-                "requestBody": {
-                    "content": {
-                        "application/json": {
-                            "schema": {
-                                "$ref": "#/components/schemas/ContinueAgentTurnRequest"
-                            }
-                        }
-                    },
-                    "required": true
-                }
-            }
-        },
-        "/v1/agents": {
-            "post": {
-=======
                     }
                 ]
             },
             "delete": {
->>>>>>> 2cbe9395
                 "responses": {
                     "200": {
                         "description": "OK"
@@ -4182,7 +4172,7 @@
                 ],
                 "title": "ToolParameter"
             },
-            "ContinueAgentTurnRequest": {
+            "CreateAgentRequest": {
                 "type": "object",
                 "properties": {
                     "new_messages": {
@@ -4759,6 +4749,25 @@
                 "title": "AgentTurnResponseStreamChunk",
                 "description": "streamed agent turn completion response."
             },
+            "AgentTurnResponseTurnAwaitingInputPayload": {
+                "type": "object",
+                "properties": {
+                    "event_type": {
+                        "type": "string",
+                        "const": "turn_awaiting_input",
+                        "default": "turn_awaiting_input"
+                    },
+                    "turn": {
+                        "$ref": "#/components/schemas/Turn"
+                    }
+                },
+                "additionalProperties": false,
+                "required": [
+                    "event_type",
+                    "turn"
+                ],
+                "title": "AgentTurnResponseTurnAwaitingInputPayload"
+            },
             "AgentTurnResponseTurnCompletePayload": {
                 "type": "object",
                 "properties": {
@@ -4797,245 +4806,6 @@
                 ],
                 "title": "AgentTurnResponseTurnStartPayload"
             },
-            "CreateUploadSessionRequest": {
-                "type": "object",
-                "properties": {
-                    "bucket": {
-                        "type": "string",
-                        "description": "Bucket under which the file is stored (valid chars: a-zA-Z0-9_-)"
-                    },
-                    "key": {
-                        "type": "string",
-                        "description": "Key under which the file is stored (valid chars: a-zA-Z0-9_-/.)"
-                    },
-                    "mime_type": {
-                        "type": "string",
-                        "description": "MIME type of the file"
-                    },
-                    "size": {
-                        "type": "integer",
-                        "description": "File size in bytes"
-                    }
-                },
-                "additionalProperties": false,
-                "required": [
-                    "bucket",
-                    "key",
-                    "mime_type",
-                    "size"
-                ],
-                "title": "CreateUploadSessionRequest"
-            },
-            "FileUploadResponse": {
-                "type": "object",
-                "properties": {
-                    "id": {
-                        "type": "string",
-                        "description": "ID of the upload session"
-                    },
-                    "url": {
-                        "type": "string",
-                        "description": "Upload URL for the file or file parts"
-                    },
-                    "offset": {
-                        "type": "integer",
-                        "description": "Upload content offset"
-                    },
-                    "size": {
-                        "type": "integer",
-                        "description": "Upload content size"
-                    }
-                },
-                "additionalProperties": false,
-                "required": [
-                    "id",
-                    "url",
-                    "offset",
-                    "size"
-                ],
-                "title": "FileUploadResponse",
-                "description": "Response after initiating a file upload session."
-            },
-            "FileResponse": {
-                "type": "object",
-                "properties": {
-                    "bucket": {
-                        "type": "string",
-                        "description": "Bucket under which the file is stored (valid chars: a-zA-Z0-9_-)"
-                    },
-                    "key": {
-                        "type": "string",
-                        "description": "Key under which the file is stored (valid chars: a-zA-Z0-9_-/.)"
-                    },
-                    "mime_type": {
-                        "type": "string",
-                        "description": "MIME type of the file"
-                    },
-                    "url": {
-                        "type": "string",
-                        "description": "Upload URL for the file contents"
-                    },
-                    "bytes": {
-                        "type": "integer",
-                        "description": "Size of the file in bytes"
-                    },
-                    "created_at": {
-                        "type": "integer",
-                        "description": "Timestamp of when the file was created"
-                    }
-                },
-                "additionalProperties": false,
-                "required": [
-                    "bucket",
-                    "key",
-                    "mime_type",
-                    "url",
-                    "bytes",
-                    "created_at"
-                ],
-                "title": "FileResponse",
-                "description": "Response representing a file entry."
-            },
-            "EmbeddingsRequest": {
-                "type": "object",
-                "properties": {
-                    "model_id": {
-                        "type": "string",
-                        "description": "The identifier of the model to use. The model must be an embedding model registered with Llama Stack and available via the /models endpoint."
-                    },
-                    "contents": {
-                        "type": "array",
-                        "items": {
-                            "$ref": "#/components/schemas/InterleavedContent"
-                        },
-                        "description": "List of contents to generate embeddings for. Note that content can be multimodal. The behavior depends on the model and provider. Some models may only support text."
-                    }
-                },
-                "additionalProperties": false,
-                "required": [
-                    "model_id",
-                    "contents"
-                ],
-                "title": "EmbeddingsRequest"
-            },
-            "EmbeddingsResponse": {
-                "type": "object",
-                "properties": {
-                    "embeddings": {
-                        "type": "array",
-                        "items": {
-                            "type": "array",
-                            "items": {
-                                "type": "number"
-                            }
-                        },
-                        "description": "List of embedding vectors, one per input content. Each embedding is a list of floats. The dimensionality of the embedding is model-specific; you can check model metadata using /models/{model_id}"
-                    }
-                },
-                "additionalProperties": false,
-                "required": [
-                    "embeddings"
-                ],
-                "title": "EmbeddingsResponse",
-                "description": "Response containing generated embeddings."
-            },
-            "AgentCandidate": {
-                "type": "object",
-                "properties": {
-                    "type": {
-                        "type": "string",
-                        "const": "agent",
-                        "default": "agent"
-                    },
-                    "config": {
-                        "$ref": "#/components/schemas/AgentConfig"
-                    }
-                },
-                "additionalProperties": false,
-                "required": [
-                    "type",
-                    "config"
-                ],
-                "title": "AgentCandidate"
-            },
-<<<<<<< HEAD
-            "AgentTurnResponseTurnAwaitingInputPayload": {
-                "type": "object",
-                "properties": {
-                    "event_type": {
-                        "type": "string",
-                        "const": "turn_awaiting_input",
-                        "default": "turn_awaiting_input"
-                    },
-                    "turn": {
-                        "$ref": "#/components/schemas/Turn"
-                    }
-                },
-                "additionalProperties": false,
-                "required": [
-                    "event_type",
-                    "turn"
-                ],
-                "title": "AgentTurnResponseTurnAwaitingInputPayload"
-            },
-            "AgentTurnResponseTurnCompletePayload": {
-=======
-            "AggregationFunctionType": {
-                "type": "string",
-                "enum": [
-                    "average",
-                    "median",
-                    "categorical_count",
-                    "accuracy"
-                ],
-                "title": "AggregationFunctionType"
-            },
-            "BasicScoringFnParams": {
->>>>>>> 2cbe9395
-                "type": "object",
-                "properties": {
-                    "type": {
-                        "type": "string",
-                        "const": "basic",
-                        "default": "basic"
-                    },
-                    "aggregation_functions": {
-                        "type": "array",
-                        "items": {
-                            "$ref": "#/components/schemas/AggregationFunctionType"
-                        }
-                    }
-                },
-                "additionalProperties": false,
-                "required": [
-                    "type"
-                ],
-                "title": "BasicScoringFnParams"
-            },
-            "BenchmarkConfig": {
-                "type": "object",
-                "properties": {
-                    "eval_candidate": {
-                        "$ref": "#/components/schemas/EvalCandidate"
-                    },
-                    "scoring_params": {
-                        "type": "object",
-                        "additionalProperties": {
-                            "$ref": "#/components/schemas/ScoringFnParams"
-                        }
-                    },
-                    "num_examples": {
-                        "type": "integer"
-                    }
-                },
-                "additionalProperties": false,
-                "required": [
-                    "eval_candidate",
-                    "scoring_params"
-                ],
-                "title": "BenchmarkConfig"
-            },
-<<<<<<< HEAD
             "CreateAgentRequest": {
                 "type": "object",
                 "properties": {
@@ -5160,7 +4930,220 @@
                 "title": "CreateAgentTurnRequest"
             },
             "CreateUploadSessionRequest": {
-=======
+                "type": "object",
+                "properties": {
+                    "bucket": {
+                        "type": "string",
+                        "description": "Bucket under which the file is stored (valid chars: a-zA-Z0-9_-)"
+                    },
+                    "key": {
+                        "type": "string",
+                        "description": "Key under which the file is stored (valid chars: a-zA-Z0-9_-/.)"
+                    },
+                    "mime_type": {
+                        "type": "string",
+                        "description": "MIME type of the file"
+                    },
+                    "size": {
+                        "type": "integer",
+                        "description": "File size in bytes"
+                    }
+                },
+                "additionalProperties": false,
+                "required": [
+                    "bucket",
+                    "key",
+                    "mime_type",
+                    "size"
+                ],
+                "title": "CreateUploadSessionRequest"
+            },
+            "FileUploadResponse": {
+                "type": "object",
+                "properties": {
+                    "id": {
+                        "type": "string",
+                        "description": "ID of the upload session"
+                    },
+                    "url": {
+                        "type": "string",
+                        "description": "Upload URL for the file or file parts"
+                    },
+                    "offset": {
+                        "type": "integer",
+                        "description": "Upload content offset"
+                    },
+                    "size": {
+                        "type": "integer",
+                        "description": "Upload content size"
+                    }
+                },
+                "additionalProperties": false,
+                "required": [
+                    "id",
+                    "url",
+                    "offset",
+                    "size"
+                ],
+                "title": "FileUploadResponse",
+                "description": "Response after initiating a file upload session."
+            },
+            "FileResponse": {
+                "type": "object",
+                "properties": {
+                    "bucket": {
+                        "type": "string",
+                        "description": "Bucket under which the file is stored (valid chars: a-zA-Z0-9_-)"
+                    },
+                    "key": {
+                        "type": "string",
+                        "description": "Key under which the file is stored (valid chars: a-zA-Z0-9_-/.)"
+                    },
+                    "mime_type": {
+                        "type": "string",
+                        "description": "MIME type of the file"
+                    },
+                    "url": {
+                        "type": "string",
+                        "description": "Upload URL for the file contents"
+                    },
+                    "bytes": {
+                        "type": "integer",
+                        "description": "Size of the file in bytes"
+                    },
+                    "created_at": {
+                        "type": "integer",
+                        "description": "Timestamp of when the file was created"
+                    }
+                },
+                "additionalProperties": false,
+                "required": [
+                    "bucket",
+                    "key",
+                    "mime_type",
+                    "url",
+                    "bytes",
+                    "created_at"
+                ],
+                "title": "FileResponse",
+                "description": "Response representing a file entry."
+            },
+            "EmbeddingsRequest": {
+                "type": "object",
+                "properties": {
+                    "model_id": {
+                        "type": "string",
+                        "description": "The identifier of the model to use. The model must be an embedding model registered with Llama Stack and available via the /models endpoint."
+                    },
+                    "contents": {
+                        "type": "array",
+                        "items": {
+                            "$ref": "#/components/schemas/InterleavedContent"
+                        },
+                        "description": "List of contents to generate embeddings for. Note that content can be multimodal. The behavior depends on the model and provider. Some models may only support text."
+                    }
+                },
+                "additionalProperties": false,
+                "required": [
+                    "model_id",
+                    "contents"
+                ],
+                "title": "EmbeddingsRequest"
+            },
+            "EmbeddingsResponse": {
+                "type": "object",
+                "properties": {
+                    "embeddings": {
+                        "type": "array",
+                        "items": {
+                            "type": "array",
+                            "items": {
+                                "type": "number"
+                            }
+                        },
+                        "description": "List of embedding vectors, one per input content. Each embedding is a list of floats. The dimensionality of the embedding is model-specific; you can check model metadata using /models/{model_id}"
+                    }
+                },
+                "additionalProperties": false,
+                "required": [
+                    "embeddings"
+                ],
+                "title": "EmbeddingsResponse",
+                "description": "Response containing generated embeddings."
+            },
+            "AgentCandidate": {
+                "type": "object",
+                "properties": {
+                    "type": {
+                        "type": "string",
+                        "const": "agent",
+                        "default": "agent"
+                    },
+                    "config": {
+                        "$ref": "#/components/schemas/AgentConfig"
+                    }
+                },
+                "additionalProperties": false,
+                "required": [
+                    "type",
+                    "config"
+                ],
+                "title": "AgentCandidate"
+            },
+            "AggregationFunctionType": {
+                "type": "string",
+                "enum": [
+                    "average",
+                    "median",
+                    "categorical_count",
+                    "accuracy"
+                ],
+                "title": "AggregationFunctionType"
+            },
+            "BasicScoringFnParams": {
+                "type": "object",
+                "properties": {
+                    "type": {
+                        "type": "string",
+                        "const": "basic",
+                        "default": "basic"
+                    },
+                    "aggregation_functions": {
+                        "type": "array",
+                        "items": {
+                            "$ref": "#/components/schemas/AggregationFunctionType"
+                        }
+                    }
+                },
+                "additionalProperties": false,
+                "required": [
+                    "type"
+                ],
+                "title": "BasicScoringFnParams"
+            },
+            "BenchmarkConfig": {
+                "type": "object",
+                "properties": {
+                    "eval_candidate": {
+                        "$ref": "#/components/schemas/EvalCandidate"
+                    },
+                    "scoring_params": {
+                        "type": "object",
+                        "additionalProperties": {
+                            "$ref": "#/components/schemas/ScoringFnParams"
+                        }
+                    },
+                    "num_examples": {
+                        "type": "integer"
+                    }
+                },
+                "additionalProperties": false,
+                "required": [
+                    "eval_candidate",
+                    "scoring_params"
+                ],
+                "title": "BenchmarkConfig"
+            },
             "EvalCandidate": {
                 "oneOf": [
                     {
@@ -5179,7 +5162,6 @@
                 }
             },
             "LLMAsJudgeScoringFnParams": {
->>>>>>> 2cbe9395
                 "type": "object",
                 "properties": {
                     "type": {
