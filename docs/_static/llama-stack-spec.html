--- conflicted
+++ resolved
@@ -6978,60 +6978,7 @@
                 ],
                 "title": "ModelType"
             },
-<<<<<<< HEAD
-            "PaginatedRowsResult": {
-                "type": "object",
-                "properties": {
-                    "rows": {
-                        "type": "array",
-                        "items": {
-                            "type": "object",
-                            "additionalProperties": {
-                                "oneOf": [
-                                    {
-                                        "type": "null"
-                                    },
-                                    {
-                                        "type": "boolean"
-                                    },
-                                    {
-                                        "type": "number"
-                                    },
-                                    {
-                                        "type": "string"
-                                    },
-                                    {
-                                        "type": "array"
-                                    },
-                                    {
-                                        "type": "object"
-                                    }
-                                ]
-                            }
-                        },
-                        "description": "The rows in the current page."
-                    },
-                    "total_count": {
-                        "type": "integer",
-                        "description": "The total number of rows in the dataset."
-                    },
-                    "next_page_token": {
-                        "type": "string",
-                        "description": "The token to get the next page of rows."
-                    }
-                },
-                "additionalProperties": false,
-                "required": [
-                    "rows",
-                    "total_count"
-                ],
-                "title": "PaginatedRowsResult",
-                "description": "A paginated list of rows from a dataset."
-            },
-            "AnswerCorrectnessScoringFn": {
-=======
             "AgentTurnInputType": {
->>>>>>> a6095820
                 "type": "object",
                 "properties": {
                     "type": {
