--- conflicted
+++ resolved
@@ -2859,8 +2859,6 @@
         - type
         - image
     TextDelta:
-<<<<<<< HEAD
-=======
       type: object
       properties:
         type:
@@ -3040,7 +3038,6 @@
             - name
             - args
     ToolDef:
->>>>>>> 119fe874
       type: object
       properties:
         type:
