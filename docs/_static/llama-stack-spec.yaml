openapi: 3.1.0
info:
  title: Llama Stack Specification
  version: v1
  description: >-
    This is the specification of the Llama Stack that provides
                    a set of endpoints and their corresponding interfaces that are
    tailored to
                    best leverage Llama Models.
servers:
  - url: http://any-hosted-llama-stack.com
paths:
  /v1/datasetio/rows:
    get:
      responses:
        '200':
          description: OK
          content:
            application/json:
              schema:
                $ref: '#/components/schemas/PaginatedRowsResult'
      tags:
        - DatasetIO
      description: ''
      parameters:
        - name: dataset_id
          in: query
          required: true
          schema:
            type: string
        - name: rows_in_page
          in: query
          required: true
          schema:
            type: integer
        - name: page_token
          in: query
          required: false
          schema:
            type: string
        - name: filter_condition
          in: query
          required: false
          schema:
            type: string
    post:
      responses:
        '200':
          description: OK
      tags:
        - DatasetIO
      description: ''
      parameters: []
      requestBody:
        content:
          application/json:
            schema:
              $ref: '#/components/schemas/AppendRowsRequest'
        required: true
  /v1/batch-inference/chat-completion:
    post:
      responses:
        '200':
          description: OK
          content:
            application/json:
              schema:
                $ref: '#/components/schemas/BatchChatCompletionResponse'
      tags:
        - BatchInference (Coming Soon)
      description: ''
      parameters: []
      requestBody:
        content:
          application/json:
            schema:
              $ref: '#/components/schemas/BatchChatCompletionRequest'
        required: true
  /v1/batch-inference/completion:
    post:
      responses:
        '200':
          description: OK
          content:
            application/json:
              schema:
                $ref: '#/components/schemas/BatchCompletionResponse'
      tags:
        - BatchInference (Coming Soon)
      description: ''
      parameters: []
      requestBody:
        content:
          application/json:
            schema:
              $ref: '#/components/schemas/BatchCompletionRequest'
        required: true
  /v1/post-training/job/cancel:
    post:
      responses:
        '200':
          description: OK
      tags:
        - PostTraining (Coming Soon)
      description: ''
      parameters: []
      requestBody:
        content:
          application/json:
            schema:
              $ref: '#/components/schemas/CancelTrainingJobRequest'
        required: true
  /v1/inference/chat-completion:
    post:
      responses:
        '200':
          description: >-
            If stream=False, returns a ChatCompletionResponse with the full completion.
            If stream=True, returns an SSE event stream of ChatCompletionResponseStreamChunk
          content:
            application/json:
              schema:
                $ref: '#/components/schemas/ChatCompletionResponse'
            text/event-stream:
              schema:
                $ref: '#/components/schemas/ChatCompletionResponseStreamChunk'
      tags:
        - Inference
      description: >-
        Generate a chat completion for the given messages using the specified model.
      parameters: []
      requestBody:
        content:
          application/json:
            schema:
              $ref: '#/components/schemas/ChatCompletionRequest'
        required: true
  /v1/inference/completion:
    post:
      responses:
        '200':
          description: >-
            If stream=False, returns a CompletionResponse with the full completion.
            If stream=True, returns an SSE event stream of CompletionResponseStreamChunk
          content:
            application/json:
              schema:
                $ref: '#/components/schemas/CompletionResponse'
            text/event-stream:
              schema:
                $ref: '#/components/schemas/CompletionResponseStreamChunk'
      tags:
        - Inference
      description: >-
        Generate a completion for the given content using the specified model.
      parameters: []
      requestBody:
        content:
          application/json:
            schema:
              $ref: '#/components/schemas/CompletionRequest'
        required: true
  /v1/agents:
    post:
      responses:
        '200':
          description: OK
          content:
            application/json:
              schema:
                $ref: '#/components/schemas/AgentCreateResponse'
      tags:
        - Agents
      description: ''
      parameters: []
      requestBody:
        content:
          application/json:
            schema:
              $ref: '#/components/schemas/CreateAgentRequest'
        required: true
  /v1/agents/{agent_id}/session:
    post:
      responses:
        '200':
          description: OK
          content:
            application/json:
              schema:
                $ref: '#/components/schemas/AgentSessionCreateResponse'
      tags:
        - Agents
      description: ''
      parameters:
        - name: agent_id
          in: path
          required: true
          schema:
            type: string
      requestBody:
        content:
          application/json:
            schema:
              $ref: '#/components/schemas/CreateAgentSessionRequest'
        required: true
  /v1/agents/{agent_id}/session/{session_id}/turn:
    post:
      responses:
        '200':
          description: >-
            A single turn in an interaction with an Agentic System. **OR** streamed
            agent turn completion response.
          content:
            application/json:
              schema:
                $ref: '#/components/schemas/Turn'
            text/event-stream:
              schema:
                $ref: '#/components/schemas/AgentTurnResponseStreamChunk'
      tags:
        - Agents
      description: ''
      parameters:
        - name: agent_id
          in: path
          required: true
          schema:
            type: string
        - name: session_id
          in: path
          required: true
          schema:
            type: string
      requestBody:
        content:
          application/json:
            schema:
              $ref: '#/components/schemas/CreateAgentTurnRequest'
        required: true
  /v1/files:
    get:
      responses:
        '200':
          description: OK
          content:
            application/json:
              schema:
                $ref: '#/components/schemas/ListBucketResponse'
      tags:
        - Files (Coming Soon)
      description: List all buckets.
      parameters:
        - name: bucket
          in: query
          required: true
          schema:
            type: string
    post:
      responses:
        '200':
          description: OK
          content:
            application/json:
              schema:
                $ref: '#/components/schemas/FileUploadResponse'
      tags:
        - Files (Coming Soon)
      description: >-
        Create a new upload session for a file identified by a bucket and key.
      parameters: []
      requestBody:
        content:
          application/json:
            schema:
              $ref: '#/components/schemas/CreateUploadSessionRequest'
        required: true
  /v1/agents/{agent_id}:
    delete:
      responses:
        '200':
          description: OK
      tags:
        - Agents
      description: ''
      parameters:
        - name: agent_id
          in: path
          required: true
          schema:
            type: string
  /v1/agents/{agent_id}/session/{session_id}:
    get:
      responses:
        '200':
          description: OK
          content:
            application/json:
              schema:
                $ref: '#/components/schemas/Session'
      tags:
        - Agents
      description: ''
      parameters:
        - name: session_id
          in: path
          required: true
          schema:
            type: string
        - name: agent_id
          in: path
          required: true
          schema:
            type: string
        - name: turn_ids
          in: query
          required: false
          schema:
            type: array
            items:
              type: string
    delete:
      responses:
        '200':
          description: OK
      tags:
        - Agents
      description: ''
      parameters:
        - name: session_id
          in: path
          required: true
          schema:
            type: string
        - name: agent_id
          in: path
          required: true
          schema:
            type: string
  /v1/files/{bucket}/{key}:
    get:
      responses:
        '200':
          description: OK
          content:
            application/json:
              schema:
                $ref: '#/components/schemas/FileResponse'
      tags:
        - Files (Coming Soon)
      description: >-
        Get a file info identified by a bucket and key.
      parameters:
        - name: bucket
          in: path
          description: 'Bucket name (valid chars: a-zA-Z0-9_-)'
          required: true
          schema:
            type: string
        - name: key
          in: path
          description: >-
            Key under which the file is stored (valid chars: a-zA-Z0-9_-/.)
          required: true
          schema:
            type: string
    delete:
      responses:
        '200':
          description: OK
          content:
            application/json:
              schema:
                $ref: '#/components/schemas/FileResponse'
      tags:
        - Files (Coming Soon)
      description: >-
        Delete a file identified by a bucket and key.
      parameters:
        - name: bucket
          in: path
          description: 'Bucket name (valid chars: a-zA-Z0-9_-)'
          required: true
          schema:
            type: string
        - name: key
          in: path
          description: >-
            Key under which the file is stored (valid chars: a-zA-Z0-9_-/.)
          required: true
          schema:
            type: string
  /v1/inference/embeddings:
    post:
      responses:
        '200':
          description: >-
            An array of embeddings, one for each content. Each embedding is a list
            of floats. The dimensionality of the embedding is model-specific; you
            can check model metadata using /models/{model_id}
          content:
            application/json:
              schema:
                $ref: '#/components/schemas/EmbeddingsResponse'
      tags:
        - Inference
      description: >-
        Generate embeddings for content pieces using the specified model.
      parameters: []
      requestBody:
        content:
          application/json:
            schema:
              $ref: '#/components/schemas/EmbeddingsRequest'
        required: true
  /v1/eval/benchmarks/{benchmark_id}/evaluations:
    post:
      responses:
        '200':
          description: OK
          content:
            application/json:
              schema:
                $ref: '#/components/schemas/EvaluateResponse'
      tags:
        - Eval
      description: ''
      parameters:
        - name: benchmark_id
          in: path
          required: true
          schema:
            type: string
      requestBody:
        content:
          application/json:
            schema:
              $ref: '#/components/schemas/EvaluateRowsRequest'
        required: true
  /v1/agents/{agent_id}/session/{session_id}/turn/{turn_id}/step/{step_id}:
    get:
      responses:
        '200':
          description: OK
          content:
            application/json:
              schema:
                $ref: '#/components/schemas/AgentStepResponse'
      tags:
        - Agents
      description: ''
      parameters:
        - name: agent_id
          in: path
          required: true
          schema:
            type: string
        - name: session_id
          in: path
          required: true
          schema:
            type: string
        - name: turn_id
          in: path
          required: true
          schema:
            type: string
        - name: step_id
          in: path
          required: true
          schema:
            type: string
  /v1/agents/{agent_id}/session/{session_id}/turn/{turn_id}:
    get:
      responses:
        '200':
          description: OK
          content:
            application/json:
              schema:
                $ref: '#/components/schemas/Turn'
      tags:
        - Agents
      description: ''
      parameters:
        - name: agent_id
          in: path
          required: true
          schema:
            type: string
        - name: session_id
          in: path
          required: true
          schema:
            type: string
        - name: turn_id
          in: path
          required: true
          schema:
            type: string
  /v1/eval/benchmarks/{benchmark_id}:
    get:
      responses:
        '200':
          description: OK
          content:
            application/json:
              schema:
                oneOf:
                  - $ref: '#/components/schemas/Benchmark'
                  - type: 'null'
      tags:
        - Benchmarks
      description: ''
      parameters:
        - name: benchmark_id
          in: path
          required: true
          schema:
            type: string
  /v1/datasets/{dataset_id}:
    get:
      responses:
        '200':
          description: OK
          content:
            application/json:
              schema:
                oneOf:
                  - $ref: '#/components/schemas/Dataset'
                  - type: 'null'
      tags:
        - Datasets
      description: ''
      parameters:
        - name: dataset_id
          in: path
          required: true
          schema:
            type: string
    delete:
      responses:
        '200':
          description: OK
      tags:
        - Datasets
      description: ''
      parameters:
        - name: dataset_id
          in: path
          required: true
          schema:
            type: string
  /v1/models/{model_id}:
    get:
      responses:
        '200':
          description: OK
          content:
            application/json:
              schema:
                oneOf:
                  - $ref: '#/components/schemas/Model'
                  - type: 'null'
      tags:
        - Models
      description: ''
      parameters:
        - name: model_id
          in: path
          required: true
          schema:
            type: string
    delete:
      responses:
        '200':
          description: OK
      tags:
        - Models
      description: ''
      parameters:
        - name: model_id
          in: path
          required: true
          schema:
            type: string
  /v1/scoring-functions/{scoring_fn_id}:
    get:
      responses:
        '200':
          description: OK
          content:
            application/json:
              schema:
                oneOf:
                  - $ref: '#/components/schemas/ScoringFn'
                  - type: 'null'
      tags:
        - ScoringFunctions
      description: ''
      parameters:
        - name: scoring_fn_id
          in: path
          required: true
          schema:
            type: string
  /v1/shields/{identifier}:
    get:
      responses:
        '200':
          description: OK
          content:
            application/json:
              schema:
                oneOf:
                  - $ref: '#/components/schemas/Shield'
                  - type: 'null'
      tags:
        - Shields
      description: ''
      parameters:
        - name: identifier
          in: path
          required: true
          schema:
            type: string
  /v1/telemetry/traces/{trace_id}/spans/{span_id}:
    get:
      responses:
        '200':
          description: OK
          content:
            application/json:
              schema:
                $ref: '#/components/schemas/Span'
      tags:
        - Telemetry
      description: ''
      parameters:
        - name: trace_id
          in: path
          required: true
          schema:
            type: string
        - name: span_id
          in: path
          required: true
          schema:
            type: string
  /v1/telemetry/spans/{span_id}/tree:
    get:
      responses:
        '200':
          description: OK
          content:
            application/json:
              schema:
                $ref: '#/components/schemas/QuerySpanTreeResponse'
      tags:
        - Telemetry
      description: ''
      parameters:
        - name: span_id
          in: path
          required: true
          schema:
            type: string
        - name: attributes_to_return
          in: query
          required: false
          schema:
            type: array
            items:
              type: string
        - name: max_depth
          in: query
          required: false
          schema:
            type: integer
  /v1/tools/{tool_name}:
    get:
      responses:
        '200':
          description: OK
          content:
            application/json:
              schema:
                $ref: '#/components/schemas/Tool'
      tags:
        - ToolGroups
      description: ''
      parameters:
        - name: tool_name
          in: path
          required: true
          schema:
            type: string
  /v1/toolgroups/{toolgroup_id}:
    get:
      responses:
        '200':
          description: OK
          content:
            application/json:
              schema:
                $ref: '#/components/schemas/ToolGroup'
      tags:
        - ToolGroups
      description: ''
      parameters:
        - name: toolgroup_id
          in: path
          required: true
          schema:
            type: string
    delete:
      responses:
        '200':
          description: OK
      tags:
        - ToolGroups
      description: Unregister a tool group
      parameters:
        - name: toolgroup_id
          in: path
          required: true
          schema:
            type: string
  /v1/telemetry/traces/{trace_id}:
    get:
      responses:
        '200':
          description: OK
          content:
            application/json:
              schema:
                $ref: '#/components/schemas/Trace'
      tags:
        - Telemetry
      description: ''
      parameters:
        - name: trace_id
          in: path
          required: true
          schema:
            type: string
  /v1/post-training/job/artifacts:
    get:
      responses:
        '200':
          description: OK
          content:
            application/json:
              schema:
                oneOf:
                  - $ref: '#/components/schemas/PostTrainingJobArtifactsResponse'
                  - type: 'null'
      tags:
        - PostTraining (Coming Soon)
      description: ''
      parameters:
        - name: job_uuid
          in: query
          required: true
          schema:
            type: string
  /v1/post-training/job/status:
    get:
      responses:
        '200':
          description: OK
          content:
            application/json:
              schema:
                oneOf:
                  - $ref: '#/components/schemas/PostTrainingJobStatusResponse'
                  - type: 'null'
      tags:
        - PostTraining (Coming Soon)
      description: ''
      parameters:
        - name: job_uuid
          in: query
          required: true
          schema:
            type: string
  /v1/post-training/jobs:
    get:
      responses:
        '200':
          description: OK
          content:
            application/json:
              schema:
                $ref: '#/components/schemas/ListPostTrainingJobsResponse'
      tags:
        - PostTraining (Coming Soon)
      description: ''
      parameters: []
  /v1/files/session:{upload_id}:
    get:
      responses:
        '200':
          description: OK
          content:
            application/json:
              schema:
                oneOf:
                  - $ref: '#/components/schemas/FileUploadResponse'
                  - type: 'null'
      tags:
        - Files (Coming Soon)
      description: >-
        Returns information about an existsing upload session
      parameters:
        - name: upload_id
          in: path
          description: ID of the upload session
          required: true
          schema:
            type: string
    post:
      responses:
        '200':
          description: OK
          content:
            application/json:
              schema:
                oneOf:
                  - $ref: '#/components/schemas/FileResponse'
                  - type: 'null'
      tags:
        - Files (Coming Soon)
      description: >-
        Upload file content to an existing upload session. On the server, request
        body will have the raw bytes that are uploaded.
      parameters:
        - name: upload_id
          in: path
          description: ID of the upload session
          required: true
          schema:
            type: string
      requestBody:
        content:
          application/octet-stream:
            schema:
              type: string
              format: binary
        required: true
  /v1/vector-dbs/{vector_db_id}:
    get:
      responses:
        '200':
          description: OK
          content:
            application/json:
              schema:
                oneOf:
                  - $ref: '#/components/schemas/VectorDB'
                  - type: 'null'
      tags:
        - VectorDBs
      description: ''
      parameters:
        - name: vector_db_id
          in: path
          required: true
          schema:
            type: string
    delete:
      responses:
        '200':
          description: OK
      tags:
        - VectorDBs
      description: ''
      parameters:
        - name: vector_db_id
          in: path
          required: true
          schema:
            type: string
  /v1/health:
    get:
      responses:
        '200':
          description: OK
          content:
            application/json:
              schema:
                $ref: '#/components/schemas/HealthInfo'
      tags:
        - Inspect
      description: ''
      parameters: []
  /v1/tool-runtime/rag-tool/insert:
    post:
      responses:
        '200':
          description: OK
      tags:
        - ToolRuntime
      description: >-
        Index documents so they can be used by the RAG system
      parameters: []
      requestBody:
        content:
          application/json:
            schema:
              $ref: '#/components/schemas/InsertRequest'
        required: true
  /v1/vector-io/insert:
    post:
      responses:
        '200':
          description: OK
      tags:
        - VectorIO
      description: ''
      parameters: []
      requestBody:
        content:
          application/json:
            schema:
              $ref: '#/components/schemas/InsertChunksRequest'
        required: true
  /v1/tool-runtime/invoke:
    post:
      responses:
        '200':
          description: OK
          content:
            application/json:
              schema:
                $ref: '#/components/schemas/ToolInvocationResult'
      tags:
        - ToolRuntime
      description: Run a tool with the given arguments
      parameters: []
      requestBody:
        content:
          application/json:
            schema:
              $ref: '#/components/schemas/InvokeToolRequest'
        required: true
  /v1/eval/benchmarks/{benchmark_id}/jobs/{job_id}:
    get:
      responses:
        '200':
          description: OK
          content:
            application/json:
              schema:
                oneOf:
                  - $ref: '#/components/schemas/JobStatus'
                  - type: 'null'
      tags:
        - Eval
      description: ''
      parameters:
        - name: benchmark_id
          in: path
          required: true
          schema:
            type: string
        - name: job_id
          in: path
          required: true
          schema:
            type: string
    delete:
      responses:
        '200':
          description: OK
      tags:
        - Eval
      description: ''
      parameters:
        - name: benchmark_id
          in: path
          required: true
          schema:
            type: string
        - name: job_id
          in: path
          required: true
          schema:
            type: string
  /v1/eval/benchmarks/{benchmark_id}/jobs/{job_id}/result:
    get:
      responses:
        '200':
          description: OK
          content:
            application/json:
              schema:
                $ref: '#/components/schemas/EvaluateResponse'
      tags:
        - Eval
      description: ''
      parameters:
        - name: benchmark_id
          in: path
          required: true
          schema:
            type: string
        - name: job_id
          in: path
          required: true
          schema:
            type: string
  /v1/eval/benchmarks:
    get:
      responses:
        '200':
          description: OK
          content:
            application/json:
              schema:
                $ref: '#/components/schemas/ListBenchmarksResponse'
      tags:
        - Benchmarks
      description: ''
      parameters: []
    post:
      responses:
        '200':
          description: OK
      tags:
        - Benchmarks
      description: ''
      parameters: []
      requestBody:
        content:
          application/json:
            schema:
              $ref: '#/components/schemas/RegisterBenchmarkRequest'
        required: true
  /v1/datasets:
    get:
      responses:
        '200':
          description: OK
          content:
            application/json:
              schema:
                $ref: '#/components/schemas/ListDatasetsResponse'
      tags:
        - Datasets
      description: ''
      parameters: []
    post:
      responses:
        '200':
          description: OK
      tags:
        - Datasets
      description: ''
      parameters: []
      requestBody:
        content:
          application/json:
            schema:
              $ref: '#/components/schemas/RegisterDatasetRequest'
        required: true
  /v1/files/{bucket}:
    get:
      responses:
        '200':
          description: OK
          content:
            application/json:
              schema:
                $ref: '#/components/schemas/ListFileResponse'
      tags:
        - Files (Coming Soon)
      description: List all files in a bucket.
      parameters:
        - name: bucket
          in: path
          description: 'Bucket name (valid chars: a-zA-Z0-9_-)'
          required: true
          schema:
            type: string
  /v1/models:
    get:
      responses:
        '200':
          description: OK
          content:
            application/json:
              schema:
                $ref: '#/components/schemas/ListModelsResponse'
      tags:
        - Models
      description: ''
      parameters: []
    post:
      responses:
        '200':
          description: OK
          content:
            application/json:
              schema:
                $ref: '#/components/schemas/Model'
      tags:
        - Models
      description: ''
      parameters: []
      requestBody:
        content:
          application/json:
            schema:
              $ref: '#/components/schemas/RegisterModelRequest'
        required: true
  /v1/inspect/providers:
    get:
      responses:
        '200':
          description: OK
          content:
            application/json:
              schema:
                $ref: '#/components/schemas/ListProvidersResponse'
      tags:
        - Inspect
      description: ''
      parameters: []
  /v1/inspect/routes:
    get:
      responses:
        '200':
          description: OK
          content:
            application/json:
              schema:
                $ref: '#/components/schemas/ListRoutesResponse'
      tags:
        - Inspect
      description: ''
      parameters: []
  /v1/tool-runtime/list-tools:
    get:
      responses:
        '200':
          description: OK
          content:
            application/jsonl:
              schema:
                $ref: '#/components/schemas/ToolDef'
      tags:
        - ToolRuntime
      description: ''
      parameters:
        - name: tool_group_id
          in: query
          required: false
          schema:
            type: string
        - name: mcp_endpoint
          in: query
          required: false
          schema:
            $ref: '#/components/schemas/URL'
  /v1/scoring-functions:
    get:
      responses:
        '200':
          description: OK
          content:
            application/json:
              schema:
                $ref: '#/components/schemas/ListScoringFunctionsResponse'
      tags:
        - ScoringFunctions
      description: ''
      parameters: []
    post:
      responses:
        '200':
          description: OK
      tags:
        - ScoringFunctions
      description: ''
      parameters: []
      requestBody:
        content:
          application/json:
            schema:
              $ref: '#/components/schemas/RegisterScoringFunctionRequest'
        required: true
  /v1/shields:
    get:
      responses:
        '200':
          description: OK
          content:
            application/json:
              schema:
                $ref: '#/components/schemas/ListShieldsResponse'
      tags:
        - Shields
      description: ''
      parameters: []
    post:
      responses:
        '200':
          description: OK
          content:
            application/json:
              schema:
                $ref: '#/components/schemas/Shield'
      tags:
        - Shields
      description: ''
      parameters: []
      requestBody:
        content:
          application/json:
            schema:
              $ref: '#/components/schemas/RegisterShieldRequest'
        required: true
  /v1/toolgroups:
    get:
      responses:
        '200':
          description: OK
          content:
            application/json:
              schema:
                $ref: '#/components/schemas/ListToolGroupsResponse'
      tags:
        - ToolGroups
      description: List tool groups with optional provider
      parameters: []
    post:
      responses:
        '200':
          description: OK
      tags:
        - ToolGroups
      description: Register a tool group
      parameters: []
      requestBody:
        content:
          application/json:
            schema:
              $ref: '#/components/schemas/RegisterToolGroupRequest'
        required: true
  /v1/tools:
    get:
      responses:
        '200':
          description: OK
          content:
            application/json:
              schema:
                $ref: '#/components/schemas/ListToolsResponse'
      tags:
        - ToolGroups
      description: List tools with optional tool group
      parameters:
        - name: toolgroup_id
          in: query
          required: false
          schema:
            type: string
  /v1/vector-dbs:
    get:
      responses:
        '200':
          description: OK
          content:
            application/json:
              schema:
                $ref: '#/components/schemas/ListVectorDBsResponse'
      tags:
        - VectorDBs
      description: ''
      parameters: []
    post:
      responses:
        '200':
          description: OK
          content:
            application/json:
              schema:
                $ref: '#/components/schemas/VectorDB'
      tags:
        - VectorDBs
      description: ''
      parameters: []
      requestBody:
        content:
          application/json:
            schema:
              $ref: '#/components/schemas/RegisterVectorDbRequest'
        required: true
  /v1/telemetry/events:
    post:
      responses:
        '200':
          description: OK
      tags:
        - Telemetry
      description: ''
      parameters: []
      requestBody:
        content:
          application/json:
            schema:
              $ref: '#/components/schemas/LogEventRequest'
        required: true
  /v1/post-training/preference-optimize:
    post:
      responses:
        '200':
          description: OK
          content:
            application/json:
              schema:
                $ref: '#/components/schemas/PostTrainingJob'
      tags:
        - PostTraining (Coming Soon)
      description: ''
      parameters: []
      requestBody:
        content:
          application/json:
            schema:
              $ref: '#/components/schemas/PreferenceOptimizeRequest'
        required: true
  /v1/tool-runtime/rag-tool/query:
    post:
      responses:
        '200':
          description: OK
          content:
            application/json:
              schema:
                $ref: '#/components/schemas/RAGQueryResult'
      tags:
        - ToolRuntime
      description: >-
        Query the RAG system for context; typically invoked by the agent
      parameters: []
      requestBody:
        content:
          application/json:
            schema:
              $ref: '#/components/schemas/QueryRequest'
        required: true
  /v1/vector-io/query:
    post:
      responses:
        '200':
          description: OK
          content:
            application/json:
              schema:
                $ref: '#/components/schemas/QueryChunksResponse'
      tags:
        - VectorIO
      description: ''
      parameters: []
      requestBody:
        content:
          application/json:
            schema:
              $ref: '#/components/schemas/QueryChunksRequest'
        required: true
  /v1/telemetry/spans:
    get:
      responses:
        '200':
          description: OK
          content:
            application/json:
              schema:
                $ref: '#/components/schemas/QuerySpansResponse'
      tags:
        - Telemetry
      description: ''
      parameters:
        - name: attribute_filters
          in: query
          required: true
          schema:
            type: array
            items:
              $ref: '#/components/schemas/QueryCondition'
        - name: attributes_to_return
          in: query
          required: true
          schema:
            type: array
            items:
              type: string
        - name: max_depth
          in: query
          required: false
          schema:
            type: integer
  /v1/telemetry/traces:
    get:
      responses:
        '200':
          description: OK
          content:
            application/json:
              schema:
                $ref: '#/components/schemas/QueryTracesResponse'
      tags:
        - Telemetry
      description: ''
      parameters:
        - name: attribute_filters
          in: query
          required: false
          schema:
            type: array
            items:
              $ref: '#/components/schemas/QueryCondition'
        - name: limit
          in: query
          required: false
          schema:
            type: integer
        - name: offset
          in: query
          required: false
          schema:
            type: integer
        - name: order_by
          in: query
          required: false
          schema:
            type: array
            items:
              type: string
  /v1/eval/benchmarks/{benchmark_id}/jobs:
    post:
      responses:
        '200':
          description: OK
          content:
            application/json:
              schema:
                $ref: '#/components/schemas/Job'
      tags:
        - Eval
      description: ''
      parameters:
        - name: benchmark_id
          in: path
          required: true
          schema:
            type: string
      requestBody:
        content:
          application/json:
            schema:
              $ref: '#/components/schemas/RunEvalRequest'
        required: true
  /v1/safety/run-shield:
    post:
      responses:
        '200':
          description: OK
          content:
            application/json:
              schema:
                $ref: '#/components/schemas/RunShieldResponse'
      tags:
        - Safety
      description: ''
      parameters: []
      requestBody:
        content:
          application/json:
            schema:
              $ref: '#/components/schemas/RunShieldRequest'
        required: true
  /v1/telemetry/spans/export:
    post:
      responses:
        '200':
          description: OK
      tags:
        - Telemetry
      description: ''
      parameters: []
      requestBody:
        content:
          application/json:
            schema:
              $ref: '#/components/schemas/SaveSpansToDatasetRequest'
        required: true
  /v1/scoring/score:
    post:
      responses:
        '200':
          description: OK
          content:
            application/json:
              schema:
                $ref: '#/components/schemas/ScoreResponse'
      tags:
        - Scoring
      description: ''
      parameters: []
      requestBody:
        content:
          application/json:
            schema:
              $ref: '#/components/schemas/ScoreRequest'
        required: true
  /v1/scoring/score-batch:
    post:
      responses:
        '200':
          description: OK
          content:
            application/json:
              schema:
                $ref: '#/components/schemas/ScoreBatchResponse'
      tags:
        - Scoring
      description: ''
      parameters: []
      requestBody:
        content:
          application/json:
            schema:
              $ref: '#/components/schemas/ScoreBatchRequest'
        required: true
  /v1/post-training/supervised-fine-tune:
    post:
      responses:
        '200':
          description: OK
          content:
            application/json:
              schema:
                $ref: '#/components/schemas/PostTrainingJob'
      tags:
        - PostTraining (Coming Soon)
      description: ''
      parameters: []
      requestBody:
        content:
          application/json:
            schema:
              $ref: '#/components/schemas/SupervisedFineTuneRequest'
        required: true
  /v1/synthetic-data-generation/generate:
    post:
      responses:
        '200':
          description: OK
          content:
            application/json:
              schema:
                $ref: '#/components/schemas/SyntheticDataGenerationResponse'
      tags:
        - SyntheticDataGeneration (Coming Soon)
      description: ''
      parameters: []
      requestBody:
        content:
          application/json:
            schema:
              $ref: '#/components/schemas/SyntheticDataGenerateRequest'
        required: true
  /v1/version:
    get:
      responses:
        '200':
          description: OK
          content:
            application/json:
              schema:
                $ref: '#/components/schemas/VersionInfo'
      tags:
        - Inspect
      description: ''
      parameters: []
jsonSchemaDialect: >-
  https://json-schema.org/draft/2020-12/schema
components:
  schemas:
    AppendRowsRequest:
      type: object
      properties:
        dataset_id:
          type: string
        rows:
          type: array
          items:
            type: object
            additionalProperties:
              oneOf:
                - type: 'null'
                - type: boolean
                - type: number
                - type: string
                - type: array
                - type: object
      additionalProperties: false
      required:
        - dataset_id
        - rows
      title: AppendRowsRequest
    CompletionMessage:
      type: object
      properties:
        role:
          type: string
          const: assistant
          default: assistant
          description: >-
            Must be "assistant" to identify this as the model's response
        content:
          $ref: '#/components/schemas/InterleavedContent'
          description: The content of the model's response
        stop_reason:
          type: string
          enum:
            - end_of_turn
            - end_of_message
            - out_of_tokens
          description: >-
            Reason why the model stopped generating. Options are: - `StopReason.end_of_turn`:
            The model finished generating the entire response. - `StopReason.end_of_message`:
            The model finished generating but generated a partial response -- usually,
            a tool call. The user may call the tool and continue the conversation
            with the tool's response. - `StopReason.out_of_tokens`: The model ran
            out of token budget.
        tool_calls:
          type: array
          items:
            $ref: '#/components/schemas/ToolCall'
          description: >-
            List of tool calls. Each tool call is a ToolCall object.
      additionalProperties: false
      required:
        - role
        - content
        - stop_reason
      title: CompletionMessage
      description: >-
        A message containing the model's (assistant) response in a chat conversation.
    GrammarResponseFormat:
      type: object
      properties:
        type:
          type: string
          const: grammar
          default: grammar
          description: >-
            Must be "grammar" to identify this format type
        bnf:
          type: object
          additionalProperties:
            oneOf:
              - type: 'null'
              - type: boolean
              - type: number
              - type: string
              - type: array
              - type: object
          description: >-
            The BNF grammar specification the response should conform to
      additionalProperties: false
      required:
        - type
        - bnf
      title: GrammarResponseFormat
      description: >-
        Configuration for grammar-guided response generation.
    GreedySamplingStrategy:
      type: object
      properties:
        type:
          type: string
          const: greedy
          default: greedy
      additionalProperties: false
      required:
        - type
      title: GreedySamplingStrategy
    ImageContentItem:
      type: object
      properties:
        type:
          type: string
          const: image
          default: image
          description: >-
            Discriminator type of the content item. Always "image"
        image:
          type: object
          properties:
            url:
              $ref: '#/components/schemas/URL'
              description: >-
                A URL of the image or data URL in the format of data:image/{type};base64,{data}.
                Note that URL could have length limits.
            data:
              type: string
              contentEncoding: base64
              description: base64 encoded image data as string
          additionalProperties: false
          description: >-
            Image as a base64 encoded string or an URL
      additionalProperties: false
      required:
        - type
        - image
      title: ImageContentItem
      description: A image content item
    InterleavedContent:
      oneOf:
        - type: string
        - $ref: '#/components/schemas/InterleavedContentItem'
        - type: array
          items:
            $ref: '#/components/schemas/InterleavedContentItem'
    InterleavedContentItem:
      oneOf:
        - $ref: '#/components/schemas/ImageContentItem'
        - $ref: '#/components/schemas/TextContentItem'
      discriminator:
        propertyName: type
        mapping:
          image: '#/components/schemas/ImageContentItem'
          text: '#/components/schemas/TextContentItem'
    JsonSchemaResponseFormat:
      type: object
      properties:
        type:
          type: string
          const: json_schema
          default: json_schema
          description: >-
            Must be "json_schema" to identify this format type
        json_schema:
          type: object
          additionalProperties:
            oneOf:
              - type: 'null'
              - type: boolean
              - type: number
              - type: string
              - type: array
              - type: object
          description: >-
            The JSON schema the response should conform to. In a Python SDK, this
            is often a `pydantic` model.
      additionalProperties: false
      required:
        - type
        - json_schema
      title: JsonSchemaResponseFormat
      description: >-
        Configuration for JSON schema-guided response generation.
    Message:
      oneOf:
        - $ref: '#/components/schemas/UserMessage'
        - $ref: '#/components/schemas/SystemMessage'
        - $ref: '#/components/schemas/ToolResponseMessage'
        - $ref: '#/components/schemas/CompletionMessage'
      discriminator:
        propertyName: role
        mapping:
          user: '#/components/schemas/UserMessage'
          system: '#/components/schemas/SystemMessage'
          tool: '#/components/schemas/ToolResponseMessage'
          assistant: '#/components/schemas/CompletionMessage'
    ResponseFormat:
      oneOf:
        - $ref: '#/components/schemas/JsonSchemaResponseFormat'
        - $ref: '#/components/schemas/GrammarResponseFormat'
      discriminator:
        propertyName: type
        mapping:
          json_schema: '#/components/schemas/JsonSchemaResponseFormat'
          grammar: '#/components/schemas/GrammarResponseFormat'
    SamplingParams:
      type: object
      properties:
        strategy:
          $ref: '#/components/schemas/SamplingStrategy'
        max_tokens:
          type: integer
          default: 0
        repetition_penalty:
          type: number
          default: 1.0
      additionalProperties: false
      required:
        - strategy
      title: SamplingParams
    SamplingStrategy:
      oneOf:
        - $ref: '#/components/schemas/GreedySamplingStrategy'
        - $ref: '#/components/schemas/TopPSamplingStrategy'
        - $ref: '#/components/schemas/TopKSamplingStrategy'
      discriminator:
        propertyName: type
        mapping:
          greedy: '#/components/schemas/GreedySamplingStrategy'
          top_p: '#/components/schemas/TopPSamplingStrategy'
          top_k: '#/components/schemas/TopKSamplingStrategy'
    SystemMessage:
      type: object
      properties:
        role:
          type: string
          const: system
          default: system
          description: >-
            Must be "system" to identify this as a system message
        content:
          $ref: '#/components/schemas/InterleavedContent'
          description: >-
            The content of the "system prompt". If multiple system messages are provided,
            they are concatenated. The underlying Llama Stack code may also add other
            system messages (for example, for formatting tool definitions).
      additionalProperties: false
      required:
        - role
        - content
      title: SystemMessage
      description: >-
        A system message providing instructions or context to the model.
    TextContentItem:
      type: object
      properties:
        type:
          type: string
          const: text
          default: text
          description: >-
            Discriminator type of the content item. Always "text"
        text:
          type: string
          description: Text content
      additionalProperties: false
      required:
        - type
        - text
      title: TextContentItem
      description: A text content item
    ToolCall:
      type: object
      properties:
        call_id:
          type: string
        tool_name:
          oneOf:
            - type: string
              enum:
                - brave_search
                - wolfram_alpha
                - photogen
                - code_interpreter
              title: BuiltinTool
            - type: string
        arguments:
          type: object
          additionalProperties:
            oneOf:
              - type: string
              - type: integer
              - type: number
              - type: boolean
              - type: 'null'
              - type: array
                items:
                  oneOf:
                    - type: string
                    - type: integer
                    - type: number
                    - type: boolean
                    - type: 'null'
              - type: object
                additionalProperties:
                  oneOf:
                    - type: string
                    - type: integer
                    - type: number
                    - type: boolean
                    - type: 'null'
      additionalProperties: false
      required:
        - call_id
        - tool_name
        - arguments
      title: ToolCall
    ToolDefinition:
      type: object
      properties:
        tool_name:
          oneOf:
            - type: string
              enum:
                - brave_search
                - wolfram_alpha
                - photogen
                - code_interpreter
              title: BuiltinTool
            - type: string
        description:
          type: string
        parameters:
          type: object
          additionalProperties:
            $ref: '#/components/schemas/ToolParamDefinition'
      additionalProperties: false
      required:
        - tool_name
      title: ToolDefinition
    ToolParamDefinition:
      type: object
      properties:
        param_type:
          type: string
        description:
          type: string
        required:
          type: boolean
          default: true
        default:
          oneOf:
            - type: 'null'
            - type: boolean
            - type: number
            - type: string
            - type: array
            - type: object
      additionalProperties: false
      required:
        - param_type
      title: ToolParamDefinition
    ToolResponseMessage:
      type: object
      properties:
        role:
          type: string
          const: tool
          default: tool
          description: >-
            Must be "tool" to identify this as a tool response
        call_id:
          type: string
          description: >-
            Unique identifier for the tool call this response is for
        tool_name:
          oneOf:
            - type: string
              enum:
                - brave_search
                - wolfram_alpha
                - photogen
                - code_interpreter
              title: BuiltinTool
            - type: string
          description: Name of the tool that was called
        content:
          $ref: '#/components/schemas/InterleavedContent'
          description: The response content from the tool
      additionalProperties: false
      required:
        - role
        - call_id
        - tool_name
        - content
      title: ToolResponseMessage
      description: >-
        A message representing the result of a tool invocation.
    TopKSamplingStrategy:
      type: object
      properties:
        type:
          type: string
          const: top_k
          default: top_k
        top_k:
          type: integer
      additionalProperties: false
      required:
        - type
        - top_k
      title: TopKSamplingStrategy
    TopPSamplingStrategy:
      type: object
      properties:
        type:
          type: string
          const: top_p
          default: top_p
        temperature:
          type: number
        top_p:
          type: number
          default: 0.95
      additionalProperties: false
      required:
        - type
      title: TopPSamplingStrategy
    URL:
      type: object
      properties:
        uri:
          type: string
      additionalProperties: false
      required:
        - uri
      title: URL
    UserMessage:
      type: object
      properties:
        role:
          type: string
          const: user
          default: user
          description: >-
            Must be "user" to identify this as a user message
        content:
          $ref: '#/components/schemas/InterleavedContent'
          description: >-
            The content of the message, which can include text and other media
        context:
          $ref: '#/components/schemas/InterleavedContent'
          description: >-
            (Optional) This field is used internally by Llama Stack to pass RAG context.
            This field may be removed in the API in the future.
      additionalProperties: false
      required:
        - role
        - content
      title: UserMessage
      description: >-
        A message from the user in a chat conversation.
    BatchChatCompletionRequest:
      type: object
      properties:
        model:
          type: string
        messages_batch:
          type: array
          items:
            type: array
            items:
              $ref: '#/components/schemas/Message'
        sampling_params:
          $ref: '#/components/schemas/SamplingParams'
        tools:
          type: array
          items:
            $ref: '#/components/schemas/ToolDefinition'
        tool_choice:
          type: string
          enum:
            - auto
            - required
            - none
          title: ToolChoice
          description: >-
            Whether tool use is required or automatic. This is a hint to the model
            which may not be followed. It depends on the Instruction Following capabilities
            of the model.
        tool_prompt_format:
          type: string
          enum:
            - json
            - function_tag
            - python_list
          title: ToolPromptFormat
          description: >-
            Prompt format for calling custom / zero shot tools.
        response_format:
          $ref: '#/components/schemas/ResponseFormat'
        logprobs:
          type: object
          properties:
            top_k:
              type: integer
              default: 0
              description: >-
                How many tokens (for each position) to return log probabilities for.
          additionalProperties: false
          title: LogProbConfig
      additionalProperties: false
      required:
        - model
        - messages_batch
      title: BatchChatCompletionRequest
    BatchChatCompletionResponse:
      type: object
      properties:
        batch:
          type: array
          items:
            $ref: '#/components/schemas/ChatCompletionResponse'
      additionalProperties: false
      required:
        - batch
      title: BatchChatCompletionResponse
    ChatCompletionResponse:
      type: object
      properties:
        metrics:
          type: array
          items:
            $ref: '#/components/schemas/MetricEvent'
        completion_message:
          $ref: '#/components/schemas/CompletionMessage'
          description: The complete response message
        logprobs:
          type: array
          items:
            $ref: '#/components/schemas/TokenLogProbs'
          description: >-
            Optional log probabilities for generated tokens
      additionalProperties: false
      required:
        - completion_message
      title: ChatCompletionResponse
      description: Response from a chat completion request.
    MetricEvent:
      type: object
      properties:
        trace_id:
          type: string
        span_id:
          type: string
        timestamp:
          type: string
          format: date-time
        attributes:
          type: object
          additionalProperties:
            oneOf:
              - type: string
              - type: integer
              - type: number
              - type: boolean
              - type: 'null'
        type:
          type: string
          const: metric
          default: metric
        metric:
          type: string
        value:
          oneOf:
            - type: integer
            - type: number
        unit:
          type: string
      additionalProperties: false
      required:
        - trace_id
        - span_id
        - timestamp
        - type
        - metric
        - value
        - unit
      title: MetricEvent
    TokenLogProbs:
      type: object
      properties:
        logprobs_by_token:
          type: object
          additionalProperties:
            type: number
          description: >-
            Dictionary mapping tokens to their log probabilities
      additionalProperties: false
      required:
        - logprobs_by_token
      title: TokenLogProbs
      description: Log probabilities for generated tokens.
    BatchCompletionRequest:
      type: object
      properties:
        model:
          type: string
        content_batch:
          type: array
          items:
            $ref: '#/components/schemas/InterleavedContent'
        sampling_params:
          $ref: '#/components/schemas/SamplingParams'
        response_format:
          $ref: '#/components/schemas/ResponseFormat'
        logprobs:
          type: object
          properties:
            top_k:
              type: integer
              default: 0
              description: >-
                How many tokens (for each position) to return log probabilities for.
          additionalProperties: false
          title: LogProbConfig
      additionalProperties: false
      required:
        - model
        - content_batch
      title: BatchCompletionRequest
    BatchCompletionResponse:
      type: object
      properties:
        batch:
          type: array
          items:
            $ref: '#/components/schemas/CompletionResponse'
      additionalProperties: false
      required:
        - batch
      title: BatchCompletionResponse
    CompletionResponse:
      type: object
      properties:
        content:
          type: string
          description: The generated completion text
        stop_reason:
          type: string
          enum:
            - end_of_turn
            - end_of_message
            - out_of_tokens
          description: Reason why generation stopped
        logprobs:
          type: array
          items:
            $ref: '#/components/schemas/TokenLogProbs'
          description: >-
            Optional log probabilities for generated tokens
      additionalProperties: false
      required:
        - content
        - stop_reason
      title: CompletionResponse
      description: Response from a completion request.
    CancelTrainingJobRequest:
      type: object
      properties:
        job_uuid:
          type: string
      additionalProperties: false
      required:
        - job_uuid
      title: CancelTrainingJobRequest
    ToolConfig:
      type: object
      properties:
        tool_choice:
          oneOf:
            - type: string
              enum:
                - auto
                - required
                - none
              title: ToolChoice
              description: >-
                Whether tool use is required or automatic. This is a hint to the model
                which may not be followed. It depends on the Instruction Following
                capabilities of the model.
            - type: string
          default: auto
          description: >-
            (Optional) Whether tool use is automatic, required, or none. Can also
            specify a tool name to use a specific tool. Defaults to ToolChoice.auto.
        tool_prompt_format:
          type: string
          enum:
            - json
            - function_tag
            - python_list
          description: >-
            (Optional) Instructs the model how to format tool calls. By default, Llama
            Stack will attempt to use a format that is best adapted to the model.
            - `ToolPromptFormat.json`: The tool calls are formatted as a JSON object.
            - `ToolPromptFormat.function_tag`: The tool calls are enclosed in a <function=function_name>
            tag. - `ToolPromptFormat.python_list`: The tool calls are output as Python
            syntax -- a list of function calls.
        system_message_behavior:
          type: string
          enum:
            - append
            - replace
          description: >-
            (Optional) Config for how to override the default system prompt. - `SystemMessageBehavior.append`:
            Appends the provided system message to the default system prompt. - `SystemMessageBehavior.replace`:
            Replaces the default system prompt with the provided system message. The
            system message can include the string '{{function_definitions}}' to indicate
            where the function definitions should be inserted.
          default: append
      additionalProperties: false
      title: ToolConfig
      description: Configuration for tool use.
    ChatCompletionRequest:
      type: object
      properties:
        model_id:
          type: string
          description: >-
            The identifier of the model to use. The model must be registered with
            Llama Stack and available via the /models endpoint.
        messages:
          type: array
          items:
            $ref: '#/components/schemas/Message'
          description: List of messages in the conversation
        sampling_params:
          $ref: '#/components/schemas/SamplingParams'
          description: >-
            Parameters to control the sampling strategy
        tools:
          type: array
          items:
            $ref: '#/components/schemas/ToolDefinition'
          description: >-
            (Optional) List of tool definitions available to the model
        tool_choice:
          type: string
          enum:
            - auto
            - required
            - none
          description: >-
            (Optional) Whether tool use is required or automatic. Defaults to ToolChoice.auto.
            .. deprecated:: Use tool_config instead.
        tool_prompt_format:
          type: string
          enum:
            - json
            - function_tag
            - python_list
          description: >-
            (Optional) Instructs the model how to format tool calls. By default, Llama
            Stack will attempt to use a format that is best adapted to the model.
            - `ToolPromptFormat.json`: The tool calls are formatted as a JSON object.
            - `ToolPromptFormat.function_tag`: The tool calls are enclosed in a <function=function_name>
            tag. - `ToolPromptFormat.python_list`: The tool calls are output as Python
            syntax -- a list of function calls. .. deprecated:: Use tool_config instead.
        response_format:
          $ref: '#/components/schemas/ResponseFormat'
          description: >-
            (Optional) Grammar specification for guided (structured) decoding. There
            are two options: - `ResponseFormat.json_schema`: The grammar is a JSON
            schema. Most providers support this format. - `ResponseFormat.grammar`:
            The grammar is a BNF grammar. This format is more flexible, but not all
            providers support it.
        stream:
          type: boolean
          description: >-
            (Optional) If True, generate an SSE event stream of the response. Defaults
            to False.
        logprobs:
          type: object
          properties:
            top_k:
              type: integer
              default: 0
              description: >-
                How many tokens (for each position) to return log probabilities for.
          additionalProperties: false
          description: >-
            (Optional) If specified, log probabilities for each token position will
            be returned.
        tool_config:
          $ref: '#/components/schemas/ToolConfig'
          description: (Optional) Configuration for tool use.
      additionalProperties: false
      required:
        - model_id
        - messages
      title: ChatCompletionRequest
    ChatCompletionResponseEvent:
      type: object
      properties:
        event_type:
          type: string
          enum:
            - start
            - complete
            - progress
          description: Type of the event
        delta:
          $ref: '#/components/schemas/ContentDelta'
          description: >-
            Content generated since last event. This can be one or more tokens, or
            a tool call.
        logprobs:
          type: array
          items:
            $ref: '#/components/schemas/TokenLogProbs'
          description: >-
            Optional log probabilities for generated tokens
        stop_reason:
          type: string
          enum:
            - end_of_turn
            - end_of_message
            - out_of_tokens
          description: >-
            Optional reason why generation stopped, if complete
      additionalProperties: false
      required:
        - event_type
        - delta
      title: ChatCompletionResponseEvent
      description: >-
        An event during chat completion generation.
    ChatCompletionResponseStreamChunk:
      type: object
      properties:
        metrics:
          type: array
          items:
            $ref: '#/components/schemas/MetricEvent'
        event:
          $ref: '#/components/schemas/ChatCompletionResponseEvent'
          description: The event containing the new content
      additionalProperties: false
      required:
        - event
      title: ChatCompletionResponseStreamChunk
      description: >-
        A chunk of a streamed chat completion response.
    ContentDelta:
      oneOf:
        - $ref: '#/components/schemas/TextDelta'
        - $ref: '#/components/schemas/ImageDelta'
        - $ref: '#/components/schemas/ToolCallDelta'
      discriminator:
        propertyName: type
        mapping:
          text: '#/components/schemas/TextDelta'
          image: '#/components/schemas/ImageDelta'
          tool_call: '#/components/schemas/ToolCallDelta'
    ImageDelta:
      type: object
      properties:
        type:
          type: string
          const: image
          default: image
        image:
          type: string
          contentEncoding: base64
      additionalProperties: false
      required:
        - type
        - image
      title: ImageDelta
    TextDelta:
      type: object
      properties:
        type:
          type: string
          const: text
          default: text
        text:
          type: string
      additionalProperties: false
      required:
        - type
        - text
      title: TextDelta
    ToolCallDelta:
      type: object
      properties:
        type:
          type: string
          const: tool_call
          default: tool_call
        tool_call:
          oneOf:
            - type: string
            - $ref: '#/components/schemas/ToolCall'
        parse_status:
          type: string
          enum:
            - started
            - in_progress
            - failed
            - succeeded
          title: ToolCallParseStatus
      additionalProperties: false
      required:
        - type
        - tool_call
        - parse_status
      title: ToolCallDelta
    CompletionRequest:
      type: object
      properties:
        model_id:
          type: string
          description: >-
            The identifier of the model to use. The model must be registered with
            Llama Stack and available via the /models endpoint.
        content:
          $ref: '#/components/schemas/InterleavedContent'
          description: The content to generate a completion for
        sampling_params:
          $ref: '#/components/schemas/SamplingParams'
          description: >-
            (Optional) Parameters to control the sampling strategy
        response_format:
          $ref: '#/components/schemas/ResponseFormat'
          description: >-
            (Optional) Grammar specification for guided (structured) decoding
        stream:
          type: boolean
          description: >-
            (Optional) If True, generate an SSE event stream of the response. Defaults
            to False.
        logprobs:
          type: object
          properties:
            top_k:
              type: integer
              default: 0
              description: >-
                How many tokens (for each position) to return log probabilities for.
          additionalProperties: false
          description: >-
            (Optional) If specified, log probabilities for each token position will
            be returned.
      additionalProperties: false
      required:
        - model_id
        - content
      title: CompletionRequest
    CompletionResponseStreamChunk:
      type: object
      properties:
        delta:
          type: string
          description: >-
            New content generated since last chunk. This can be one or more tokens.
        stop_reason:
          type: string
          enum:
            - end_of_turn
            - end_of_message
            - out_of_tokens
          description: >-
            Optional reason why generation stopped, if complete
        logprobs:
          type: array
          items:
            $ref: '#/components/schemas/TokenLogProbs'
          description: >-
            Optional log probabilities for generated tokens
      additionalProperties: false
      required:
        - delta
      title: CompletionResponseStreamChunk
      description: >-
        A chunk of a streamed completion response.
    AgentConfig:
      type: object
      properties:
        sampling_params:
          $ref: '#/components/schemas/SamplingParams'
        input_shields:
          type: array
          items:
            type: string
        output_shields:
          type: array
          items:
            type: string
        toolgroups:
          type: array
          items:
            $ref: '#/components/schemas/AgentTool'
        client_tools:
          type: array
          items:
            $ref: '#/components/schemas/ToolDef'
        tool_choice:
          type: string
          enum:
            - auto
            - required
            - none
          title: ToolChoice
          description: >-
            Whether tool use is required or automatic. This is a hint to the model
            which may not be followed. It depends on the Instruction Following capabilities
            of the model.
          deprecated: true
        tool_prompt_format:
          type: string
          enum:
            - json
            - function_tag
            - python_list
          title: ToolPromptFormat
          description: >-
            Prompt format for calling custom / zero shot tools.
          deprecated: true
        tool_config:
          $ref: '#/components/schemas/ToolConfig'
        max_infer_iters:
          type: integer
          default: 10
        model:
          type: string
        instructions:
          type: string
        enable_session_persistence:
          type: boolean
          default: false
        response_format:
          $ref: '#/components/schemas/ResponseFormat'
      additionalProperties: false
      required:
        - model
        - instructions
      title: AgentConfig
    AgentTool:
      oneOf:
        - type: string
        - type: object
          properties:
            name:
              type: string
            args:
              type: object
              additionalProperties:
                oneOf:
                  - type: 'null'
                  - type: boolean
                  - type: number
                  - type: string
                  - type: array
                  - type: object
          additionalProperties: false
          required:
            - name
            - args
          title: AgentToolGroupWithArgs
    ToolDef:
      type: object
      properties:
        name:
          type: string
        description:
          type: string
        parameters:
          type: array
          items:
            $ref: '#/components/schemas/ToolParameter'
        metadata:
          type: object
          additionalProperties:
            oneOf:
              - type: 'null'
              - type: boolean
              - type: number
              - type: string
              - type: array
              - type: object
      additionalProperties: false
      required:
        - name
      title: ToolDef
    ToolParameter:
      type: object
      properties:
        name:
          type: string
        parameter_type:
          type: string
        description:
          type: string
        required:
          type: boolean
          default: true
        default:
          oneOf:
            - type: 'null'
            - type: boolean
            - type: number
            - type: string
            - type: array
            - type: object
      additionalProperties: false
      required:
        - name
        - parameter_type
        - description
        - required
      title: ToolParameter
    CreateAgentRequest:
      type: object
      properties:
        agent_config:
          $ref: '#/components/schemas/AgentConfig'
      additionalProperties: false
      required:
        - agent_config
      title: CreateAgentRequest
    AgentCreateResponse:
      type: object
      properties:
        agent_id:
          type: string
      additionalProperties: false
      required:
        - agent_id
      title: AgentCreateResponse
    CreateAgentSessionRequest:
      type: object
      properties:
        session_name:
          type: string
      additionalProperties: false
      required:
        - session_name
      title: CreateAgentSessionRequest
    AgentSessionCreateResponse:
      type: object
      properties:
        session_id:
          type: string
      additionalProperties: false
      required:
        - session_id
      title: AgentSessionCreateResponse
    CreateAgentTurnRequest:
      type: object
      properties:
        messages:
          type: array
          items:
            oneOf:
              - $ref: '#/components/schemas/UserMessage'
              - $ref: '#/components/schemas/ToolResponseMessage'
        stream:
          type: boolean
        documents:
          type: array
          items:
            type: object
            properties:
              content:
                oneOf:
                  - type: string
                  - $ref: '#/components/schemas/InterleavedContentItem'
                  - type: array
                    items:
                      $ref: '#/components/schemas/InterleavedContentItem'
                  - $ref: '#/components/schemas/URL'
              mime_type:
                type: string
            additionalProperties: false
            required:
              - content
              - mime_type
            title: Document
        toolgroups:
          type: array
          items:
            $ref: '#/components/schemas/AgentTool'
        tool_config:
          $ref: '#/components/schemas/ToolConfig'
      additionalProperties: false
      required:
        - messages
      title: CreateAgentTurnRequest
    InferenceStep:
      type: object
      properties:
        turn_id:
          type: string
        step_id:
          type: string
        started_at:
          type: string
          format: date-time
        completed_at:
          type: string
          format: date-time
        step_type:
          type: string
          const: inference
          default: inference
        model_response:
          $ref: '#/components/schemas/CompletionMessage'
      additionalProperties: false
      required:
        - turn_id
        - step_id
        - step_type
        - model_response
      title: InferenceStep
    MemoryRetrievalStep:
      type: object
      properties:
        turn_id:
          type: string
        step_id:
          type: string
        started_at:
          type: string
          format: date-time
        completed_at:
          type: string
          format: date-time
        step_type:
          type: string
          const: memory_retrieval
          default: memory_retrieval
        vector_db_ids:
          type: string
        inserted_context:
          $ref: '#/components/schemas/InterleavedContent'
      additionalProperties: false
      required:
        - turn_id
        - step_id
        - step_type
        - vector_db_ids
        - inserted_context
      title: MemoryRetrievalStep
    SafetyViolation:
      type: object
      properties:
        violation_level:
          $ref: '#/components/schemas/ViolationLevel'
        user_message:
          type: string
        metadata:
          type: object
          additionalProperties:
            oneOf:
              - type: 'null'
              - type: boolean
              - type: number
              - type: string
              - type: array
              - type: object
      additionalProperties: false
      required:
        - violation_level
        - metadata
      title: SafetyViolation
    ShieldCallStep:
      type: object
      properties:
        turn_id:
          type: string
        step_id:
          type: string
        started_at:
          type: string
          format: date-time
        completed_at:
          type: string
          format: date-time
        step_type:
          type: string
          const: shield_call
          default: shield_call
        violation:
          $ref: '#/components/schemas/SafetyViolation'
      additionalProperties: false
      required:
        - turn_id
        - step_id
        - step_type
      title: ShieldCallStep
    ToolExecutionStep:
      type: object
      properties:
        turn_id:
          type: string
        step_id:
          type: string
        started_at:
          type: string
          format: date-time
        completed_at:
          type: string
          format: date-time
        step_type:
          type: string
          const: tool_execution
          default: tool_execution
        tool_calls:
          type: array
          items:
            $ref: '#/components/schemas/ToolCall'
        tool_responses:
          type: array
          items:
            $ref: '#/components/schemas/ToolResponse'
      additionalProperties: false
      required:
        - turn_id
        - step_id
        - step_type
        - tool_calls
        - tool_responses
      title: ToolExecutionStep
    ToolResponse:
      type: object
      properties:
        call_id:
          type: string
        tool_name:
          oneOf:
            - type: string
              enum:
                - brave_search
                - wolfram_alpha
                - photogen
                - code_interpreter
              title: BuiltinTool
            - type: string
        content:
          $ref: '#/components/schemas/InterleavedContent'
      additionalProperties: false
      required:
        - call_id
        - tool_name
        - content
      title: ToolResponse
    Turn:
      type: object
      properties:
        turn_id:
          type: string
        session_id:
          type: string
        input_messages:
          type: array
          items:
            oneOf:
              - $ref: '#/components/schemas/UserMessage'
              - $ref: '#/components/schemas/ToolResponseMessage'
        steps:
          type: array
          items:
            oneOf:
              - $ref: '#/components/schemas/InferenceStep'
              - $ref: '#/components/schemas/ToolExecutionStep'
              - $ref: '#/components/schemas/ShieldCallStep'
              - $ref: '#/components/schemas/MemoryRetrievalStep'
            discriminator:
              propertyName: step_type
              mapping:
                inference: '#/components/schemas/InferenceStep'
                tool_execution: '#/components/schemas/ToolExecutionStep'
                shield_call: '#/components/schemas/ShieldCallStep'
                memory_retrieval: '#/components/schemas/MemoryRetrievalStep'
        output_message:
          $ref: '#/components/schemas/CompletionMessage'
        output_attachments:
          type: array
          items:
            type: object
            properties:
              content:
                oneOf:
                  - type: string
                  - $ref: '#/components/schemas/InterleavedContentItem'
                  - type: array
                    items:
                      $ref: '#/components/schemas/InterleavedContentItem'
                  - $ref: '#/components/schemas/URL'
              mime_type:
                type: string
            additionalProperties: false
            required:
              - content
              - mime_type
            title: Attachment
        started_at:
          type: string
          format: date-time
        completed_at:
          type: string
          format: date-time
      additionalProperties: false
      required:
        - turn_id
        - session_id
        - input_messages
        - steps
        - output_message
        - started_at
      title: Turn
      description: >-
        A single turn in an interaction with an Agentic System.
    ViolationLevel:
      type: string
      enum:
        - info
        - warn
        - error
      title: ViolationLevel
    AgentTurnResponseEvent:
      type: object
      properties:
        payload:
          $ref: '#/components/schemas/AgentTurnResponseEventPayload'
      additionalProperties: false
      required:
        - payload
      title: AgentTurnResponseEvent
    AgentTurnResponseEventPayload:
      oneOf:
        - $ref: '#/components/schemas/AgentTurnResponseStepStartPayload'
        - $ref: '#/components/schemas/AgentTurnResponseStepProgressPayload'
        - $ref: '#/components/schemas/AgentTurnResponseStepCompletePayload'
        - $ref: '#/components/schemas/AgentTurnResponseTurnStartPayload'
        - $ref: '#/components/schemas/AgentTurnResponseTurnCompletePayload'
      discriminator:
        propertyName: event_type
        mapping:
          step_start: '#/components/schemas/AgentTurnResponseStepStartPayload'
          step_progress: '#/components/schemas/AgentTurnResponseStepProgressPayload'
          step_complete: '#/components/schemas/AgentTurnResponseStepCompletePayload'
          turn_start: '#/components/schemas/AgentTurnResponseTurnStartPayload'
          turn_complete: '#/components/schemas/AgentTurnResponseTurnCompletePayload'
    AgentTurnResponseStepCompletePayload:
      type: object
      properties:
        event_type:
          type: string
          const: step_complete
          default: step_complete
        step_type:
          type: string
          enum:
            - inference
            - tool_execution
            - shield_call
            - memory_retrieval
          title: StepType
        step_id:
          type: string
        step_details:
          oneOf:
            - $ref: '#/components/schemas/InferenceStep'
            - $ref: '#/components/schemas/ToolExecutionStep'
            - $ref: '#/components/schemas/ShieldCallStep'
            - $ref: '#/components/schemas/MemoryRetrievalStep'
          discriminator:
            propertyName: step_type
            mapping:
              inference: '#/components/schemas/InferenceStep'
              tool_execution: '#/components/schemas/ToolExecutionStep'
              shield_call: '#/components/schemas/ShieldCallStep'
              memory_retrieval: '#/components/schemas/MemoryRetrievalStep'
      additionalProperties: false
      required:
        - event_type
        - step_type
        - step_id
        - step_details
      title: AgentTurnResponseStepCompletePayload
    AgentTurnResponseStepProgressPayload:
      type: object
      properties:
        event_type:
          type: string
          const: step_progress
          default: step_progress
        step_type:
          type: string
          enum:
            - inference
            - tool_execution
            - shield_call
            - memory_retrieval
          title: StepType
        step_id:
          type: string
        delta:
          $ref: '#/components/schemas/ContentDelta'
      additionalProperties: false
      required:
        - event_type
        - step_type
        - step_id
        - delta
      title: AgentTurnResponseStepProgressPayload
    AgentTurnResponseStepStartPayload:
      type: object
      properties:
        event_type:
          type: string
          const: step_start
          default: step_start
        step_type:
          type: string
          enum:
            - inference
            - tool_execution
            - shield_call
            - memory_retrieval
          title: StepType
        step_id:
          type: string
        metadata:
          type: object
          additionalProperties:
            oneOf:
              - type: 'null'
              - type: boolean
              - type: number
              - type: string
              - type: array
              - type: object
      additionalProperties: false
      required:
        - event_type
        - step_type
        - step_id
      title: AgentTurnResponseStepStartPayload
    AgentTurnResponseStreamChunk:
      type: object
      properties:
        event:
          $ref: '#/components/schemas/AgentTurnResponseEvent'
      additionalProperties: false
      required:
        - event
      title: AgentTurnResponseStreamChunk
      description: streamed agent turn completion response.
    AgentTurnResponseTurnCompletePayload:
      type: object
      properties:
        event_type:
          type: string
          const: turn_complete
          default: turn_complete
        turn:
          $ref: '#/components/schemas/Turn'
      additionalProperties: false
      required:
        - event_type
        - turn
      title: AgentTurnResponseTurnCompletePayload
    AgentTurnResponseTurnStartPayload:
      type: object
      properties:
        event_type:
          type: string
          const: turn_start
          default: turn_start
        turn_id:
          type: string
      additionalProperties: false
      required:
        - event_type
        - turn_id
      title: AgentTurnResponseTurnStartPayload
    CreateUploadSessionRequest:
      type: object
      properties:
        bucket:
          type: string
          description: >-
            Bucket under which the file is stored (valid chars: a-zA-Z0-9_-)
        key:
          type: string
          description: >-
            Key under which the file is stored (valid chars: a-zA-Z0-9_-/.)
        mime_type:
          type: string
          description: MIME type of the file
        size:
          type: integer
          description: File size in bytes
      additionalProperties: false
      required:
        - bucket
        - key
        - mime_type
        - size
      title: CreateUploadSessionRequest
    FileUploadResponse:
      type: object
      properties:
        id:
          type: string
          description: ID of the upload session
        url:
          type: string
          description: Upload URL for the file or file parts
        offset:
          type: integer
          description: Upload content offset
        size:
          type: integer
          description: Upload content size
      additionalProperties: false
      required:
        - id
        - url
        - offset
        - size
      title: FileUploadResponse
      description: >-
        Response after initiating a file upload session.
    FileResponse:
      type: object
      properties:
        bucket:
          type: string
          description: >-
            Bucket under which the file is stored (valid chars: a-zA-Z0-9_-)
        key:
          type: string
          description: >-
            Key under which the file is stored (valid chars: a-zA-Z0-9_-/.)
        mime_type:
          type: string
          description: MIME type of the file
        url:
          type: string
          description: Upload URL for the file contents
        bytes:
          type: integer
          description: Size of the file in bytes
        created_at:
          type: integer
          description: Timestamp of when the file was created
      additionalProperties: false
      required:
        - bucket
        - key
        - mime_type
        - url
        - bytes
        - created_at
      title: FileResponse
      description: Response representing a file entry.
    EmbeddingsRequest:
      type: object
      properties:
        model_id:
          type: string
          description: >-
            The identifier of the model to use. The model must be an embedding model
            registered with Llama Stack and available via the /models endpoint.
        contents:
          type: array
          items:
            $ref: '#/components/schemas/InterleavedContent'
          description: >-
            List of contents to generate embeddings for. Note that content can be
            multimodal. The behavior depends on the model and provider. Some models
            may only support text.
      additionalProperties: false
      required:
        - model_id
        - contents
      title: EmbeddingsRequest
    EmbeddingsResponse:
      type: object
      properties:
        embeddings:
          type: array
          items:
            type: array
            items:
              type: number
          description: >-
            List of embedding vectors, one per input content. Each embedding is a
            list of floats. The dimensionality of the embedding is model-specific;
            you can check model metadata using /models/{model_id}
      additionalProperties: false
      required:
        - embeddings
      title: EmbeddingsResponse
      description: >-
        Response containing generated embeddings.
    AgentCandidate:
      type: object
      properties:
        type:
          type: string
          const: agent
          default: agent
        config:
          $ref: '#/components/schemas/AgentConfig'
      additionalProperties: false
      required:
        - type
        - config
      title: AgentCandidate
    AggregationFunctionType:
      type: string
      enum:
        - average
        - median
        - categorical_count
        - accuracy
      title: AggregationFunctionType
    BasicScoringFnParams:
      type: object
      properties:
        type:
          type: string
          const: basic
          default: basic
        aggregation_functions:
          type: array
          items:
            $ref: '#/components/schemas/AggregationFunctionType'
      additionalProperties: false
      required:
        - type
      title: BasicScoringFnParams
    BenchmarkConfig:
      type: object
      properties:
        eval_candidate:
          $ref: '#/components/schemas/EvalCandidate'
        scoring_params:
          type: object
          additionalProperties:
            $ref: '#/components/schemas/ScoringFnParams'
        num_examples:
          type: integer
      additionalProperties: false
      required:
        - eval_candidate
        - scoring_params
      title: BenchmarkConfig
    EvalCandidate:
      oneOf:
        - $ref: '#/components/schemas/ModelCandidate'
        - $ref: '#/components/schemas/AgentCandidate'
      discriminator:
        propertyName: type
        mapping:
          model: '#/components/schemas/ModelCandidate'
          agent: '#/components/schemas/AgentCandidate'
    LLMAsJudgeScoringFnParams:
      type: object
      properties:
        type:
          type: string
          const: llm_as_judge
          default: llm_as_judge
        judge_model:
          type: string
        prompt_template:
          type: string
        judge_score_regexes:
          type: array
          items:
            type: string
        aggregation_functions:
          type: array
          items:
            $ref: '#/components/schemas/AggregationFunctionType'
      additionalProperties: false
      required:
        - type
        - judge_model
      title: LLMAsJudgeScoringFnParams
    ModelCandidate:
      type: object
      properties:
        type:
          type: string
          const: model
          default: model
        model:
          type: string
        sampling_params:
          $ref: '#/components/schemas/SamplingParams'
        system_message:
          $ref: '#/components/schemas/SystemMessage'
      additionalProperties: false
      required:
        - type
        - model
        - sampling_params
      title: ModelCandidate
    RegexParserScoringFnParams:
      type: object
      properties:
        type:
          type: string
          const: regex_parser
          default: regex_parser
        parsing_regexes:
          type: array
          items:
            type: string
        aggregation_functions:
          type: array
          items:
            $ref: '#/components/schemas/AggregationFunctionType'
      additionalProperties: false
      required:
        - type
      title: RegexParserScoringFnParams
    ScoringFnParams:
      oneOf:
        - $ref: '#/components/schemas/LLMAsJudgeScoringFnParams'
        - $ref: '#/components/schemas/RegexParserScoringFnParams'
        - $ref: '#/components/schemas/BasicScoringFnParams'
      discriminator:
        propertyName: type
        mapping:
          llm_as_judge: '#/components/schemas/LLMAsJudgeScoringFnParams'
          regex_parser: '#/components/schemas/RegexParserScoringFnParams'
          basic: '#/components/schemas/BasicScoringFnParams'
    EvaluateRowsRequest:
      type: object
      properties:
        input_rows:
          type: array
          items:
            type: object
            additionalProperties:
              oneOf:
                - type: 'null'
                - type: boolean
                - type: number
                - type: string
                - type: array
                - type: object
        scoring_functions:
          type: array
          items:
            type: string
        task_config:
          $ref: '#/components/schemas/BenchmarkConfig'
      additionalProperties: false
      required:
        - input_rows
        - scoring_functions
        - task_config
      title: EvaluateRowsRequest
    EvaluateResponse:
      type: object
      properties:
        generations:
          type: array
          items:
            type: object
            additionalProperties:
              oneOf:
                - type: 'null'
                - type: boolean
                - type: number
                - type: string
                - type: array
                - type: object
        scores:
          type: object
          additionalProperties:
            $ref: '#/components/schemas/ScoringResult'
      additionalProperties: false
      required:
        - generations
        - scores
      title: EvaluateResponse
    ScoringResult:
      type: object
      properties:
        score_rows:
          type: array
          items:
            type: object
            additionalProperties:
              oneOf:
                - type: 'null'
                - type: boolean
                - type: number
                - type: string
                - type: array
                - type: object
        aggregated_results:
          type: object
          additionalProperties:
            oneOf:
              - type: 'null'
              - type: boolean
              - type: number
              - type: string
              - type: array
              - type: object
      additionalProperties: false
      required:
        - score_rows
        - aggregated_results
      title: ScoringResult
    Session:
      type: object
      properties:
        session_id:
          type: string
        session_name:
          type: string
        turns:
          type: array
          items:
            $ref: '#/components/schemas/Turn'
        started_at:
          type: string
          format: date-time
      additionalProperties: false
      required:
        - session_id
        - session_name
        - turns
        - started_at
      title: Session
      description: >-
        A single session of an interaction with an Agentic System.
    AgentStepResponse:
      type: object
      properties:
        step:
          oneOf:
            - $ref: '#/components/schemas/InferenceStep'
            - $ref: '#/components/schemas/ToolExecutionStep'
            - $ref: '#/components/schemas/ShieldCallStep'
            - $ref: '#/components/schemas/MemoryRetrievalStep'
          discriminator:
            propertyName: step_type
            mapping:
              inference: '#/components/schemas/InferenceStep'
              tool_execution: '#/components/schemas/ToolExecutionStep'
              shield_call: '#/components/schemas/ShieldCallStep'
              memory_retrieval: '#/components/schemas/MemoryRetrievalStep'
      additionalProperties: false
      required:
        - step
      title: AgentStepResponse
    Benchmark:
      type: object
      properties:
        identifier:
          type: string
        provider_resource_id:
          type: string
        provider_id:
          type: string
        type:
          type: string
          const: benchmark
          default: benchmark
        dataset_id:
          type: string
        scoring_functions:
          type: array
          items:
            type: string
        metadata:
          type: object
          additionalProperties:
            oneOf:
              - type: 'null'
              - type: boolean
              - type: number
              - type: string
              - type: array
              - type: object
      additionalProperties: false
      required:
        - identifier
        - provider_resource_id
        - provider_id
        - type
        - dataset_id
        - scoring_functions
        - metadata
      title: Benchmark
    AgentTurnInputType:
      type: object
      properties:
        type:
          type: string
          const: agent_turn_input
          default: agent_turn_input
      additionalProperties: false
      required:
        - type
      title: AgentTurnInputType
    ArrayType:
      type: object
      properties:
        type:
          type: string
          const: array
          default: array
      additionalProperties: false
      required:
        - type
      title: ArrayType
    BooleanType:
      type: object
      properties:
        type:
          type: string
          const: boolean
          default: boolean
      additionalProperties: false
      required:
        - type
      title: BooleanType
    ChatCompletionInputType:
      type: object
      properties:
        type:
          type: string
          const: chat_completion_input
          default: chat_completion_input
      additionalProperties: false
      required:
        - type
      title: ChatCompletionInputType
    CompletionInputType:
      type: object
      properties:
        type:
          type: string
          const: completion_input
          default: completion_input
      additionalProperties: false
      required:
        - type
      title: CompletionInputType
    Dataset:
      type: object
      properties:
        identifier:
          type: string
        provider_resource_id:
          type: string
        provider_id:
          type: string
        type:
          type: string
          const: dataset
          default: dataset
        dataset_schema:
          type: object
          additionalProperties:
            $ref: '#/components/schemas/ParamType'
        url:
          $ref: '#/components/schemas/URL'
        metadata:
          type: object
          additionalProperties:
            oneOf:
              - type: 'null'
              - type: boolean
              - type: number
              - type: string
              - type: array
              - type: object
      additionalProperties: false
      required:
        - identifier
        - provider_resource_id
        - provider_id
        - type
        - dataset_schema
        - url
        - metadata
      title: Dataset
    JsonType:
      type: object
      properties:
        type:
          type: string
          const: json
          default: json
      additionalProperties: false
      required:
        - type
      title: JsonType
    NumberType:
      type: object
      properties:
        type:
          type: string
          const: number
          default: number
      additionalProperties: false
      required:
        - type
      title: NumberType
    ObjectType:
      type: object
      properties:
        type:
          type: string
          const: object
          default: object
      additionalProperties: false
      required:
        - type
      title: ObjectType
    ParamType:
      oneOf:
        - $ref: '#/components/schemas/StringType'
        - $ref: '#/components/schemas/NumberType'
        - $ref: '#/components/schemas/BooleanType'
        - $ref: '#/components/schemas/ArrayType'
        - $ref: '#/components/schemas/ObjectType'
        - $ref: '#/components/schemas/JsonType'
        - $ref: '#/components/schemas/UnionType'
        - $ref: '#/components/schemas/ChatCompletionInputType'
        - $ref: '#/components/schemas/CompletionInputType'
        - $ref: '#/components/schemas/AgentTurnInputType'
      discriminator:
        propertyName: type
        mapping:
          string: '#/components/schemas/StringType'
          number: '#/components/schemas/NumberType'
          boolean: '#/components/schemas/BooleanType'
          array: '#/components/schemas/ArrayType'
          object: '#/components/schemas/ObjectType'
          json: '#/components/schemas/JsonType'
          union: '#/components/schemas/UnionType'
          chat_completion_input: '#/components/schemas/ChatCompletionInputType'
          completion_input: '#/components/schemas/CompletionInputType'
          agent_turn_input: '#/components/schemas/AgentTurnInputType'
    StringType:
      type: object
      properties:
        type:
          type: string
          const: string
          default: string
      additionalProperties: false
      required:
        - type
      title: StringType
    UnionType:
      type: object
      properties:
        type:
          type: string
          const: union
          default: union
      additionalProperties: false
      required:
        - type
      title: UnionType
    Model:
      type: object
      properties:
        identifier:
          type: string
        provider_resource_id:
          type: string
        provider_id:
          type: string
        type:
          type: string
          const: model
          default: model
        metadata:
          type: object
          additionalProperties:
            oneOf:
              - type: 'null'
              - type: boolean
              - type: number
              - type: string
              - type: array
              - type: object
        model_type:
          $ref: '#/components/schemas/ModelType'
          default: llm
      additionalProperties: false
      required:
        - identifier
        - provider_resource_id
        - provider_id
        - type
        - metadata
        - model_type
      title: Model
    ModelType:
      type: string
      enum:
        - llm
        - embedding
      title: ModelType
    PaginatedRowsResult:
      type: object
      properties:
        rows:
          type: array
          items:
            type: object
            additionalProperties:
              oneOf:
                - type: 'null'
                - type: boolean
                - type: number
                - type: string
                - type: array
                - type: object
        total_count:
          type: integer
        next_page_token:
          type: string
      additionalProperties: false
      required:
        - rows
        - total_count
      title: PaginatedRowsResult
    ScoringFn:
      type: object
      properties:
        identifier:
          type: string
        provider_resource_id:
          type: string
        provider_id:
          type: string
        type:
          type: string
          const: scoring_function
          default: scoring_function
        description:
          type: string
        metadata:
          type: object
          additionalProperties:
            oneOf:
              - type: 'null'
              - type: boolean
              - type: number
              - type: string
              - type: array
              - type: object
        return_type:
          $ref: '#/components/schemas/ParamType'
        params:
          $ref: '#/components/schemas/ScoringFnParams'
      additionalProperties: false
      required:
        - identifier
        - provider_resource_id
        - provider_id
        - type
        - metadata
        - return_type
      title: ScoringFn
    Shield:
      type: object
      properties:
        identifier:
          type: string
        provider_resource_id:
          type: string
        provider_id:
          type: string
        type:
          type: string
          const: shield
          default: shield
        params:
          type: object
          additionalProperties:
            oneOf:
              - type: 'null'
              - type: boolean
              - type: number
              - type: string
              - type: array
              - type: object
      additionalProperties: false
      required:
        - identifier
        - provider_resource_id
        - provider_id
        - type
      title: Shield
      description: >-
        A safety shield resource that can be used to check content
    Span:
      type: object
      properties:
        span_id:
          type: string
        trace_id:
          type: string
        parent_span_id:
          type: string
        name:
          type: string
        start_time:
          type: string
          format: date-time
        end_time:
          type: string
          format: date-time
        attributes:
          type: object
          additionalProperties:
            oneOf:
              - type: 'null'
              - type: boolean
              - type: number
              - type: string
              - type: array
              - type: object
      additionalProperties: false
      required:
        - span_id
        - trace_id
        - name
        - start_time
      title: Span
    SpanStatus:
      type: string
      enum:
        - ok
        - error
      title: SpanStatus
    SpanWithStatus:
      type: object
      properties:
        span_id:
          type: string
        trace_id:
          type: string
        parent_span_id:
          type: string
        name:
          type: string
        start_time:
          type: string
          format: date-time
        end_time:
          type: string
          format: date-time
        attributes:
          type: object
          additionalProperties:
            oneOf:
              - type: 'null'
              - type: boolean
              - type: number
              - type: string
              - type: array
              - type: object
        status:
          $ref: '#/components/schemas/SpanStatus'
      additionalProperties: false
      required:
        - span_id
        - trace_id
        - name
        - start_time
      title: SpanWithStatus
    QuerySpanTreeResponse:
      type: object
      properties:
        data:
          type: object
          additionalProperties:
            $ref: '#/components/schemas/SpanWithStatus'
      additionalProperties: false
      required:
        - data
      title: QuerySpanTreeResponse
    Tool:
      type: object
      properties:
        identifier:
          type: string
        provider_resource_id:
          type: string
        provider_id:
          type: string
        type:
          type: string
          const: tool
          default: tool
        toolgroup_id:
          type: string
        tool_host:
          $ref: '#/components/schemas/ToolHost'
        description:
          type: string
        parameters:
          type: array
          items:
            $ref: '#/components/schemas/ToolParameter'
        metadata:
          type: object
          additionalProperties:
            oneOf:
              - type: 'null'
              - type: boolean
              - type: number
              - type: string
              - type: array
              - type: object
      additionalProperties: false
      required:
        - identifier
        - provider_resource_id
        - provider_id
        - type
        - toolgroup_id
        - tool_host
        - description
        - parameters
      title: Tool
    ToolHost:
      type: string
      enum:
        - distribution
        - client
        - model_context_protocol
      title: ToolHost
    ToolGroup:
      type: object
      properties:
        identifier:
          type: string
        provider_resource_id:
          type: string
        provider_id:
          type: string
        type:
          type: string
          const: tool_group
          default: tool_group
        mcp_endpoint:
          $ref: '#/components/schemas/URL'
        args:
          type: object
          additionalProperties:
            oneOf:
              - type: 'null'
              - type: boolean
              - type: number
              - type: string
              - type: array
              - type: object
      additionalProperties: false
      required:
        - identifier
        - provider_resource_id
        - provider_id
        - type
      title: ToolGroup
    Trace:
      type: object
      properties:
        trace_id:
          type: string
        root_span_id:
          type: string
        start_time:
          type: string
          format: date-time
        end_time:
          type: string
          format: date-time
      additionalProperties: false
      required:
        - trace_id
        - root_span_id
        - start_time
      title: Trace
    Checkpoint:
      description: Checkpoint created during training runs
      title: Checkpoint
    PostTrainingJobArtifactsResponse:
      type: object
      properties:
        job_uuid:
          type: string
        checkpoints:
          type: array
          items:
            $ref: '#/components/schemas/Checkpoint'
      additionalProperties: false
      required:
        - job_uuid
        - checkpoints
      title: PostTrainingJobArtifactsResponse
      description: Artifacts of a finetuning job.
    JobStatus:
      type: string
      enum:
        - completed
        - in_progress
        - failed
        - scheduled
      title: JobStatus
    PostTrainingJobStatusResponse:
      type: object
      properties:
        job_uuid:
          type: string
        status:
          $ref: '#/components/schemas/JobStatus'
        scheduled_at:
          type: string
          format: date-time
        started_at:
          type: string
          format: date-time
        completed_at:
          type: string
          format: date-time
        resources_allocated:
          type: object
          additionalProperties:
            oneOf:
              - type: 'null'
              - type: boolean
              - type: number
              - type: string
              - type: array
              - type: object
        checkpoints:
          type: array
          items:
            $ref: '#/components/schemas/Checkpoint'
      additionalProperties: false
      required:
        - job_uuid
        - status
        - checkpoints
      title: PostTrainingJobStatusResponse
      description: Status of a finetuning job.
    ListPostTrainingJobsResponse:
      type: object
      properties:
        data:
          type: array
          items:
            type: object
            properties:
              job_uuid:
                type: string
            additionalProperties: false
            required:
              - job_uuid
            title: PostTrainingJob
      additionalProperties: false
      required:
        - data
      title: ListPostTrainingJobsResponse
    VectorDB:
      type: object
      properties:
        identifier:
          type: string
        provider_resource_id:
          type: string
        provider_id:
          type: string
        type:
          type: string
          const: vector_db
          default: vector_db
        embedding_model:
          type: string
        embedding_dimension:
          type: integer
      additionalProperties: false
      required:
        - identifier
        - provider_resource_id
        - provider_id
        - type
        - embedding_model
        - embedding_dimension
      title: VectorDB
    HealthInfo:
      type: object
      properties:
        status:
          type: string
      additionalProperties: false
      required:
        - status
      title: HealthInfo
    RAGDocument:
      type: object
      properties:
        document_id:
          type: string
        content:
          oneOf:
            - type: string
            - $ref: '#/components/schemas/InterleavedContentItem'
            - type: array
              items:
                $ref: '#/components/schemas/InterleavedContentItem'
            - $ref: '#/components/schemas/URL'
        mime_type:
          type: string
        metadata:
          type: object
          additionalProperties:
            oneOf:
              - type: 'null'
              - type: boolean
              - type: number
              - type: string
              - type: array
              - type: object
      additionalProperties: false
      required:
        - document_id
        - content
        - metadata
      title: RAGDocument
    InsertRequest:
      type: object
      properties:
        documents:
          type: array
          items:
            $ref: '#/components/schemas/RAGDocument'
        vector_db_id:
          type: string
        chunk_size_in_tokens:
          type: integer
      additionalProperties: false
      required:
        - documents
        - vector_db_id
        - chunk_size_in_tokens
      title: InsertRequest
    InsertChunksRequest:
      type: object
      properties:
        vector_db_id:
          type: string
        chunks:
          type: array
          items:
            type: object
            properties:
              content:
                $ref: '#/components/schemas/InterleavedContent'
              metadata:
                type: object
                additionalProperties:
                  oneOf:
                    - type: 'null'
                    - type: boolean
                    - type: number
                    - type: string
                    - type: array
                    - type: object
            additionalProperties: false
            required:
              - content
              - metadata
            title: Chunk
        ttl_seconds:
          type: integer
      additionalProperties: false
      required:
        - vector_db_id
        - chunks
      title: InsertChunksRequest
    InvokeToolRequest:
      type: object
      properties:
        tool_name:
          type: string
        kwargs:
          type: object
          additionalProperties:
            oneOf:
              - type: 'null'
              - type: boolean
              - type: number
              - type: string
              - type: array
              - type: object
      additionalProperties: false
      required:
        - tool_name
        - kwargs
      title: InvokeToolRequest
    ToolInvocationResult:
      type: object
      properties:
        content:
          $ref: '#/components/schemas/InterleavedContent'
        error_message:
          type: string
        error_code:
          type: integer
      additionalProperties: false
      required:
        - content
      title: ToolInvocationResult
<<<<<<< HEAD
    ListBenchmarksResponse:
=======
    BucketResponse:
      type: object
      properties:
        name:
          type: string
      additionalProperties: false
      required:
        - name
      title: BucketResponse
    ListBucketResponse:
>>>>>>> f7161611
      type: object
      properties:
        data:
          type: array
          items:
<<<<<<< HEAD
            $ref: '#/components/schemas/Benchmark'
      additionalProperties: false
      required:
        - data
      title: ListBenchmarksResponse
=======
            $ref: '#/components/schemas/BucketResponse'
          description: List of FileResponse entries
      additionalProperties: false
      required:
        - data
      title: ListBucketResponse
      description: >-
        Response representing a list of file entries.
>>>>>>> f7161611
    ListDatasetsResponse:
      type: object
      properties:
        data:
          type: array
          items:
            $ref: '#/components/schemas/Dataset'
      additionalProperties: false
      required:
        - data
      title: ListDatasetsResponse
    ListFileResponse:
      type: object
      properties:
        data:
          type: array
          items:
            $ref: '#/components/schemas/FileResponse'
          description: List of FileResponse entries
      additionalProperties: false
      required:
        - data
      title: ListFileResponse
      description: >-
        Response representing a list of file entries.
    ListModelsResponse:
      type: object
      properties:
        data:
          type: array
          items:
            $ref: '#/components/schemas/Model'
      additionalProperties: false
      required:
        - data
      title: ListModelsResponse
    ProviderInfo:
      type: object
      properties:
        api:
          type: string
        provider_id:
          type: string
        provider_type:
          type: string
      additionalProperties: false
      required:
        - api
        - provider_id
        - provider_type
      title: ProviderInfo
    ListProvidersResponse:
      type: object
      properties:
        data:
          type: array
          items:
            $ref: '#/components/schemas/ProviderInfo'
      additionalProperties: false
      required:
        - data
      title: ListProvidersResponse
    RouteInfo:
      type: object
      properties:
        route:
          type: string
        method:
          type: string
        provider_types:
          type: array
          items:
            type: string
      additionalProperties: false
      required:
        - route
        - method
        - provider_types
      title: RouteInfo
    ListRoutesResponse:
      type: object
      properties:
        data:
          type: array
          items:
            $ref: '#/components/schemas/RouteInfo'
      additionalProperties: false
      required:
        - data
      title: ListRoutesResponse
    ListScoringFunctionsResponse:
      type: object
      properties:
        data:
          type: array
          items:
            $ref: '#/components/schemas/ScoringFn'
      additionalProperties: false
      required:
        - data
      title: ListScoringFunctionsResponse
    ListShieldsResponse:
      type: object
      properties:
        data:
          type: array
          items:
            $ref: '#/components/schemas/Shield'
      additionalProperties: false
      required:
        - data
      title: ListShieldsResponse
    ListToolGroupsResponse:
      type: object
      properties:
        data:
          type: array
          items:
            $ref: '#/components/schemas/ToolGroup'
      additionalProperties: false
      required:
        - data
      title: ListToolGroupsResponse
    ListToolsResponse:
      type: object
      properties:
        data:
          type: array
          items:
            $ref: '#/components/schemas/Tool'
      additionalProperties: false
      required:
        - data
      title: ListToolsResponse
    ListVectorDBsResponse:
      type: object
      properties:
        data:
          type: array
          items:
            $ref: '#/components/schemas/VectorDB'
      additionalProperties: false
      required:
        - data
      title: ListVectorDBsResponse
    Event:
      oneOf:
        - $ref: '#/components/schemas/UnstructuredLogEvent'
        - $ref: '#/components/schemas/MetricEvent'
        - $ref: '#/components/schemas/StructuredLogEvent'
      discriminator:
        propertyName: type
        mapping:
          unstructured_log: '#/components/schemas/UnstructuredLogEvent'
          metric: '#/components/schemas/MetricEvent'
          structured_log: '#/components/schemas/StructuredLogEvent'
    LogSeverity:
      type: string
      enum:
        - verbose
        - debug
        - info
        - warn
        - error
        - critical
      title: LogSeverity
    SpanEndPayload:
      type: object
      properties:
        type:
          type: string
          const: span_end
          default: span_end
        status:
          $ref: '#/components/schemas/SpanStatus'
      additionalProperties: false
      required:
        - type
        - status
      title: SpanEndPayload
    SpanStartPayload:
      type: object
      properties:
        type:
          type: string
          const: span_start
          default: span_start
        name:
          type: string
        parent_span_id:
          type: string
      additionalProperties: false
      required:
        - type
        - name
      title: SpanStartPayload
    StructuredLogEvent:
      type: object
      properties:
        trace_id:
          type: string
        span_id:
          type: string
        timestamp:
          type: string
          format: date-time
        attributes:
          type: object
          additionalProperties:
            oneOf:
              - type: string
              - type: integer
              - type: number
              - type: boolean
              - type: 'null'
        type:
          type: string
          const: structured_log
          default: structured_log
        payload:
          $ref: '#/components/schemas/StructuredLogPayload'
      additionalProperties: false
      required:
        - trace_id
        - span_id
        - timestamp
        - type
        - payload
      title: StructuredLogEvent
    StructuredLogPayload:
      oneOf:
        - $ref: '#/components/schemas/SpanStartPayload'
        - $ref: '#/components/schemas/SpanEndPayload'
      discriminator:
        propertyName: type
        mapping:
          span_start: '#/components/schemas/SpanStartPayload'
          span_end: '#/components/schemas/SpanEndPayload'
    UnstructuredLogEvent:
      type: object
      properties:
        trace_id:
          type: string
        span_id:
          type: string
        timestamp:
          type: string
          format: date-time
        attributes:
          type: object
          additionalProperties:
            oneOf:
              - type: string
              - type: integer
              - type: number
              - type: boolean
              - type: 'null'
        type:
          type: string
          const: unstructured_log
          default: unstructured_log
        message:
          type: string
        severity:
          $ref: '#/components/schemas/LogSeverity'
      additionalProperties: false
      required:
        - trace_id
        - span_id
        - timestamp
        - type
        - message
        - severity
      title: UnstructuredLogEvent
    LogEventRequest:
      type: object
      properties:
        event:
          $ref: '#/components/schemas/Event'
        ttl_seconds:
          type: integer
      additionalProperties: false
      required:
        - event
        - ttl_seconds
      title: LogEventRequest
    DPOAlignmentConfig:
      type: object
      properties:
        reward_scale:
          type: number
        reward_clip:
          type: number
        epsilon:
          type: number
        gamma:
          type: number
      additionalProperties: false
      required:
        - reward_scale
        - reward_clip
        - epsilon
        - gamma
      title: DPOAlignmentConfig
    DataConfig:
      type: object
      properties:
        dataset_id:
          type: string
        batch_size:
          type: integer
        shuffle:
          type: boolean
        data_format:
          $ref: '#/components/schemas/DatasetFormat'
        validation_dataset_id:
          type: string
        packed:
          type: boolean
          default: false
        train_on_input:
          type: boolean
          default: false
      additionalProperties: false
      required:
        - dataset_id
        - batch_size
        - shuffle
        - data_format
      title: DataConfig
    DatasetFormat:
      type: string
      enum:
        - instruct
        - dialog
      title: DatasetFormat
    EfficiencyConfig:
      type: object
      properties:
        enable_activation_checkpointing:
          type: boolean
          default: false
        enable_activation_offloading:
          type: boolean
          default: false
        memory_efficient_fsdp_wrap:
          type: boolean
          default: false
        fsdp_cpu_offload:
          type: boolean
          default: false
      additionalProperties: false
      title: EfficiencyConfig
    OptimizerConfig:
      type: object
      properties:
        optimizer_type:
          $ref: '#/components/schemas/OptimizerType'
        lr:
          type: number
        weight_decay:
          type: number
        num_warmup_steps:
          type: integer
      additionalProperties: false
      required:
        - optimizer_type
        - lr
        - weight_decay
        - num_warmup_steps
      title: OptimizerConfig
    OptimizerType:
      type: string
      enum:
        - adam
        - adamw
        - sgd
      title: OptimizerType
    TrainingConfig:
      type: object
      properties:
        n_epochs:
          type: integer
        max_steps_per_epoch:
          type: integer
        gradient_accumulation_steps:
          type: integer
        max_validation_steps:
          type: integer
        data_config:
          $ref: '#/components/schemas/DataConfig'
        optimizer_config:
          $ref: '#/components/schemas/OptimizerConfig'
        efficiency_config:
          $ref: '#/components/schemas/EfficiencyConfig'
        dtype:
          type: string
          default: bf16
      additionalProperties: false
      required:
        - n_epochs
        - max_steps_per_epoch
        - gradient_accumulation_steps
        - max_validation_steps
        - data_config
        - optimizer_config
      title: TrainingConfig
    PreferenceOptimizeRequest:
      type: object
      properties:
        job_uuid:
          type: string
        finetuned_model:
          type: string
        algorithm_config:
          $ref: '#/components/schemas/DPOAlignmentConfig'
        training_config:
          $ref: '#/components/schemas/TrainingConfig'
        hyperparam_search_config:
          type: object
          additionalProperties:
            oneOf:
              - type: 'null'
              - type: boolean
              - type: number
              - type: string
              - type: array
              - type: object
        logger_config:
          type: object
          additionalProperties:
            oneOf:
              - type: 'null'
              - type: boolean
              - type: number
              - type: string
              - type: array
              - type: object
      additionalProperties: false
      required:
        - job_uuid
        - finetuned_model
        - algorithm_config
        - training_config
        - hyperparam_search_config
        - logger_config
      title: PreferenceOptimizeRequest
    PostTrainingJob:
      type: object
      properties:
        job_uuid:
          type: string
      additionalProperties: false
      required:
        - job_uuid
      title: PostTrainingJob
    DefaultRAGQueryGeneratorConfig:
      type: object
      properties:
        type:
          type: string
          const: default
          default: default
        separator:
          type: string
          default: ' '
      additionalProperties: false
      required:
        - type
        - separator
      title: DefaultRAGQueryGeneratorConfig
    LLMRAGQueryGeneratorConfig:
      type: object
      properties:
        type:
          type: string
          const: llm
          default: llm
        model:
          type: string
        template:
          type: string
      additionalProperties: false
      required:
        - type
        - model
        - template
      title: LLMRAGQueryGeneratorConfig
    RAGQueryConfig:
      type: object
      properties:
        query_generator_config:
          $ref: '#/components/schemas/RAGQueryGeneratorConfig'
        max_tokens_in_context:
          type: integer
          default: 4096
        max_chunks:
          type: integer
          default: 5
      additionalProperties: false
      required:
        - query_generator_config
        - max_tokens_in_context
        - max_chunks
      title: RAGQueryConfig
    RAGQueryGeneratorConfig:
      oneOf:
        - $ref: '#/components/schemas/DefaultRAGQueryGeneratorConfig'
        - $ref: '#/components/schemas/LLMRAGQueryGeneratorConfig'
      discriminator:
        propertyName: type
        mapping:
          default: '#/components/schemas/DefaultRAGQueryGeneratorConfig'
          llm: '#/components/schemas/LLMRAGQueryGeneratorConfig'
    QueryRequest:
      type: object
      properties:
        content:
          $ref: '#/components/schemas/InterleavedContent'
        vector_db_ids:
          type: array
          items:
            type: string
        query_config:
          $ref: '#/components/schemas/RAGQueryConfig'
      additionalProperties: false
      required:
        - content
        - vector_db_ids
      title: QueryRequest
    RAGQueryResult:
      type: object
      properties:
        content:
          $ref: '#/components/schemas/InterleavedContent'
      additionalProperties: false
      title: RAGQueryResult
    QueryChunksRequest:
      type: object
      properties:
        vector_db_id:
          type: string
        query:
          $ref: '#/components/schemas/InterleavedContent'
        params:
          type: object
          additionalProperties:
            oneOf:
              - type: 'null'
              - type: boolean
              - type: number
              - type: string
              - type: array
              - type: object
      additionalProperties: false
      required:
        - vector_db_id
        - query
      title: QueryChunksRequest
    QueryChunksResponse:
      type: object
      properties:
        chunks:
          type: array
          items:
            type: object
            properties:
              content:
                $ref: '#/components/schemas/InterleavedContent'
              metadata:
                type: object
                additionalProperties:
                  oneOf:
                    - type: 'null'
                    - type: boolean
                    - type: number
                    - type: string
                    - type: array
                    - type: object
            additionalProperties: false
            required:
              - content
              - metadata
            title: Chunk
        scores:
          type: array
          items:
            type: number
      additionalProperties: false
      required:
        - chunks
        - scores
      title: QueryChunksResponse
    QueryCondition:
      type: object
      properties:
        key:
          type: string
        op:
          $ref: '#/components/schemas/QueryConditionOp'
        value:
          oneOf:
            - type: 'null'
            - type: boolean
            - type: number
            - type: string
            - type: array
            - type: object
      additionalProperties: false
      required:
        - key
        - op
        - value
      title: QueryCondition
    QueryConditionOp:
      type: string
      enum:
        - eq
        - ne
        - gt
        - lt
      title: QueryConditionOp
    QuerySpansResponse:
      type: object
      properties:
        data:
          type: array
          items:
            $ref: '#/components/schemas/Span'
      additionalProperties: false
      required:
        - data
      title: QuerySpansResponse
    QueryTracesResponse:
      type: object
      properties:
        data:
          type: array
          items:
            $ref: '#/components/schemas/Trace'
      additionalProperties: false
      required:
        - data
      title: QueryTracesResponse
    RegisterBenchmarkRequest:
      type: object
      properties:
        benchmark_id:
          type: string
        dataset_id:
          type: string
        scoring_functions:
          type: array
          items:
            type: string
        provider_benchmark_id:
          type: string
        provider_id:
          type: string
        metadata:
          type: object
          additionalProperties:
            oneOf:
              - type: 'null'
              - type: boolean
              - type: number
              - type: string
              - type: array
              - type: object
      additionalProperties: false
      required:
        - benchmark_id
        - dataset_id
        - scoring_functions
      title: RegisterBenchmarkRequest
    RegisterDatasetRequest:
      type: object
      properties:
        dataset_id:
          type: string
        dataset_schema:
          type: object
          additionalProperties:
            $ref: '#/components/schemas/ParamType'
        url:
          $ref: '#/components/schemas/URL'
        provider_dataset_id:
          type: string
        provider_id:
          type: string
        metadata:
          type: object
          additionalProperties:
            oneOf:
              - type: 'null'
              - type: boolean
              - type: number
              - type: string
              - type: array
              - type: object
      additionalProperties: false
      required:
        - dataset_id
        - dataset_schema
        - url
      title: RegisterDatasetRequest
    RegisterModelRequest:
      type: object
      properties:
        model_id:
          type: string
        provider_model_id:
          type: string
        provider_id:
          type: string
        metadata:
          type: object
          additionalProperties:
            oneOf:
              - type: 'null'
              - type: boolean
              - type: number
              - type: string
              - type: array
              - type: object
        model_type:
          $ref: '#/components/schemas/ModelType'
      additionalProperties: false
      required:
        - model_id
      title: RegisterModelRequest
    RegisterScoringFunctionRequest:
      type: object
      properties:
        scoring_fn_id:
          type: string
        description:
          type: string
        return_type:
          $ref: '#/components/schemas/ParamType'
        provider_scoring_fn_id:
          type: string
        provider_id:
          type: string
        params:
          $ref: '#/components/schemas/ScoringFnParams'
      additionalProperties: false
      required:
        - scoring_fn_id
        - description
        - return_type
      title: RegisterScoringFunctionRequest
    RegisterShieldRequest:
      type: object
      properties:
        shield_id:
          type: string
        provider_shield_id:
          type: string
        provider_id:
          type: string
        params:
          type: object
          additionalProperties:
            oneOf:
              - type: 'null'
              - type: boolean
              - type: number
              - type: string
              - type: array
              - type: object
      additionalProperties: false
      required:
        - shield_id
      title: RegisterShieldRequest
    RegisterToolGroupRequest:
      type: object
      properties:
        toolgroup_id:
          type: string
        provider_id:
          type: string
        mcp_endpoint:
          $ref: '#/components/schemas/URL'
        args:
          type: object
          additionalProperties:
            oneOf:
              - type: 'null'
              - type: boolean
              - type: number
              - type: string
              - type: array
              - type: object
      additionalProperties: false
      required:
        - toolgroup_id
        - provider_id
      title: RegisterToolGroupRequest
    RegisterVectorDbRequest:
      type: object
      properties:
        vector_db_id:
          type: string
        embedding_model:
          type: string
        embedding_dimension:
          type: integer
        provider_id:
          type: string
        provider_vector_db_id:
          type: string
      additionalProperties: false
      required:
        - vector_db_id
        - embedding_model
      title: RegisterVectorDbRequest
    RunEvalRequest:
      type: object
      properties:
        task_config:
          $ref: '#/components/schemas/BenchmarkConfig'
      additionalProperties: false
      required:
        - task_config
      title: RunEvalRequest
    Job:
      type: object
      properties:
        job_id:
          type: string
      additionalProperties: false
      required:
        - job_id
      title: Job
    RunShieldRequest:
      type: object
      properties:
        shield_id:
          type: string
        messages:
          type: array
          items:
            $ref: '#/components/schemas/Message'
        params:
          type: object
          additionalProperties:
            oneOf:
              - type: 'null'
              - type: boolean
              - type: number
              - type: string
              - type: array
              - type: object
      additionalProperties: false
      required:
        - shield_id
        - messages
        - params
      title: RunShieldRequest
    RunShieldResponse:
      type: object
      properties:
        violation:
          $ref: '#/components/schemas/SafetyViolation'
      additionalProperties: false
      title: RunShieldResponse
    SaveSpansToDatasetRequest:
      type: object
      properties:
        attribute_filters:
          type: array
          items:
            $ref: '#/components/schemas/QueryCondition'
        attributes_to_save:
          type: array
          items:
            type: string
        dataset_id:
          type: string
        max_depth:
          type: integer
      additionalProperties: false
      required:
        - attribute_filters
        - attributes_to_save
        - dataset_id
      title: SaveSpansToDatasetRequest
    ScoreRequest:
      type: object
      properties:
        input_rows:
          type: array
          items:
            type: object
            additionalProperties:
              oneOf:
                - type: 'null'
                - type: boolean
                - type: number
                - type: string
                - type: array
                - type: object
        scoring_functions:
          type: object
          additionalProperties:
            oneOf:
              - $ref: '#/components/schemas/ScoringFnParams'
              - type: 'null'
      additionalProperties: false
      required:
        - input_rows
        - scoring_functions
      title: ScoreRequest
    ScoreResponse:
      type: object
      properties:
        results:
          type: object
          additionalProperties:
            $ref: '#/components/schemas/ScoringResult'
      additionalProperties: false
      required:
        - results
      title: ScoreResponse
    ScoreBatchRequest:
      type: object
      properties:
        dataset_id:
          type: string
        scoring_functions:
          type: object
          additionalProperties:
            oneOf:
              - $ref: '#/components/schemas/ScoringFnParams'
              - type: 'null'
        save_results_dataset:
          type: boolean
      additionalProperties: false
      required:
        - dataset_id
        - scoring_functions
        - save_results_dataset
      title: ScoreBatchRequest
    ScoreBatchResponse:
      type: object
      properties:
        dataset_id:
          type: string
        results:
          type: object
          additionalProperties:
            $ref: '#/components/schemas/ScoringResult'
      additionalProperties: false
      required:
        - results
      title: ScoreBatchResponse
    AlgorithmConfig:
      oneOf:
        - $ref: '#/components/schemas/LoraFinetuningConfig'
        - $ref: '#/components/schemas/QATFinetuningConfig'
      discriminator:
        propertyName: type
        mapping:
          LoRA: '#/components/schemas/LoraFinetuningConfig'
          QAT: '#/components/schemas/QATFinetuningConfig'
    LoraFinetuningConfig:
      type: object
      properties:
        type:
          type: string
          const: LoRA
          default: LoRA
        lora_attn_modules:
          type: array
          items:
            type: string
        apply_lora_to_mlp:
          type: boolean
        apply_lora_to_output:
          type: boolean
        rank:
          type: integer
        alpha:
          type: integer
        use_dora:
          type: boolean
          default: false
        quantize_base:
          type: boolean
          default: false
      additionalProperties: false
      required:
        - type
        - lora_attn_modules
        - apply_lora_to_mlp
        - apply_lora_to_output
        - rank
        - alpha
      title: LoraFinetuningConfig
    QATFinetuningConfig:
      type: object
      properties:
        type:
          type: string
          const: QAT
          default: QAT
        quantizer_name:
          type: string
        group_size:
          type: integer
      additionalProperties: false
      required:
        - type
        - quantizer_name
        - group_size
      title: QATFinetuningConfig
    SupervisedFineTuneRequest:
      type: object
      properties:
        job_uuid:
          type: string
        training_config:
          $ref: '#/components/schemas/TrainingConfig'
        hyperparam_search_config:
          type: object
          additionalProperties:
            oneOf:
              - type: 'null'
              - type: boolean
              - type: number
              - type: string
              - type: array
              - type: object
        logger_config:
          type: object
          additionalProperties:
            oneOf:
              - type: 'null'
              - type: boolean
              - type: number
              - type: string
              - type: array
              - type: object
        model:
          type: string
        checkpoint_dir:
          type: string
        algorithm_config:
          $ref: '#/components/schemas/AlgorithmConfig'
      additionalProperties: false
      required:
        - job_uuid
        - training_config
        - hyperparam_search_config
        - logger_config
        - model
      title: SupervisedFineTuneRequest
    SyntheticDataGenerateRequest:
      type: object
      properties:
        dialogs:
          type: array
          items:
            $ref: '#/components/schemas/Message'
        filtering_function:
          type: string
          enum:
            - none
            - random
            - top_k
            - top_p
            - top_k_top_p
            - sigmoid
          title: FilteringFunction
          description: The type of filtering function.
        model:
          type: string
      additionalProperties: false
      required:
        - dialogs
        - filtering_function
      title: SyntheticDataGenerateRequest
    SyntheticDataGenerationResponse:
      type: object
      properties:
        synthetic_data:
          type: array
          items:
            type: object
            additionalProperties:
              oneOf:
                - type: 'null'
                - type: boolean
                - type: number
                - type: string
                - type: array
                - type: object
        statistics:
          type: object
          additionalProperties:
            oneOf:
              - type: 'null'
              - type: boolean
              - type: number
              - type: string
              - type: array
              - type: object
      additionalProperties: false
      required:
        - synthetic_data
      title: SyntheticDataGenerationResponse
      description: >-
        Response from the synthetic data generation. Batch of (prompt, response, score)
        tuples that pass the threshold.
    VersionInfo:
      type: object
      properties:
        version:
          type: string
      additionalProperties: false
      required:
        - version
      title: VersionInfo
  responses: {}
security:
  - Default: []
tags:
  - name: Agents
    description: >-
      Main functionalities provided by this API:

      - Create agents with specific instructions and ability to use tools.

      - Interactions with agents are grouped into sessions ("threads"), and each interaction
      is called a "turn".

      - Agents can be provided with various tools (see the ToolGroups and ToolRuntime
      APIs for more details).

      - Agents can be provided with various shields (see the Safety API for more details).

      - Agents can also use Memory to retrieve information from knowledge bases. See
      the RAG Tool and Vector IO APIs for more details.
    x-displayName: >-
      Agents API for creating and interacting with agentic systems.
  - name: BatchInference (Coming Soon)
  - name: Benchmarks
  - name: DatasetIO
  - name: Datasets
  - name: Eval
  - name: Files (Coming Soon)
  - name: Inference
    description: >-
      This API provides the raw interface to the underlying models. Two kinds of models
      are supported:

      - LLM models: these models generate "raw" and "chat" (conversational) completions.

      - Embedding models: these models generate embeddings to be used for semantic
      search.
    x-displayName: >-
      Llama Stack Inference API for generating completions, chat completions, and
      embeddings.
  - name: Inspect
  - name: Models
  - name: PostTraining (Coming Soon)
  - name: Safety
  - name: Scoring
  - name: ScoringFunctions
  - name: Shields
  - name: SyntheticDataGeneration (Coming Soon)
  - name: Telemetry
  - name: ToolGroups
  - name: ToolRuntime
  - name: VectorDBs
  - name: VectorIO
x-tagGroups:
  - name: Operations
    tags:
      - Agents
      - BatchInference (Coming Soon)
      - Benchmarks
      - DatasetIO
      - Datasets
      - Eval
      - Files (Coming Soon)
      - Inference
      - Inspect
      - Models
      - PostTraining (Coming Soon)
      - Safety
      - Scoring
      - ScoringFunctions
      - Shields
      - SyntheticDataGeneration (Coming Soon)
      - Telemetry
      - ToolGroups
      - ToolRuntime
      - VectorDBs
      - VectorIO<|MERGE_RESOLUTION|>--- conflicted
+++ resolved
@@ -4319,9 +4319,6 @@
       required:
         - content
       title: ToolInvocationResult
-<<<<<<< HEAD
-    ListBenchmarksResponse:
-=======
     BucketResponse:
       type: object
       properties:
@@ -4332,19 +4329,11 @@
         - name
       title: BucketResponse
     ListBucketResponse:
->>>>>>> f7161611
       type: object
       properties:
         data:
           type: array
           items:
-<<<<<<< HEAD
-            $ref: '#/components/schemas/Benchmark'
-      additionalProperties: false
-      required:
-        - data
-      title: ListBenchmarksResponse
-=======
             $ref: '#/components/schemas/BucketResponse'
           description: List of FileResponse entries
       additionalProperties: false
@@ -4353,7 +4342,17 @@
       title: ListBucketResponse
       description: >-
         Response representing a list of file entries.
->>>>>>> f7161611
+    ListBenchmarksResponse:
+      type: object
+      properties:
+        data:
+          type: array
+          items:
+            $ref: '#/components/schemas/Benchmark'
+      additionalProperties: false
+      required:
+        - data
+      title: ListBenchmarksResponse
     ListDatasetsResponse:
       type: object
       properties:
