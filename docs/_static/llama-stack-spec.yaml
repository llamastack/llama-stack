openapi: 3.1.0
info:
  title: Llama Stack Specification
  version: v1
  description: >-
    This is the specification of the Llama Stack that provides
                    a set of endpoints and their corresponding interfaces that are
    tailored to
                    best leverage Llama Models.
servers:
  - url: http://any-hosted-llama-stack.com
paths:
  /v1/datasetio/append-rows/{dataset_id}:
    post:
      responses:
        '200':
          description: OK
        '400':
          $ref: '#/components/responses/BadRequest400'
        '429':
          $ref: >-
            #/components/responses/TooManyRequests429
        '500':
          $ref: >-
            #/components/responses/InternalServerError500
        default:
          $ref: '#/components/responses/DefaultError'
      tags:
        - DatasetIO
      description: ''
      parameters:
        - name: dataset_id
          in: path
          required: true
          schema:
            type: string
      requestBody:
        content:
          application/json:
            schema:
              $ref: '#/components/schemas/AppendRowsRequest'
        required: true
  /v1/batch-inference/chat-completion:
    post:
      responses:
        '200':
          description: OK
          content:
            application/json:
              schema:
                $ref: '#/components/schemas/BatchChatCompletionResponse'
        '400':
          $ref: '#/components/responses/BadRequest400'
        '429':
          $ref: >-
            #/components/responses/TooManyRequests429
        '500':
          $ref: >-
            #/components/responses/InternalServerError500
        default:
          $ref: '#/components/responses/DefaultError'
      tags:
        - BatchInference (Coming Soon)
      description: ''
      parameters: []
      requestBody:
        content:
          application/json:
            schema:
              $ref: '#/components/schemas/BatchChatCompletionRequest'
        required: true
  /v1/batch-inference/completion:
    post:
      responses:
        '200':
          description: OK
          content:
            application/json:
              schema:
                $ref: '#/components/schemas/BatchCompletionResponse'
        '400':
          $ref: '#/components/responses/BadRequest400'
        '429':
          $ref: >-
            #/components/responses/TooManyRequests429
        '500':
          $ref: >-
            #/components/responses/InternalServerError500
        default:
          $ref: '#/components/responses/DefaultError'
      tags:
        - BatchInference (Coming Soon)
      description: ''
      parameters: []
      requestBody:
        content:
          application/json:
            schema:
              $ref: '#/components/schemas/BatchCompletionRequest'
        required: true
  /v1/post-training/job/cancel:
    post:
      responses:
        '200':
          description: OK
        '400':
          $ref: '#/components/responses/BadRequest400'
        '429':
          $ref: >-
            #/components/responses/TooManyRequests429
        '500':
          $ref: >-
            #/components/responses/InternalServerError500
        default:
          $ref: '#/components/responses/DefaultError'
      tags:
        - PostTraining (Coming Soon)
      description: ''
      parameters: []
      requestBody:
        content:
          application/json:
            schema:
              $ref: '#/components/schemas/CancelTrainingJobRequest'
        required: true
  /v1/inference/chat-completion:
    post:
      responses:
        '200':
          description: >-
            If stream=False, returns a ChatCompletionResponse with the full completion.
            If stream=True, returns an SSE event stream of ChatCompletionResponseStreamChunk
          content:
            application/json:
              schema:
                $ref: '#/components/schemas/ChatCompletionResponse'
            text/event-stream:
              schema:
                $ref: '#/components/schemas/ChatCompletionResponseStreamChunk'
        '400':
          $ref: '#/components/responses/BadRequest400'
        '429':
          $ref: >-
            #/components/responses/TooManyRequests429
        '500':
          $ref: >-
            #/components/responses/InternalServerError500
        default:
          $ref: '#/components/responses/DefaultError'
      tags:
        - Inference
      description: >-
        Generate a chat completion for the given messages using the specified model.
      parameters: []
      requestBody:
        content:
          application/json:
            schema:
              $ref: '#/components/schemas/ChatCompletionRequest'
        required: true
  /v1/inference/completion:
    post:
      responses:
        '200':
          description: >-
            If stream=False, returns a CompletionResponse with the full completion.
            If stream=True, returns an SSE event stream of CompletionResponseStreamChunk
          content:
            application/json:
              schema:
                $ref: '#/components/schemas/CompletionResponse'
            text/event-stream:
              schema:
                $ref: '#/components/schemas/CompletionResponseStreamChunk'
        '400':
          $ref: '#/components/responses/BadRequest400'
        '429':
          $ref: >-
            #/components/responses/TooManyRequests429
        '500':
          $ref: >-
            #/components/responses/InternalServerError500
        default:
          $ref: '#/components/responses/DefaultError'
      tags:
        - Inference
      description: >-
        Generate a completion for the given content using the specified model.
      parameters: []
      requestBody:
        content:
          application/json:
            schema:
              $ref: '#/components/schemas/CompletionRequest'
        required: true
  /v1/agents:
    get:
      responses:
        '200':
          description: A ListAgentsResponse.
          content:
            application/json:
              schema:
                $ref: '#/components/schemas/ListAgentsResponse'
        '400':
          $ref: '#/components/responses/BadRequest400'
        '429':
          $ref: >-
            #/components/responses/TooManyRequests429
        '500':
          $ref: >-
            #/components/responses/InternalServerError500
        default:
          $ref: '#/components/responses/DefaultError'
      tags:
        - Agents
      description: List all agents.
      parameters: []
    post:
      responses:
        '200':
          description: >-
            An AgentCreateResponse with the agent ID.
          content:
            application/json:
              schema:
                $ref: '#/components/schemas/AgentCreateResponse'
        '400':
          $ref: '#/components/responses/BadRequest400'
        '429':
          $ref: >-
            #/components/responses/TooManyRequests429
        '500':
          $ref: >-
            #/components/responses/InternalServerError500
        default:
          $ref: '#/components/responses/DefaultError'
      tags:
        - Agents
      description: >-
        Create an agent with the given configuration.
      parameters: []
      requestBody:
        content:
          application/json:
            schema:
              $ref: '#/components/schemas/CreateAgentRequest'
        required: true
  /v1/agents/{agent_id}/session:
    post:
      responses:
        '200':
          description: An AgentSessionCreateResponse.
          content:
            application/json:
              schema:
                $ref: '#/components/schemas/AgentSessionCreateResponse'
        '400':
          $ref: '#/components/responses/BadRequest400'
        '429':
          $ref: >-
            #/components/responses/TooManyRequests429
        '500':
          $ref: >-
            #/components/responses/InternalServerError500
        default:
          $ref: '#/components/responses/DefaultError'
      tags:
        - Agents
      description: Create a new session for an agent.
      parameters:
        - name: agent_id
          in: path
          description: >-
            The ID of the agent to create the session for.
          required: true
          schema:
            type: string
      requestBody:
        content:
          application/json:
            schema:
              $ref: '#/components/schemas/CreateAgentSessionRequest'
        required: true
  /v1/agents/{agent_id}/session/{session_id}/turn:
    post:
      responses:
        '200':
          description: >-
            If stream=False, returns a Turn object. If stream=True, returns an SSE
            event stream of AgentTurnResponseStreamChunk
          content:
            application/json:
              schema:
                $ref: '#/components/schemas/Turn'
            text/event-stream:
              schema:
                $ref: '#/components/schemas/AgentTurnResponseStreamChunk'
        '400':
          $ref: '#/components/responses/BadRequest400'
        '429':
          $ref: >-
            #/components/responses/TooManyRequests429
        '500':
          $ref: >-
            #/components/responses/InternalServerError500
        default:
          $ref: '#/components/responses/DefaultError'
      tags:
        - Agents
      description: Create a new turn for an agent.
      parameters:
        - name: agent_id
          in: path
          description: >-
            The ID of the agent to create the turn for.
          required: true
          schema:
            type: string
        - name: session_id
          in: path
          description: >-
            The ID of the session to create the turn for.
          required: true
          schema:
            type: string
      requestBody:
        content:
          application/json:
            schema:
              $ref: '#/components/schemas/CreateAgentTurnRequest'
        required: true
  /v1/files:
    get:
      responses:
        '200':
          description: OK
          content:
            application/json:
              schema:
                $ref: '#/components/schemas/ListBucketResponse'
        '400':
          $ref: '#/components/responses/BadRequest400'
        '429':
          $ref: >-
            #/components/responses/TooManyRequests429
        '500':
          $ref: >-
            #/components/responses/InternalServerError500
        default:
          $ref: '#/components/responses/DefaultError'
      tags:
        - Files
      description: List all buckets.
      parameters:
        - name: bucket
          in: query
          required: true
          schema:
            type: string
    post:
      responses:
        '200':
          description: OK
          content:
            application/json:
              schema:
                $ref: '#/components/schemas/FileUploadResponse'
        '400':
          $ref: '#/components/responses/BadRequest400'
        '429':
          $ref: >-
            #/components/responses/TooManyRequests429
        '500':
          $ref: >-
            #/components/responses/InternalServerError500
        default:
          $ref: '#/components/responses/DefaultError'
      tags:
        - Files
      description: >-
        Create a new upload session for a file identified by a bucket and key.
      parameters: []
      requestBody:
        content:
          application/json:
            schema:
              $ref: '#/components/schemas/CreateUploadSessionRequest'
        required: true
  /v1/agents/{agent_id}:
    get:
      responses:
        '200':
          description: An Agent of the agent.
          content:
            application/json:
              schema:
                $ref: '#/components/schemas/Agent'
        '400':
          $ref: '#/components/responses/BadRequest400'
        '429':
          $ref: >-
            #/components/responses/TooManyRequests429
        '500':
          $ref: >-
            #/components/responses/InternalServerError500
        default:
          $ref: '#/components/responses/DefaultError'
      tags:
        - Agents
      description: Describe an agent by its ID.
      parameters:
        - name: agent_id
          in: path
          description: ID of the agent.
          required: true
          schema:
            type: string
    delete:
      responses:
        '200':
          description: OK
        '400':
          $ref: '#/components/responses/BadRequest400'
        '429':
          $ref: >-
            #/components/responses/TooManyRequests429
        '500':
          $ref: >-
            #/components/responses/InternalServerError500
        default:
          $ref: '#/components/responses/DefaultError'
      tags:
        - Agents
      description: Delete an agent by its ID.
      parameters:
        - name: agent_id
          in: path
          description: The ID of the agent to delete.
          required: true
          schema:
            type: string
  /v1/agents/{agent_id}/session/{session_id}:
    get:
      responses:
        '200':
          description: OK
          content:
            application/json:
              schema:
                $ref: '#/components/schemas/Session'
        '400':
          $ref: '#/components/responses/BadRequest400'
        '429':
          $ref: >-
            #/components/responses/TooManyRequests429
        '500':
          $ref: >-
            #/components/responses/InternalServerError500
        default:
          $ref: '#/components/responses/DefaultError'
      tags:
        - Agents
      description: Retrieve an agent session by its ID.
      parameters:
        - name: session_id
          in: path
          description: The ID of the session to get.
          required: true
          schema:
            type: string
        - name: agent_id
          in: path
          description: >-
            The ID of the agent to get the session for.
          required: true
          schema:
            type: string
        - name: turn_ids
          in: query
          description: >-
            (Optional) List of turn IDs to filter the session by.
          required: false
          schema:
            type: array
            items:
              type: string
    delete:
      responses:
        '200':
          description: OK
        '400':
          $ref: '#/components/responses/BadRequest400'
        '429':
          $ref: >-
            #/components/responses/TooManyRequests429
        '500':
          $ref: >-
            #/components/responses/InternalServerError500
        default:
          $ref: '#/components/responses/DefaultError'
      tags:
        - Agents
      description: Delete an agent session by its ID.
      parameters:
        - name: session_id
          in: path
          description: The ID of the session to delete.
          required: true
          schema:
            type: string
        - name: agent_id
          in: path
          description: >-
            The ID of the agent to delete the session for.
          required: true
          schema:
            type: string
  /v1/files/{bucket}/{key}:
    get:
      responses:
        '200':
          description: OK
          content:
            application/json:
              schema:
                $ref: '#/components/schemas/FileResponse'
        '400':
          $ref: '#/components/responses/BadRequest400'
        '429':
          $ref: >-
            #/components/responses/TooManyRequests429
        '500':
          $ref: >-
            #/components/responses/InternalServerError500
        default:
          $ref: '#/components/responses/DefaultError'
      tags:
        - Files
      description: >-
        Get a file info identified by a bucket and key.
      parameters:
        - name: bucket
          in: path
          description: 'Bucket name (valid chars: a-zA-Z0-9_-)'
          required: true
          schema:
            type: string
        - name: key
          in: path
          description: >-
            Key under which the file is stored (valid chars: a-zA-Z0-9_-/.)
          required: true
          schema:
            type: string
    delete:
      responses:
        '200':
          description: OK
          content:
            application/json:
              schema:
                $ref: '#/components/schemas/FileResponse'
        '400':
          $ref: '#/components/responses/BadRequest400'
        '429':
          $ref: >-
            #/components/responses/TooManyRequests429
        '500':
          $ref: >-
            #/components/responses/InternalServerError500
        default:
          $ref: '#/components/responses/DefaultError'
      tags:
        - Files
      description: >-
        Delete a file identified by a bucket and key.
      parameters:
        - name: bucket
          in: path
          description: 'Bucket name (valid chars: a-zA-Z0-9_-)'
          required: true
          schema:
            type: string
        - name: key
          in: path
          description: >-
            Key under which the file is stored (valid chars: a-zA-Z0-9_-/.)
          required: true
          schema:
            type: string
  /v1/inference/embeddings:
    post:
      responses:
        '200':
          description: >-
            An array of embeddings, one for each content. Each embedding is a list
            of floats. The dimensionality of the embedding is model-specific; you
            can check model metadata using /models/{model_id}
          content:
            application/json:
              schema:
                $ref: '#/components/schemas/EmbeddingsResponse'
        '400':
          $ref: '#/components/responses/BadRequest400'
        '429':
          $ref: >-
            #/components/responses/TooManyRequests429
        '500':
          $ref: >-
            #/components/responses/InternalServerError500
        default:
          $ref: '#/components/responses/DefaultError'
      tags:
        - Inference
      description: >-
        Generate embeddings for content pieces using the specified model.
      parameters: []
      requestBody:
        content:
          application/json:
            schema:
              $ref: '#/components/schemas/EmbeddingsRequest'
        required: true
  /v1/agents/{agent_id}/session/{session_id}/turn/{turn_id}/step/{step_id}:
    get:
      responses:
        '200':
          description: An AgentStepResponse.
          content:
            application/json:
              schema:
                $ref: '#/components/schemas/AgentStepResponse'
        '400':
          $ref: '#/components/responses/BadRequest400'
        '429':
          $ref: >-
            #/components/responses/TooManyRequests429
        '500':
          $ref: >-
            #/components/responses/InternalServerError500
        default:
          $ref: '#/components/responses/DefaultError'
      tags:
        - Agents
      description: Retrieve an agent step by its ID.
      parameters:
        - name: agent_id
          in: path
          description: The ID of the agent to get the step for.
          required: true
          schema:
            type: string
        - name: session_id
          in: path
          description: >-
            The ID of the session to get the step for.
          required: true
          schema:
            type: string
        - name: turn_id
          in: path
          description: The ID of the turn to get the step for.
          required: true
          schema:
            type: string
        - name: step_id
          in: path
          description: The ID of the step to get.
          required: true
          schema:
            type: string
  /v1/agents/{agent_id}/session/{session_id}/turn/{turn_id}:
    get:
      responses:
        '200':
          description: A Turn.
          content:
            application/json:
              schema:
                $ref: '#/components/schemas/Turn'
        '400':
          $ref: '#/components/responses/BadRequest400'
        '429':
          $ref: >-
            #/components/responses/TooManyRequests429
        '500':
          $ref: >-
            #/components/responses/InternalServerError500
        default:
          $ref: '#/components/responses/DefaultError'
      tags:
        - Agents
      description: Retrieve an agent turn by its ID.
      parameters:
        - name: agent_id
          in: path
          description: The ID of the agent to get the turn for.
          required: true
          schema:
            type: string
        - name: session_id
          in: path
          description: >-
            The ID of the session to get the turn for.
          required: true
          schema:
            type: string
        - name: turn_id
          in: path
          description: The ID of the turn to get.
          required: true
          schema:
            type: string
  /v1/benchmarks/{benchmark_id}:
    get:
      responses:
        '200':
          description: OK
          content:
            application/json:
              schema:
                $ref: '#/components/schemas/Benchmark'
        '400':
          $ref: '#/components/responses/BadRequest400'
        '429':
          $ref: >-
            #/components/responses/TooManyRequests429
        '500':
          $ref: >-
            #/components/responses/InternalServerError500
        default:
          $ref: '#/components/responses/DefaultError'
      tags:
        - Benchmarks
      description: Get a benchmark by ID.
      parameters:
        - name: benchmark_id
          in: path
          description: The ID of the benchmark to get.
          required: true
          schema:
            type: string
    delete:
      responses:
        '200':
          description: OK
        '400':
          $ref: '#/components/responses/BadRequest400'
        '429':
          $ref: >-
            #/components/responses/TooManyRequests429
        '500':
          $ref: >-
            #/components/responses/InternalServerError500
        default:
          $ref: '#/components/responses/DefaultError'
      tags:
        - Benchmarks
      description: Unregister a benchmark by ID.
      parameters:
        - name: benchmark_id
          in: path
          required: true
          schema:
            type: string
  /v1/datasets/{dataset_id}:
    get:
      responses:
        '200':
          description: OK
          content:
            application/json:
              schema:
                $ref: '#/components/schemas/Dataset'
        '400':
          $ref: '#/components/responses/BadRequest400'
        '429':
          $ref: >-
            #/components/responses/TooManyRequests429
        '500':
          $ref: >-
            #/components/responses/InternalServerError500
        default:
          $ref: '#/components/responses/DefaultError'
      tags:
        - Datasets
      description: ''
      parameters:
        - name: dataset_id
          in: path
          required: true
          schema:
            type: string
    delete:
      responses:
        '200':
          description: OK
        '400':
          $ref: '#/components/responses/BadRequest400'
        '429':
          $ref: >-
            #/components/responses/TooManyRequests429
        '500':
          $ref: >-
            #/components/responses/InternalServerError500
        default:
          $ref: '#/components/responses/DefaultError'
      tags:
        - Datasets
      description: ''
      parameters:
        - name: dataset_id
          in: path
          required: true
          schema:
            type: string
  /v1/graders/{grader_id}:
    get:
      responses:
        '200':
          description: The grader.
          content:
            application/json:
              schema:
                $ref: '#/components/schemas/Grader'
        '400':
          $ref: '#/components/responses/BadRequest400'
        '429':
          $ref: >-
            #/components/responses/TooManyRequests429
        '500':
          $ref: >-
            #/components/responses/InternalServerError500
        default:
          $ref: '#/components/responses/DefaultError'
      tags:
        - Graders
      description: Get a grader by ID.
      parameters:
        - name: grader_id
          in: path
          description: The ID of the grader.
          required: true
          schema:
            type: string
    delete:
      responses:
        '200':
          description: OK
        '400':
          $ref: '#/components/responses/BadRequest400'
        '429':
          $ref: >-
            #/components/responses/TooManyRequests429
        '500':
          $ref: >-
            #/components/responses/InternalServerError500
        default:
          $ref: '#/components/responses/DefaultError'
      tags:
        - Graders
      description: Unregister a grader by ID.
      parameters:
        - name: grader_id
          in: path
          description: The ID of the grader.
          required: true
          schema:
            type: string
  /v1/models/{model_id}:
    get:
      responses:
        '200':
          description: OK
          content:
            application/json:
              schema:
                $ref: '#/components/schemas/Model'
        '400':
          $ref: '#/components/responses/BadRequest400'
        '429':
          $ref: >-
            #/components/responses/TooManyRequests429
        '500':
          $ref: >-
            #/components/responses/InternalServerError500
        default:
          $ref: '#/components/responses/DefaultError'
      tags:
        - Models
      description: ''
      parameters:
        - name: model_id
          in: path
          required: true
          schema:
            type: string
    delete:
      responses:
        '200':
          description: OK
        '400':
          $ref: '#/components/responses/BadRequest400'
        '429':
          $ref: >-
            #/components/responses/TooManyRequests429
        '500':
          $ref: >-
            #/components/responses/InternalServerError500
        default:
          $ref: '#/components/responses/DefaultError'
      tags:
        - Models
      description: ''
      parameters:
        - name: model_id
          in: path
          required: true
          schema:
            type: string
  /v1/shields/{identifier}:
    get:
      responses:
        '200':
          description: OK
          content:
            application/json:
              schema:
                $ref: '#/components/schemas/Shield'
        '400':
          $ref: '#/components/responses/BadRequest400'
        '429':
          $ref: >-
            #/components/responses/TooManyRequests429
        '500':
          $ref: >-
            #/components/responses/InternalServerError500
        default:
          $ref: '#/components/responses/DefaultError'
      tags:
        - Shields
      description: ''
      parameters:
        - name: identifier
          in: path
          required: true
          schema:
            type: string
  /v1/telemetry/traces/{trace_id}/spans/{span_id}:
    get:
      responses:
        '200':
          description: OK
          content:
            application/json:
              schema:
                $ref: '#/components/schemas/Span'
        '400':
          $ref: '#/components/responses/BadRequest400'
        '429':
          $ref: >-
            #/components/responses/TooManyRequests429
        '500':
          $ref: >-
            #/components/responses/InternalServerError500
        default:
          $ref: '#/components/responses/DefaultError'
      tags:
        - Telemetry
      description: ''
      parameters:
        - name: trace_id
          in: path
          required: true
          schema:
            type: string
        - name: span_id
          in: path
          required: true
          schema:
            type: string
  /v1/telemetry/spans/{span_id}/tree:
    post:
      responses:
        '200':
          description: OK
          content:
            application/json:
              schema:
                $ref: '#/components/schemas/QuerySpanTreeResponse'
        '400':
          $ref: '#/components/responses/BadRequest400'
        '429':
          $ref: >-
            #/components/responses/TooManyRequests429
        '500':
          $ref: >-
            #/components/responses/InternalServerError500
        default:
          $ref: '#/components/responses/DefaultError'
      tags:
        - Telemetry
      description: ''
      parameters:
        - name: span_id
          in: path
          required: true
          schema:
            type: string
      requestBody:
        content:
          application/json:
            schema:
              $ref: '#/components/schemas/GetSpanTreeRequest'
        required: true
  /v1/tools/{tool_name}:
    get:
      responses:
        '200':
          description: OK
          content:
            application/json:
              schema:
                $ref: '#/components/schemas/Tool'
        '400':
          $ref: '#/components/responses/BadRequest400'
        '429':
          $ref: >-
            #/components/responses/TooManyRequests429
        '500':
          $ref: >-
            #/components/responses/InternalServerError500
        default:
          $ref: '#/components/responses/DefaultError'
      tags:
        - ToolGroups
      description: ''
      parameters:
        - name: tool_name
          in: path
          required: true
          schema:
            type: string
  /v1/toolgroups/{toolgroup_id}:
    get:
      responses:
        '200':
          description: OK
          content:
            application/json:
              schema:
                $ref: '#/components/schemas/ToolGroup'
        '400':
          $ref: '#/components/responses/BadRequest400'
        '429':
          $ref: >-
            #/components/responses/TooManyRequests429
        '500':
          $ref: >-
            #/components/responses/InternalServerError500
        default:
          $ref: '#/components/responses/DefaultError'
      tags:
        - ToolGroups
      description: ''
      parameters:
        - name: toolgroup_id
          in: path
          required: true
          schema:
            type: string
    delete:
      responses:
        '200':
          description: OK
        '400':
          $ref: '#/components/responses/BadRequest400'
        '429':
          $ref: >-
            #/components/responses/TooManyRequests429
        '500':
          $ref: >-
            #/components/responses/InternalServerError500
        default:
          $ref: '#/components/responses/DefaultError'
      tags:
        - ToolGroups
      description: Unregister a tool group
      parameters:
        - name: toolgroup_id
          in: path
          required: true
          schema:
            type: string
  /v1/telemetry/traces/{trace_id}:
    get:
      responses:
        '200':
          description: OK
          content:
            application/json:
              schema:
                $ref: '#/components/schemas/Trace'
        '400':
          $ref: '#/components/responses/BadRequest400'
        '429':
          $ref: >-
            #/components/responses/TooManyRequests429
        '500':
          $ref: >-
            #/components/responses/InternalServerError500
        default:
          $ref: '#/components/responses/DefaultError'
      tags:
        - Telemetry
      description: ''
      parameters:
        - name: trace_id
          in: path
          required: true
          schema:
            type: string
  /v1/post-training/job/artifacts:
    get:
      responses:
        '200':
          description: OK
          content:
            application/json:
              schema:
                $ref: '#/components/schemas/PostTrainingJobArtifactsResponse'
        '400':
          $ref: '#/components/responses/BadRequest400'
        '429':
          $ref: >-
            #/components/responses/TooManyRequests429
        '500':
          $ref: >-
            #/components/responses/InternalServerError500
        default:
          $ref: '#/components/responses/DefaultError'
      tags:
        - PostTraining (Coming Soon)
      description: ''
      parameters:
        - name: job_uuid
          in: query
          required: true
          schema:
            type: string
  /v1/post-training/job/status:
    get:
      responses:
        '200':
          description: OK
          content:
            application/json:
              schema:
                $ref: '#/components/schemas/PostTrainingJobStatusResponse'
        '400':
          $ref: '#/components/responses/BadRequest400'
        '429':
          $ref: >-
            #/components/responses/TooManyRequests429
        '500':
          $ref: >-
            #/components/responses/InternalServerError500
        default:
          $ref: '#/components/responses/DefaultError'
      tags:
        - PostTraining (Coming Soon)
      description: ''
      parameters:
        - name: job_uuid
          in: query
          required: true
          schema:
            type: string
  /v1/post-training/jobs:
    get:
      responses:
        '200':
          description: OK
          content:
            application/json:
              schema:
                $ref: '#/components/schemas/ListPostTrainingJobsResponse'
        '400':
          $ref: '#/components/responses/BadRequest400'
        '429':
          $ref: >-
            #/components/responses/TooManyRequests429
        '500':
          $ref: >-
            #/components/responses/InternalServerError500
        default:
          $ref: '#/components/responses/DefaultError'
      tags:
        - PostTraining (Coming Soon)
      description: ''
      parameters: []
  /v1/files/session:{upload_id}:
    get:
      responses:
        '200':
          description: OK
          content:
            application/json:
              schema:
                $ref: '#/components/schemas/FileUploadResponse'
        '400':
          $ref: '#/components/responses/BadRequest400'
        '429':
          $ref: >-
            #/components/responses/TooManyRequests429
        '500':
          $ref: >-
            #/components/responses/InternalServerError500
        default:
          $ref: '#/components/responses/DefaultError'
      tags:
        - Files
      description: >-
        Returns information about an existsing upload session
      parameters:
        - name: upload_id
          in: path
          description: ID of the upload session
          required: true
          schema:
            type: string
    post:
      responses:
        '200':
          description: OK
          content:
            application/json:
              schema:
                oneOf:
                  - $ref: '#/components/schemas/FileResponse'
                  - type: 'null'
        '400':
          $ref: '#/components/responses/BadRequest400'
        '429':
          $ref: >-
            #/components/responses/TooManyRequests429
        '500':
          $ref: >-
            #/components/responses/InternalServerError500
        default:
          $ref: '#/components/responses/DefaultError'
      tags:
        - Files
      description: >-
        Upload file content to an existing upload session. On the server, request
        body will have the raw bytes that are uploaded.
      parameters:
        - name: upload_id
          in: path
          description: ID of the upload session
          required: true
          schema:
            type: string
      requestBody:
        content:
          application/octet-stream:
            schema:
              type: string
              format: binary
        required: true
  /v1/vector-dbs/{vector_db_id}:
    get:
      responses:
        '200':
          description: OK
          content:
            application/json:
              schema:
                $ref: '#/components/schemas/VectorDB'
        '400':
          $ref: '#/components/responses/BadRequest400'
        '429':
          $ref: >-
            #/components/responses/TooManyRequests429
        '500':
          $ref: >-
            #/components/responses/InternalServerError500
        default:
          $ref: '#/components/responses/DefaultError'
      tags:
        - VectorDBs
      description: ''
      parameters:
        - name: vector_db_id
          in: path
          required: true
          schema:
            type: string
    delete:
      responses:
        '200':
          description: OK
        '400':
          $ref: '#/components/responses/BadRequest400'
        '429':
          $ref: >-
            #/components/responses/TooManyRequests429
        '500':
          $ref: >-
            #/components/responses/InternalServerError500
        default:
          $ref: '#/components/responses/DefaultError'
      tags:
        - VectorDBs
      description: ''
      parameters:
        - name: vector_db_id
          in: path
          required: true
          schema:
            type: string
  /v1/evaluation/grade:
    post:
      responses:
        '200':
          description: >-
            The evaluation job containing grader scores.
          content:
            application/json:
              schema:
                $ref: '#/components/schemas/EvaluationJob'
        '400':
          $ref: '#/components/responses/BadRequest400'
        '429':
          $ref: >-
            #/components/responses/TooManyRequests429
        '500':
          $ref: >-
            #/components/responses/InternalServerError500
        default:
          $ref: '#/components/responses/DefaultError'
      tags:
        - Evaluation
      description: >-
        Schedule a grading job, by grading generated (model or agent) results. The
        generated results are expected to be in the dataset.
      parameters: []
      requestBody:
        content:
          application/json:
            schema:
              $ref: '#/components/schemas/GradeRequest'
        required: true
  /v1/evaluation/grade_sync:
    post:
      responses:
        '200':
          description: >-
            The evaluation job containing grader scores. "generations" is not populated
            in the response.
          content:
            application/json:
              schema:
                $ref: '#/components/schemas/EvaluationResponse'
        '400':
          $ref: '#/components/responses/BadRequest400'
        '429':
          $ref: >-
            #/components/responses/TooManyRequests429
        '500':
          $ref: >-
            #/components/responses/InternalServerError500
        default:
          $ref: '#/components/responses/DefaultError'
      tags:
        - Evaluation
      description: >-
        Run grading synchronously on generated results, i.e., without scheduling a
        job. You should use this for quick testing, or when the number of rows is
        limited. Some implementations may have stricter restrictions on inputs which
        will be accepted.
      parameters: []
      requestBody:
        content:
          application/json:
            schema:
              $ref: '#/components/schemas/GradeSyncRequest'
        required: true
  /v1/health:
    get:
      responses:
        '200':
          description: OK
          content:
            application/json:
              schema:
                $ref: '#/components/schemas/HealthInfo'
        '400':
          $ref: '#/components/responses/BadRequest400'
        '429':
          $ref: >-
            #/components/responses/TooManyRequests429
        '500':
          $ref: >-
            #/components/responses/InternalServerError500
        default:
          $ref: '#/components/responses/DefaultError'
      tags:
        - Inspect
      description: ''
      parameters: []
  /v1/tool-runtime/rag-tool/insert:
    post:
      responses:
        '200':
          description: OK
        '400':
          $ref: '#/components/responses/BadRequest400'
        '429':
          $ref: >-
            #/components/responses/TooManyRequests429
        '500':
          $ref: >-
            #/components/responses/InternalServerError500
        default:
          $ref: '#/components/responses/DefaultError'
      tags:
        - ToolRuntime
      description: >-
        Index documents so they can be used by the RAG system
      parameters: []
      requestBody:
        content:
          application/json:
            schema:
              $ref: '#/components/schemas/InsertRequest'
        required: true
  /v1/vector-io/insert:
    post:
      responses:
        '200':
          description: OK
        '400':
          $ref: '#/components/responses/BadRequest400'
        '429':
          $ref: >-
            #/components/responses/TooManyRequests429
        '500':
          $ref: >-
            #/components/responses/InternalServerError500
        default:
          $ref: '#/components/responses/DefaultError'
      tags:
        - VectorIO
      description: ''
      parameters: []
      requestBody:
        content:
          application/json:
            schema:
              $ref: '#/components/schemas/InsertChunksRequest'
        required: true
  /v1/providers/{provider_id}:
    get:
      responses:
        '200':
          description: OK
          content:
            application/json:
              schema:
                $ref: '#/components/schemas/ProviderInfo'
        '400':
          $ref: '#/components/responses/BadRequest400'
        '429':
          $ref: >-
            #/components/responses/TooManyRequests429
        '500':
          $ref: >-
            #/components/responses/InternalServerError500
        default:
          $ref: '#/components/responses/DefaultError'
      tags:
        - Providers
      description: ''
      parameters:
        - name: provider_id
          in: path
          required: true
          schema:
            type: string
  /v1/tool-runtime/invoke:
    post:
      responses:
        '200':
          description: OK
          content:
            application/json:
              schema:
                $ref: '#/components/schemas/ToolInvocationResult'
        '400':
          $ref: '#/components/responses/BadRequest400'
        '429':
          $ref: >-
            #/components/responses/TooManyRequests429
        '500':
          $ref: >-
            #/components/responses/InternalServerError500
        default:
          $ref: '#/components/responses/DefaultError'
      tags:
        - ToolRuntime
      description: Run a tool with the given arguments
      parameters: []
      requestBody:
        content:
          application/json:
            schema:
              $ref: '#/components/schemas/InvokeToolRequest'
        required: true
  /v1/datasetio/iterrows/{dataset_id}:
    get:
      responses:
        '200':
          description: OK
          content:
            application/json:
              schema:
                $ref: '#/components/schemas/IterrowsResponse'
        '400':
          $ref: '#/components/responses/BadRequest400'
        '429':
          $ref: >-
            #/components/responses/TooManyRequests429
        '500':
          $ref: >-
            #/components/responses/InternalServerError500
        default:
          $ref: '#/components/responses/DefaultError'
      tags:
        - DatasetIO
      description: >-
        Get a paginated list of rows from a dataset. Uses cursor-based pagination.
      parameters:
        - name: dataset_id
          in: path
          description: >-
            The ID of the dataset to get the rows from.
          required: true
          schema:
            type: string
        - name: start_index
          in: query
          description: >-
            Index into dataset for the first row to get. Get all rows if None.
          required: false
          schema:
            type: integer
        - name: limit
          in: query
          description: The number of rows to get.
          required: false
          schema:
            type: integer
<<<<<<< HEAD
=======
  /v1/eval/benchmarks/{benchmark_id}/jobs/{job_id}:
    get:
      responses:
        '200':
          description: The status of the evaluationjob.
          content:
            application/json:
              schema:
                $ref: '#/components/schemas/Job'
        '400':
          $ref: '#/components/responses/BadRequest400'
        '429':
          $ref: >-
            #/components/responses/TooManyRequests429
        '500':
          $ref: >-
            #/components/responses/InternalServerError500
        default:
          $ref: '#/components/responses/DefaultError'
      tags:
        - Eval
      description: Get the status of a job.
      parameters:
        - name: benchmark_id
          in: path
          description: >-
            The ID of the benchmark to run the evaluation on.
          required: true
          schema:
            type: string
        - name: job_id
          in: path
          description: The ID of the job to get the status of.
          required: true
          schema:
            type: string
    delete:
      responses:
        '200':
          description: OK
        '400':
          $ref: '#/components/responses/BadRequest400'
        '429':
          $ref: >-
            #/components/responses/TooManyRequests429
        '500':
          $ref: >-
            #/components/responses/InternalServerError500
        default:
          $ref: '#/components/responses/DefaultError'
      tags:
        - Eval
      description: Cancel a job.
      parameters:
        - name: benchmark_id
          in: path
          description: >-
            The ID of the benchmark to run the evaluation on.
          required: true
          schema:
            type: string
        - name: job_id
          in: path
          description: The ID of the job to cancel.
          required: true
          schema:
            type: string
  /v1/eval/benchmarks/{benchmark_id}/jobs/{job_id}/result:
    get:
      responses:
        '200':
          description: The result of the job.
          content:
            application/json:
              schema:
                $ref: '#/components/schemas/EvaluateResponse'
        '400':
          $ref: '#/components/responses/BadRequest400'
        '429':
          $ref: >-
            #/components/responses/TooManyRequests429
        '500':
          $ref: >-
            #/components/responses/InternalServerError500
        default:
          $ref: '#/components/responses/DefaultError'
      tags:
        - Eval
      description: Get the result of a job.
      parameters:
        - name: benchmark_id
          in: path
          description: >-
            The ID of the benchmark to run the evaluation on.
          required: true
          schema:
            type: string
        - name: job_id
          in: path
          description: The ID of the job to get the result of.
          required: true
          schema:
            type: string
>>>>>>> b1513e66
  /v1/agents/{agent_id}/sessions:
    get:
      responses:
        '200':
          description: A ListAgentSessionsResponse.
          content:
            application/json:
              schema:
                $ref: '#/components/schemas/ListAgentSessionsResponse'
        '400':
          $ref: '#/components/responses/BadRequest400'
        '429':
          $ref: >-
            #/components/responses/TooManyRequests429
        '500':
          $ref: >-
            #/components/responses/InternalServerError500
        default:
          $ref: '#/components/responses/DefaultError'
      tags:
        - Agents
      description: List all session(s) of a given agent.
      parameters:
        - name: agent_id
          in: path
          description: >-
            The ID of the agent to list sessions for.
          required: true
          schema:
            type: string
  /v1/benchmarks:
    get:
      responses:
        '200':
          description: OK
          content:
            application/json:
              schema:
                $ref: '#/components/schemas/ListBenchmarksResponse'
        '400':
          $ref: '#/components/responses/BadRequest400'
        '429':
          $ref: >-
            #/components/responses/TooManyRequests429
        '500':
          $ref: >-
            #/components/responses/InternalServerError500
        default:
          $ref: '#/components/responses/DefaultError'
      tags:
        - Benchmarks
      description: List all benchmarks.
      parameters: []
    post:
      responses:
        '200':
          description: OK
          content:
            application/json:
              schema:
                $ref: '#/components/schemas/Benchmark'
        '400':
          $ref: '#/components/responses/BadRequest400'
        '429':
          $ref: >-
            #/components/responses/TooManyRequests429
        '500':
          $ref: >-
            #/components/responses/InternalServerError500
        default:
          $ref: '#/components/responses/DefaultError'
      tags:
        - Benchmarks
      description: >-
        Register a new benchmark. A benchmark consists of a dataset id and a list
        of grader ids.
      parameters: []
      requestBody:
        content:
          application/json:
            schema:
              $ref: '#/components/schemas/RegisterBenchmarkRequest'
        required: true
  /v1/datasets:
    get:
      responses:
        '200':
          description: OK
          content:
            application/json:
              schema:
                $ref: '#/components/schemas/ListDatasetsResponse'
        '400':
          $ref: '#/components/responses/BadRequest400'
        '429':
          $ref: >-
            #/components/responses/TooManyRequests429
        '500':
          $ref: >-
            #/components/responses/InternalServerError500
        default:
          $ref: '#/components/responses/DefaultError'
      tags:
        - Datasets
      description: ''
      parameters: []
    post:
      responses:
        '200':
          description: OK
          content:
            application/json:
              schema:
                $ref: '#/components/schemas/Dataset'
        '400':
          $ref: '#/components/responses/BadRequest400'
        '429':
          $ref: >-
            #/components/responses/TooManyRequests429
        '500':
          $ref: >-
            #/components/responses/InternalServerError500
        default:
          $ref: '#/components/responses/DefaultError'
      tags:
        - Datasets
      description: Register a new dataset.
      parameters: []
      requestBody:
        content:
          application/json:
            schema:
              $ref: '#/components/schemas/RegisterDatasetRequest'
        required: true
  /v1/files/{bucket}:
    get:
      responses:
        '200':
          description: OK
          content:
            application/json:
              schema:
                $ref: '#/components/schemas/ListFileResponse'
        '400':
          $ref: '#/components/responses/BadRequest400'
        '429':
          $ref: >-
            #/components/responses/TooManyRequests429
        '500':
          $ref: >-
            #/components/responses/InternalServerError500
        default:
          $ref: '#/components/responses/DefaultError'
      tags:
        - Files
      description: List all files in a bucket.
      parameters:
        - name: bucket
          in: path
          description: 'Bucket name (valid chars: a-zA-Z0-9_-)'
          required: true
          schema:
            type: string
  /v1/graders/types:
    get:
      responses:
        '200':
          description: >-
            A list of grader types and information about the types.
          content:
            application/json:
              schema:
                $ref: '#/components/schemas/ListGraderTypesResponse'
        '400':
          $ref: '#/components/responses/BadRequest400'
        '429':
          $ref: >-
            #/components/responses/TooManyRequests429
        '500':
          $ref: >-
            #/components/responses/InternalServerError500
        default:
          $ref: '#/components/responses/DefaultError'
      tags:
        - Graders
      description: List all grader types.
      parameters: []
  /v1/graders:
    get:
      responses:
        '200':
          description: A list of graders.
          content:
            application/json:
              schema:
                $ref: '#/components/schemas/ListGradersResponse'
        '400':
          $ref: '#/components/responses/BadRequest400'
        '429':
          $ref: >-
            #/components/responses/TooManyRequests429
        '500':
          $ref: >-
            #/components/responses/InternalServerError500
        default:
          $ref: '#/components/responses/DefaultError'
      tags:
        - Graders
      description: List all graders.
      parameters: []
    post:
      responses:
        '200':
          description: The registered grader.
          content:
            application/json:
              schema:
                $ref: '#/components/schemas/Grader'
        '400':
          $ref: '#/components/responses/BadRequest400'
        '429':
          $ref: >-
            #/components/responses/TooManyRequests429
        '500':
          $ref: >-
            #/components/responses/InternalServerError500
        default:
          $ref: '#/components/responses/DefaultError'
      tags:
<<<<<<< HEAD
        - Graders
      description: Register a new grader.
=======
        - Providers
      description: ''
>>>>>>> b1513e66
      parameters: []
      requestBody:
        content:
          application/json:
            schema:
              $ref: '#/components/schemas/RegisterGraderRequest'
        required: true
  /v1/models:
    get:
      responses:
        '200':
          description: OK
          content:
            application/json:
              schema:
                $ref: '#/components/schemas/ListModelsResponse'
        '400':
          $ref: '#/components/responses/BadRequest400'
        '429':
          $ref: >-
            #/components/responses/TooManyRequests429
        '500':
          $ref: >-
            #/components/responses/InternalServerError500
        default:
          $ref: '#/components/responses/DefaultError'
      tags:
        - Models
      description: ''
      parameters: []
    post:
      responses:
        '200':
          description: OK
          content:
            application/json:
              schema:
                $ref: '#/components/schemas/Model'
        '400':
          $ref: '#/components/responses/BadRequest400'
        '429':
          $ref: >-
            #/components/responses/TooManyRequests429
        '500':
          $ref: >-
            #/components/responses/InternalServerError500
        default:
          $ref: '#/components/responses/DefaultError'
      tags:
        - Models
      description: ''
      parameters: []
      requestBody:
        content:
          application/json:
            schema:
              $ref: '#/components/schemas/RegisterModelRequest'
        required: true
  /v1/providers:
    get:
      responses:
        '200':
          description: OK
          content:
            application/json:
              schema:
                $ref: '#/components/schemas/ListProvidersResponse'
        '400':
          $ref: '#/components/responses/BadRequest400'
        '429':
          $ref: >-
            #/components/responses/TooManyRequests429
        '500':
          $ref: >-
            #/components/responses/InternalServerError500
        default:
          $ref: '#/components/responses/DefaultError'
      tags:
        - Inspect
      description: ''
      parameters: []
  /v1/inspect/routes:
    get:
      responses:
        '200':
          description: OK
          content:
            application/json:
              schema:
                $ref: '#/components/schemas/ListRoutesResponse'
        '400':
          $ref: '#/components/responses/BadRequest400'
        '429':
          $ref: >-
            #/components/responses/TooManyRequests429
        '500':
          $ref: >-
            #/components/responses/InternalServerError500
        default:
          $ref: '#/components/responses/DefaultError'
      tags:
        - Inspect
      description: ''
      parameters: []
  /v1/tool-runtime/list-tools:
    get:
      responses:
        '200':
          description: OK
          content:
            application/jsonl:
              schema:
                $ref: '#/components/schemas/ToolDef'
        '400':
          $ref: '#/components/responses/BadRequest400'
        '429':
          $ref: >-
            #/components/responses/TooManyRequests429
        '500':
          $ref: >-
            #/components/responses/InternalServerError500
        default:
          $ref: '#/components/responses/DefaultError'
      tags:
        - ToolRuntime
      description: ''
      parameters:
        - name: tool_group_id
          in: query
          required: false
          schema:
            type: string
        - name: mcp_endpoint
          in: query
          required: false
          schema:
            $ref: '#/components/schemas/URL'
  /v1/shields:
    get:
      responses:
        '200':
          description: OK
          content:
            application/json:
              schema:
                $ref: '#/components/schemas/ListShieldsResponse'
        '400':
          $ref: '#/components/responses/BadRequest400'
        '429':
          $ref: >-
            #/components/responses/TooManyRequests429
        '500':
          $ref: >-
            #/components/responses/InternalServerError500
        default:
          $ref: '#/components/responses/DefaultError'
      tags:
        - Shields
      description: ''
      parameters: []
    post:
      responses:
        '200':
          description: OK
          content:
            application/json:
              schema:
                $ref: '#/components/schemas/Shield'
        '400':
          $ref: '#/components/responses/BadRequest400'
        '429':
          $ref: >-
            #/components/responses/TooManyRequests429
        '500':
          $ref: >-
            #/components/responses/InternalServerError500
        default:
          $ref: '#/components/responses/DefaultError'
      tags:
        - Shields
      description: ''
      parameters: []
      requestBody:
        content:
          application/json:
            schema:
              $ref: '#/components/schemas/RegisterShieldRequest'
        required: true
  /v1/toolgroups:
    get:
      responses:
        '200':
          description: OK
          content:
            application/json:
              schema:
                $ref: '#/components/schemas/ListToolGroupsResponse'
        '400':
          $ref: '#/components/responses/BadRequest400'
        '429':
          $ref: >-
            #/components/responses/TooManyRequests429
        '500':
          $ref: >-
            #/components/responses/InternalServerError500
        default:
          $ref: '#/components/responses/DefaultError'
      tags:
        - ToolGroups
      description: List tool groups with optional provider
      parameters: []
    post:
      responses:
        '200':
          description: OK
        '400':
          $ref: '#/components/responses/BadRequest400'
        '429':
          $ref: >-
            #/components/responses/TooManyRequests429
        '500':
          $ref: >-
            #/components/responses/InternalServerError500
        default:
          $ref: '#/components/responses/DefaultError'
      tags:
        - ToolGroups
      description: Register a tool group
      parameters: []
      requestBody:
        content:
          application/json:
            schema:
              $ref: '#/components/schemas/RegisterToolGroupRequest'
        required: true
  /v1/tools:
    get:
      responses:
        '200':
          description: OK
          content:
            application/json:
              schema:
                $ref: '#/components/schemas/ListToolsResponse'
        '400':
          $ref: '#/components/responses/BadRequest400'
        '429':
          $ref: >-
            #/components/responses/TooManyRequests429
        '500':
          $ref: >-
            #/components/responses/InternalServerError500
        default:
          $ref: '#/components/responses/DefaultError'
      tags:
        - ToolGroups
      description: List tools with optional tool group
      parameters:
        - name: toolgroup_id
          in: query
          required: false
          schema:
            type: string
  /v1/vector-dbs:
    get:
      responses:
        '200':
          description: OK
          content:
            application/json:
              schema:
                $ref: '#/components/schemas/ListVectorDBsResponse'
        '400':
          $ref: '#/components/responses/BadRequest400'
        '429':
          $ref: >-
            #/components/responses/TooManyRequests429
        '500':
          $ref: >-
            #/components/responses/InternalServerError500
        default:
          $ref: '#/components/responses/DefaultError'
      tags:
        - VectorDBs
      description: ''
      parameters: []
    post:
      responses:
        '200':
          description: OK
          content:
            application/json:
              schema:
                $ref: '#/components/schemas/VectorDB'
        '400':
          $ref: '#/components/responses/BadRequest400'
        '429':
          $ref: >-
            #/components/responses/TooManyRequests429
        '500':
          $ref: >-
            #/components/responses/InternalServerError500
        default:
          $ref: '#/components/responses/DefaultError'
      tags:
        - VectorDBs
      description: ''
      parameters: []
      requestBody:
        content:
          application/json:
            schema:
              $ref: '#/components/schemas/RegisterVectorDbRequest'
        required: true
  /v1/telemetry/events:
    post:
      responses:
        '200':
          description: OK
        '400':
          $ref: '#/components/responses/BadRequest400'
        '429':
          $ref: >-
            #/components/responses/TooManyRequests429
        '500':
          $ref: >-
            #/components/responses/InternalServerError500
        default:
          $ref: '#/components/responses/DefaultError'
      tags:
        - Telemetry
      description: ''
      parameters: []
      requestBody:
        content:
          application/json:
            schema:
              $ref: '#/components/schemas/LogEventRequest'
        required: true
  /v1/post-training/preference-optimize:
    post:
      responses:
        '200':
          description: OK
          content:
            application/json:
              schema:
                $ref: '#/components/schemas/PostTrainingJob'
        '400':
          $ref: '#/components/responses/BadRequest400'
        '429':
          $ref: >-
            #/components/responses/TooManyRequests429
        '500':
          $ref: >-
            #/components/responses/InternalServerError500
        default:
          $ref: '#/components/responses/DefaultError'
      tags:
        - PostTraining (Coming Soon)
      description: ''
      parameters: []
      requestBody:
        content:
          application/json:
            schema:
              $ref: '#/components/schemas/PreferenceOptimizeRequest'
        required: true
  /v1/tool-runtime/rag-tool/query:
    post:
      responses:
        '200':
          description: OK
          content:
            application/json:
              schema:
                $ref: '#/components/schemas/RAGQueryResult'
        '400':
          $ref: '#/components/responses/BadRequest400'
        '429':
          $ref: >-
            #/components/responses/TooManyRequests429
        '500':
          $ref: >-
            #/components/responses/InternalServerError500
        default:
          $ref: '#/components/responses/DefaultError'
      tags:
        - ToolRuntime
      description: >-
        Query the RAG system for context; typically invoked by the agent
      parameters: []
      requestBody:
        content:
          application/json:
            schema:
              $ref: '#/components/schemas/QueryRequest'
        required: true
  /v1/vector-io/query:
    post:
      responses:
        '200':
          description: OK
          content:
            application/json:
              schema:
                $ref: '#/components/schemas/QueryChunksResponse'
        '400':
          $ref: '#/components/responses/BadRequest400'
        '429':
          $ref: >-
            #/components/responses/TooManyRequests429
        '500':
          $ref: >-
            #/components/responses/InternalServerError500
        default:
          $ref: '#/components/responses/DefaultError'
      tags:
        - VectorIO
      description: ''
      parameters: []
      requestBody:
        content:
          application/json:
            schema:
              $ref: '#/components/schemas/QueryChunksRequest'
        required: true
  /v1/telemetry/spans:
    post:
      responses:
        '200':
          description: OK
          content:
            application/json:
              schema:
                $ref: '#/components/schemas/QuerySpansResponse'
        '400':
          $ref: '#/components/responses/BadRequest400'
        '429':
          $ref: >-
            #/components/responses/TooManyRequests429
        '500':
          $ref: >-
            #/components/responses/InternalServerError500
        default:
          $ref: '#/components/responses/DefaultError'
      tags:
        - Telemetry
      description: ''
      parameters: []
      requestBody:
        content:
          application/json:
            schema:
              $ref: '#/components/schemas/QuerySpansRequest'
        required: true
  /v1/telemetry/traces:
    post:
      responses:
        '200':
          description: OK
          content:
            application/json:
              schema:
                $ref: '#/components/schemas/QueryTracesResponse'
        '400':
          $ref: '#/components/responses/BadRequest400'
        '429':
          $ref: >-
            #/components/responses/TooManyRequests429
        '500':
          $ref: >-
            #/components/responses/InternalServerError500
        default:
          $ref: '#/components/responses/DefaultError'
      tags:
        - Telemetry
      description: ''
      parameters: []
      requestBody:
        content:
          application/json:
            schema:
              $ref: '#/components/schemas/QueryTracesRequest'
        required: true
  /v1/agents/{agent_id}/session/{session_id}/turn/{turn_id}/resume:
    post:
      responses:
        '200':
          description: >-
            A Turn object if stream is False, otherwise an AsyncIterator of AgentTurnResponseStreamChunk
            objects.
          content:
            application/json:
              schema:
                $ref: '#/components/schemas/Turn'
            text/event-stream:
              schema:
                $ref: '#/components/schemas/AgentTurnResponseStreamChunk'
        '400':
          $ref: '#/components/responses/BadRequest400'
        '429':
          $ref: >-
            #/components/responses/TooManyRequests429
        '500':
          $ref: >-
            #/components/responses/InternalServerError500
        default:
          $ref: '#/components/responses/DefaultError'
      tags:
        - Agents
      description: >-
        Resume an agent turn with executed tool call responses.

        When a Turn has the status `awaiting_input` due to pending input from client
        side tool calls, this endpoint can be used to submit the outputs from the
        tool calls once they are ready.
      parameters:
        - name: agent_id
          in: path
          description: The ID of the agent to resume.
          required: true
          schema:
            type: string
        - name: session_id
          in: path
          description: The ID of the session to resume.
          required: true
          schema:
            type: string
        - name: turn_id
          in: path
          description: The ID of the turn to resume.
          required: true
          schema:
            type: string
      requestBody:
        content:
          application/json:
            schema:
              $ref: '#/components/schemas/ResumeAgentTurnRequest'
        required: true
  /v1/evaluation/run:
    post:
      responses:
        '200':
          description: OK
          content:
            application/json:
              schema:
                $ref: '#/components/schemas/EvaluationJob'
        '400':
          $ref: '#/components/responses/BadRequest400'
        '429':
          $ref: >-
            #/components/responses/TooManyRequests429
        '500':
          $ref: >-
            #/components/responses/InternalServerError500
        default:
          $ref: '#/components/responses/DefaultError'
      tags:
        - Evaluation
      description: >-
        Schedule a full evaluation job, by generating results using candidate and
        grading them.
      parameters: []
      requestBody:
        content:
          application/json:
            schema:
              $ref: '#/components/schemas/RunRequest'
        required: true
  /v1/safety/run-shield:
    post:
      responses:
        '200':
          description: OK
          content:
            application/json:
              schema:
                $ref: '#/components/schemas/RunShieldResponse'
        '400':
          $ref: '#/components/responses/BadRequest400'
        '429':
          $ref: >-
            #/components/responses/TooManyRequests429
        '500':
          $ref: >-
            #/components/responses/InternalServerError500
        default:
          $ref: '#/components/responses/DefaultError'
      tags:
        - Safety
      description: ''
      parameters: []
      requestBody:
        content:
          application/json:
            schema:
              $ref: '#/components/schemas/RunShieldRequest'
        required: true
  /v1/evaluation/run_sync:
    post:
      responses:
        '200':
          description: OK
          content:
            application/json:
              schema:
                $ref: '#/components/schemas/EvaluationResponse'
        '400':
          $ref: '#/components/responses/BadRequest400'
        '429':
          $ref: >-
            #/components/responses/TooManyRequests429
        '500':
          $ref: >-
            #/components/responses/InternalServerError500
        default:
          $ref: '#/components/responses/DefaultError'
      tags:
        - Evaluation
      description: >-
        Run an evaluation synchronously, i.e., without scheduling a job". You should
        use this for quick testing, or when the number of rows is limited. Some implementations
        may have stricter restrictions on inputs which will be accepted.
      parameters: []
      requestBody:
        content:
          application/json:
            schema:
              $ref: '#/components/schemas/RunSyncRequest'
        required: true
  /v1/telemetry/spans/export:
    post:
      responses:
        '200':
          description: OK
        '400':
          $ref: '#/components/responses/BadRequest400'
        '429':
          $ref: >-
            #/components/responses/TooManyRequests429
        '500':
          $ref: >-
            #/components/responses/InternalServerError500
        default:
          $ref: '#/components/responses/DefaultError'
      tags:
        - Telemetry
      description: ''
      parameters: []
      requestBody:
        content:
          application/json:
            schema:
              $ref: '#/components/schemas/SaveSpansToDatasetRequest'
        required: true
  /v1/post-training/supervised-fine-tune:
    post:
      responses:
        '200':
          description: OK
          content:
            application/json:
              schema:
                $ref: '#/components/schemas/PostTrainingJob'
        '400':
          $ref: '#/components/responses/BadRequest400'
        '429':
          $ref: >-
            #/components/responses/TooManyRequests429
        '500':
          $ref: >-
            #/components/responses/InternalServerError500
        default:
          $ref: '#/components/responses/DefaultError'
      tags:
        - PostTraining (Coming Soon)
      description: ''
      parameters: []
      requestBody:
        content:
          application/json:
            schema:
              $ref: '#/components/schemas/SupervisedFineTuneRequest'
        required: true
  /v1/synthetic-data-generation/generate:
    post:
      responses:
        '200':
          description: OK
          content:
            application/json:
              schema:
                $ref: '#/components/schemas/SyntheticDataGenerationResponse'
        '400':
          $ref: '#/components/responses/BadRequest400'
        '429':
          $ref: >-
            #/components/responses/TooManyRequests429
        '500':
          $ref: >-
            #/components/responses/InternalServerError500
        default:
          $ref: '#/components/responses/DefaultError'
      tags:
        - SyntheticDataGeneration (Coming Soon)
      description: ''
      parameters: []
      requestBody:
        content:
          application/json:
            schema:
              $ref: '#/components/schemas/SyntheticDataGenerateRequest'
        required: true
  /v1/version:
    get:
      responses:
        '200':
          description: OK
          content:
            application/json:
              schema:
                $ref: '#/components/schemas/VersionInfo'
        '400':
          $ref: '#/components/responses/BadRequest400'
        '429':
          $ref: >-
            #/components/responses/TooManyRequests429
        '500':
          $ref: >-
            #/components/responses/InternalServerError500
        default:
          $ref: '#/components/responses/DefaultError'
      tags:
        - Inspect
      description: ''
      parameters: []
jsonSchemaDialect: >-
  https://json-schema.org/draft/2020-12/schema
components:
  schemas:
    Error:
      type: object
      properties:
        status:
          type: integer
          description: HTTP status code
        title:
          type: string
          description: >-
            Error title, a short summary of the error which is invariant for an error
            type
        detail:
          type: string
          description: >-
            Error detail, a longer human-readable description of the error
        instance:
          type: string
          description: >-
            (Optional) A URL which can be used to retrieve more information about
            the specific occurrence of the error
      additionalProperties: false
      required:
        - status
        - title
        - detail
      title: Error
      description: >-
        Error response from the API. Roughly follows RFC 7807.
    AppendRowsRequest:
      type: object
      properties:
        rows:
          type: array
          items:
            type: object
            additionalProperties:
              oneOf:
                - type: 'null'
                - type: boolean
                - type: number
                - type: string
                - type: array
                - type: object
      additionalProperties: false
      required:
        - rows
      title: AppendRowsRequest
    CompletionMessage:
      type: object
      properties:
        role:
          type: string
          const: assistant
          default: assistant
          description: >-
            Must be "assistant" to identify this as the model's response
        content:
          $ref: '#/components/schemas/InterleavedContent'
          description: The content of the model's response
        stop_reason:
          type: string
          enum:
            - end_of_turn
            - end_of_message
            - out_of_tokens
          description: >-
            Reason why the model stopped generating. Options are: - `StopReason.end_of_turn`:
            The model finished generating the entire response. - `StopReason.end_of_message`:
            The model finished generating but generated a partial response -- usually,
            a tool call. The user may call the tool and continue the conversation
            with the tool's response. - `StopReason.out_of_tokens`: The model ran
            out of token budget.
        tool_calls:
          type: array
          items:
            $ref: '#/components/schemas/ToolCall'
          description: >-
            List of tool calls. Each tool call is a ToolCall object.
      additionalProperties: false
      required:
        - role
        - content
        - stop_reason
      title: CompletionMessage
      description: >-
        A message containing the model's (assistant) response in a chat conversation.
    GrammarResponseFormat:
      type: object
      properties:
        type:
          type: string
          const: grammar
          default: grammar
          description: >-
            Must be "grammar" to identify this format type
        bnf:
          type: object
          additionalProperties:
            oneOf:
              - type: 'null'
              - type: boolean
              - type: number
              - type: string
              - type: array
              - type: object
          description: >-
            The BNF grammar specification the response should conform to
      additionalProperties: false
      required:
        - type
        - bnf
      title: GrammarResponseFormat
      description: >-
        Configuration for grammar-guided response generation.
    GreedySamplingStrategy:
      type: object
      properties:
        type:
          type: string
          const: greedy
          default: greedy
      additionalProperties: false
      required:
        - type
      title: GreedySamplingStrategy
    ImageContentItem:
      type: object
      properties:
        type:
          type: string
          const: image
          default: image
          description: >-
            Discriminator type of the content item. Always "image"
        image:
          type: object
          properties:
            url:
              $ref: '#/components/schemas/URL'
              description: >-
                A URL of the image or data URL in the format of data:image/{type};base64,{data}.
                Note that URL could have length limits.
            data:
              type: string
              contentEncoding: base64
              description: base64 encoded image data as string
          additionalProperties: false
          description: >-
            Image as a base64 encoded string or an URL
      additionalProperties: false
      required:
        - type
        - image
      title: ImageContentItem
      description: A image content item
    InterleavedContent:
      oneOf:
        - type: string
        - $ref: '#/components/schemas/InterleavedContentItem'
        - type: array
          items:
            $ref: '#/components/schemas/InterleavedContentItem'
    InterleavedContentItem:
      oneOf:
        - $ref: '#/components/schemas/ImageContentItem'
        - $ref: '#/components/schemas/TextContentItem'
      discriminator:
        propertyName: type
        mapping:
          image: '#/components/schemas/ImageContentItem'
          text: '#/components/schemas/TextContentItem'
    JsonSchemaResponseFormat:
      type: object
      properties:
        type:
          type: string
          const: json_schema
          default: json_schema
          description: >-
            Must be "json_schema" to identify this format type
        json_schema:
          type: object
          additionalProperties:
            oneOf:
              - type: 'null'
              - type: boolean
              - type: number
              - type: string
              - type: array
              - type: object
          description: >-
            The JSON schema the response should conform to. In a Python SDK, this
            is often a `pydantic` model.
      additionalProperties: false
      required:
        - type
        - json_schema
      title: JsonSchemaResponseFormat
      description: >-
        Configuration for JSON schema-guided response generation.
    Message:
      oneOf:
        - $ref: '#/components/schemas/UserMessage'
        - $ref: '#/components/schemas/SystemMessage'
        - $ref: '#/components/schemas/ToolResponseMessage'
        - $ref: '#/components/schemas/CompletionMessage'
      discriminator:
        propertyName: role
        mapping:
          user: '#/components/schemas/UserMessage'
          system: '#/components/schemas/SystemMessage'
          tool: '#/components/schemas/ToolResponseMessage'
          assistant: '#/components/schemas/CompletionMessage'
    ResponseFormat:
      oneOf:
        - $ref: '#/components/schemas/JsonSchemaResponseFormat'
        - $ref: '#/components/schemas/GrammarResponseFormat'
      discriminator:
        propertyName: type
        mapping:
          json_schema: '#/components/schemas/JsonSchemaResponseFormat'
          grammar: '#/components/schemas/GrammarResponseFormat'
    SamplingParams:
      type: object
      properties:
        strategy:
          $ref: '#/components/schemas/SamplingStrategy'
        max_tokens:
          type: integer
          default: 0
        repetition_penalty:
          type: number
          default: 1.0
      additionalProperties: false
      required:
        - strategy
      title: SamplingParams
    SamplingStrategy:
      oneOf:
        - $ref: '#/components/schemas/GreedySamplingStrategy'
        - $ref: '#/components/schemas/TopPSamplingStrategy'
        - $ref: '#/components/schemas/TopKSamplingStrategy'
      discriminator:
        propertyName: type
        mapping:
          greedy: '#/components/schemas/GreedySamplingStrategy'
          top_p: '#/components/schemas/TopPSamplingStrategy'
          top_k: '#/components/schemas/TopKSamplingStrategy'
    SystemMessage:
      type: object
      properties:
        role:
          type: string
          const: system
          default: system
          description: >-
            Must be "system" to identify this as a system message
        content:
          $ref: '#/components/schemas/InterleavedContent'
          description: >-
            The content of the "system prompt". If multiple system messages are provided,
            they are concatenated. The underlying Llama Stack code may also add other
            system messages (for example, for formatting tool definitions).
      additionalProperties: false
      required:
        - role
        - content
      title: SystemMessage
      description: >-
        A system message providing instructions or context to the model.
    TextContentItem:
      type: object
      properties:
        type:
          type: string
          const: text
          default: text
          description: >-
            Discriminator type of the content item. Always "text"
        text:
          type: string
          description: Text content
      additionalProperties: false
      required:
        - type
        - text
      title: TextContentItem
      description: A text content item
    ToolCall:
      type: object
      properties:
        call_id:
          type: string
        tool_name:
          oneOf:
            - type: string
              enum:
                - brave_search
                - wolfram_alpha
                - photogen
                - code_interpreter
              title: BuiltinTool
            - type: string
        arguments:
          oneOf:
            - type: string
            - type: object
              additionalProperties:
                oneOf:
                  - type: string
                  - type: integer
                  - type: number
                  - type: boolean
                  - type: 'null'
                  - type: array
                    items:
                      oneOf:
                        - type: string
                        - type: integer
                        - type: number
                        - type: boolean
                        - type: 'null'
                  - type: object
                    additionalProperties:
                      oneOf:
                        - type: string
                        - type: integer
                        - type: number
                        - type: boolean
                        - type: 'null'
        arguments_json:
          type: string
      additionalProperties: false
      required:
        - call_id
        - tool_name
        - arguments
      title: ToolCall
    ToolDefinition:
      type: object
      properties:
        tool_name:
          oneOf:
            - type: string
              enum:
                - brave_search
                - wolfram_alpha
                - photogen
                - code_interpreter
              title: BuiltinTool
            - type: string
        description:
          type: string
        parameters:
          type: object
          additionalProperties:
            $ref: '#/components/schemas/ToolParamDefinition'
      additionalProperties: false
      required:
        - tool_name
      title: ToolDefinition
    ToolParamDefinition:
      type: object
      properties:
        param_type:
          type: string
        description:
          type: string
        required:
          type: boolean
          default: true
        default:
          oneOf:
            - type: 'null'
            - type: boolean
            - type: number
            - type: string
            - type: array
            - type: object
      additionalProperties: false
      required:
        - param_type
      title: ToolParamDefinition
    ToolResponseMessage:
      type: object
      properties:
        role:
          type: string
          const: tool
          default: tool
          description: >-
            Must be "tool" to identify this as a tool response
        call_id:
          type: string
          description: >-
            Unique identifier for the tool call this response is for
        content:
          $ref: '#/components/schemas/InterleavedContent'
          description: The response content from the tool
      additionalProperties: false
      required:
        - role
        - call_id
        - content
      title: ToolResponseMessage
      description: >-
        A message representing the result of a tool invocation.
    TopKSamplingStrategy:
      type: object
      properties:
        type:
          type: string
          const: top_k
          default: top_k
        top_k:
          type: integer
      additionalProperties: false
      required:
        - type
        - top_k
      title: TopKSamplingStrategy
    TopPSamplingStrategy:
      type: object
      properties:
        type:
          type: string
          const: top_p
          default: top_p
        temperature:
          type: number
        top_p:
          type: number
          default: 0.95
      additionalProperties: false
      required:
        - type
      title: TopPSamplingStrategy
    URL:
      type: object
      properties:
        uri:
          type: string
      additionalProperties: false
      required:
        - uri
      title: URL
    UserMessage:
      type: object
      properties:
        role:
          type: string
          const: user
          default: user
          description: >-
            Must be "user" to identify this as a user message
        content:
          $ref: '#/components/schemas/InterleavedContent'
          description: >-
            The content of the message, which can include text and other media
        context:
          $ref: '#/components/schemas/InterleavedContent'
          description: >-
            (Optional) This field is used internally by Llama Stack to pass RAG context.
            This field may be removed in the API in the future.
      additionalProperties: false
      required:
        - role
        - content
      title: UserMessage
      description: >-
        A message from the user in a chat conversation.
    BatchChatCompletionRequest:
      type: object
      properties:
        model:
          type: string
        messages_batch:
          type: array
          items:
            type: array
            items:
              $ref: '#/components/schemas/Message'
        sampling_params:
          $ref: '#/components/schemas/SamplingParams'
        tools:
          type: array
          items:
            $ref: '#/components/schemas/ToolDefinition'
        tool_choice:
          type: string
          enum:
            - auto
            - required
            - none
          title: ToolChoice
          description: >-
            Whether tool use is required or automatic. This is a hint to the model
            which may not be followed. It depends on the Instruction Following capabilities
            of the model.
        tool_prompt_format:
          type: string
          enum:
            - json
            - function_tag
            - python_list
          title: ToolPromptFormat
          description: >-
            Prompt format for calling custom / zero shot tools.
        response_format:
          $ref: '#/components/schemas/ResponseFormat'
        logprobs:
          type: object
          properties:
            top_k:
              type: integer
              default: 0
              description: >-
                How many tokens (for each position) to return log probabilities for.
          additionalProperties: false
          title: LogProbConfig
      additionalProperties: false
      required:
        - model
        - messages_batch
      title: BatchChatCompletionRequest
    BatchChatCompletionResponse:
      type: object
      properties:
        batch:
          type: array
          items:
            $ref: '#/components/schemas/ChatCompletionResponse'
      additionalProperties: false
      required:
        - batch
      title: BatchChatCompletionResponse
    ChatCompletionResponse:
      type: object
      properties:
        metrics:
          type: array
          items:
            $ref: '#/components/schemas/MetricInResponse'
        completion_message:
          $ref: '#/components/schemas/CompletionMessage'
          description: The complete response message
        logprobs:
          type: array
          items:
            $ref: '#/components/schemas/TokenLogProbs'
          description: >-
            Optional log probabilities for generated tokens
      additionalProperties: false
      required:
        - completion_message
      title: ChatCompletionResponse
      description: Response from a chat completion request.
    MetricInResponse:
      type: object
      properties:
        metric:
          type: string
        value:
          oneOf:
            - type: integer
            - type: number
        unit:
          type: string
      additionalProperties: false
      required:
        - metric
        - value
      title: MetricInResponse
    TokenLogProbs:
      type: object
      properties:
        logprobs_by_token:
          type: object
          additionalProperties:
            type: number
          description: >-
            Dictionary mapping tokens to their log probabilities
      additionalProperties: false
      required:
        - logprobs_by_token
      title: TokenLogProbs
      description: Log probabilities for generated tokens.
    BatchCompletionRequest:
      type: object
      properties:
        model:
          type: string
        content_batch:
          type: array
          items:
            $ref: '#/components/schemas/InterleavedContent'
        sampling_params:
          $ref: '#/components/schemas/SamplingParams'
        response_format:
          $ref: '#/components/schemas/ResponseFormat'
        logprobs:
          type: object
          properties:
            top_k:
              type: integer
              default: 0
              description: >-
                How many tokens (for each position) to return log probabilities for.
          additionalProperties: false
          title: LogProbConfig
      additionalProperties: false
      required:
        - model
        - content_batch
      title: BatchCompletionRequest
    BatchCompletionResponse:
      type: object
      properties:
        batch:
          type: array
          items:
            $ref: '#/components/schemas/CompletionResponse'
      additionalProperties: false
      required:
        - batch
      title: BatchCompletionResponse
    CompletionResponse:
      type: object
      properties:
        metrics:
          type: array
          items:
            $ref: '#/components/schemas/MetricInResponse'
        content:
          type: string
          description: The generated completion text
        stop_reason:
          type: string
          enum:
            - end_of_turn
            - end_of_message
            - out_of_tokens
          description: Reason why generation stopped
        logprobs:
          type: array
          items:
            $ref: '#/components/schemas/TokenLogProbs'
          description: >-
            Optional log probabilities for generated tokens
      additionalProperties: false
      required:
        - content
        - stop_reason
      title: CompletionResponse
      description: Response from a completion request.
    CancelTrainingJobRequest:
      type: object
      properties:
        job_uuid:
          type: string
      additionalProperties: false
      required:
        - job_uuid
      title: CancelTrainingJobRequest
    ToolConfig:
      type: object
      properties:
        tool_choice:
          oneOf:
            - type: string
              enum:
                - auto
                - required
                - none
              title: ToolChoice
              description: >-
                Whether tool use is required or automatic. This is a hint to the model
                which may not be followed. It depends on the Instruction Following
                capabilities of the model.
            - type: string
          default: auto
          description: >-
            (Optional) Whether tool use is automatic, required, or none. Can also
            specify a tool name to use a specific tool. Defaults to ToolChoice.auto.
        tool_prompt_format:
          type: string
          enum:
            - json
            - function_tag
            - python_list
          description: >-
            (Optional) Instructs the model how to format tool calls. By default, Llama
            Stack will attempt to use a format that is best adapted to the model.
            - `ToolPromptFormat.json`: The tool calls are formatted as a JSON object.
            - `ToolPromptFormat.function_tag`: The tool calls are enclosed in a <function=function_name>
            tag. - `ToolPromptFormat.python_list`: The tool calls are output as Python
            syntax -- a list of function calls.
        system_message_behavior:
          type: string
          enum:
            - append
            - replace
          description: >-
            (Optional) Config for how to override the default system prompt. - `SystemMessageBehavior.append`:
            Appends the provided system message to the default system prompt. - `SystemMessageBehavior.replace`:
            Replaces the default system prompt with the provided system message. The
            system message can include the string '{{function_definitions}}' to indicate
            where the function definitions should be inserted.
          default: append
      additionalProperties: false
      title: ToolConfig
      description: Configuration for tool use.
    ChatCompletionRequest:
      type: object
      properties:
        model_id:
          type: string
          description: >-
            The identifier of the model to use. The model must be registered with
            Llama Stack and available via the /models endpoint.
        messages:
          type: array
          items:
            $ref: '#/components/schemas/Message'
          description: List of messages in the conversation
        sampling_params:
          $ref: '#/components/schemas/SamplingParams'
          description: >-
            Parameters to control the sampling strategy
        tools:
          type: array
          items:
            $ref: '#/components/schemas/ToolDefinition'
          description: >-
            (Optional) List of tool definitions available to the model
        tool_choice:
          type: string
          enum:
            - auto
            - required
            - none
          description: >-
            (Optional) Whether tool use is required or automatic. Defaults to ToolChoice.auto.
            .. deprecated:: Use tool_config instead.
        tool_prompt_format:
          type: string
          enum:
            - json
            - function_tag
            - python_list
          description: >-
            (Optional) Instructs the model how to format tool calls. By default, Llama
            Stack will attempt to use a format that is best adapted to the model.
            - `ToolPromptFormat.json`: The tool calls are formatted as a JSON object.
            - `ToolPromptFormat.function_tag`: The tool calls are enclosed in a <function=function_name>
            tag. - `ToolPromptFormat.python_list`: The tool calls are output as Python
            syntax -- a list of function calls. .. deprecated:: Use tool_config instead.
        response_format:
          $ref: '#/components/schemas/ResponseFormat'
          description: >-
            (Optional) Grammar specification for guided (structured) decoding. There
            are two options: - `ResponseFormat.json_schema`: The grammar is a JSON
            schema. Most providers support this format. - `ResponseFormat.grammar`:
            The grammar is a BNF grammar. This format is more flexible, but not all
            providers support it.
        stream:
          type: boolean
          description: >-
            (Optional) If True, generate an SSE event stream of the response. Defaults
            to False.
        logprobs:
          type: object
          properties:
            top_k:
              type: integer
              default: 0
              description: >-
                How many tokens (for each position) to return log probabilities for.
          additionalProperties: false
          description: >-
            (Optional) If specified, log probabilities for each token position will
            be returned.
        tool_config:
          $ref: '#/components/schemas/ToolConfig'
          description: (Optional) Configuration for tool use.
      additionalProperties: false
      required:
        - model_id
        - messages
      title: ChatCompletionRequest
    ChatCompletionResponseEvent:
      type: object
      properties:
        event_type:
          type: string
          enum:
            - start
            - complete
            - progress
          description: Type of the event
        delta:
          $ref: '#/components/schemas/ContentDelta'
          description: >-
            Content generated since last event. This can be one or more tokens, or
            a tool call.
        logprobs:
          type: array
          items:
            $ref: '#/components/schemas/TokenLogProbs'
          description: >-
            Optional log probabilities for generated tokens
        stop_reason:
          type: string
          enum:
            - end_of_turn
            - end_of_message
            - out_of_tokens
          description: >-
            Optional reason why generation stopped, if complete
      additionalProperties: false
      required:
        - event_type
        - delta
      title: ChatCompletionResponseEvent
      description: >-
        An event during chat completion generation.
    ChatCompletionResponseStreamChunk:
      type: object
      properties:
        metrics:
          type: array
          items:
            $ref: '#/components/schemas/MetricInResponse'
        event:
          $ref: '#/components/schemas/ChatCompletionResponseEvent'
          description: The event containing the new content
      additionalProperties: false
      required:
        - event
      title: ChatCompletionResponseStreamChunk
      description: >-
        A chunk of a streamed chat completion response.
    ContentDelta:
      oneOf:
        - $ref: '#/components/schemas/TextDelta'
        - $ref: '#/components/schemas/ImageDelta'
        - $ref: '#/components/schemas/ToolCallDelta'
      discriminator:
        propertyName: type
        mapping:
          text: '#/components/schemas/TextDelta'
          image: '#/components/schemas/ImageDelta'
          tool_call: '#/components/schemas/ToolCallDelta'
    ImageDelta:
      type: object
      properties:
        type:
          type: string
          const: image
          default: image
        image:
          type: string
          contentEncoding: base64
      additionalProperties: false
      required:
        - type
        - image
      title: ImageDelta
    TextDelta:
      type: object
      properties:
        type:
          type: string
          const: text
          default: text
        text:
          type: string
      additionalProperties: false
      required:
        - type
        - text
      title: TextDelta
    ToolCallDelta:
      type: object
      properties:
        type:
          type: string
          const: tool_call
          default: tool_call
        tool_call:
          oneOf:
            - type: string
            - $ref: '#/components/schemas/ToolCall'
        parse_status:
          type: string
          enum:
            - started
            - in_progress
            - failed
            - succeeded
          title: ToolCallParseStatus
      additionalProperties: false
      required:
        - type
        - tool_call
        - parse_status
      title: ToolCallDelta
    CompletionRequest:
      type: object
      properties:
        model_id:
          type: string
          description: >-
            The identifier of the model to use. The model must be registered with
            Llama Stack and available via the /models endpoint.
        content:
          $ref: '#/components/schemas/InterleavedContent'
          description: The content to generate a completion for
        sampling_params:
          $ref: '#/components/schemas/SamplingParams'
          description: >-
            (Optional) Parameters to control the sampling strategy
        response_format:
          $ref: '#/components/schemas/ResponseFormat'
          description: >-
            (Optional) Grammar specification for guided (structured) decoding
        stream:
          type: boolean
          description: >-
            (Optional) If True, generate an SSE event stream of the response. Defaults
            to False.
        logprobs:
          type: object
          properties:
            top_k:
              type: integer
              default: 0
              description: >-
                How many tokens (for each position) to return log probabilities for.
          additionalProperties: false
          description: >-
            (Optional) If specified, log probabilities for each token position will
            be returned.
      additionalProperties: false
      required:
        - model_id
        - content
      title: CompletionRequest
    CompletionResponseStreamChunk:
      type: object
      properties:
        metrics:
          type: array
          items:
            $ref: '#/components/schemas/MetricInResponse'
        delta:
          type: string
          description: >-
            New content generated since last chunk. This can be one or more tokens.
        stop_reason:
          type: string
          enum:
            - end_of_turn
            - end_of_message
            - out_of_tokens
          description: >-
            Optional reason why generation stopped, if complete
        logprobs:
          type: array
          items:
            $ref: '#/components/schemas/TokenLogProbs'
          description: >-
            Optional log probabilities for generated tokens
      additionalProperties: false
      required:
        - delta
      title: CompletionResponseStreamChunk
      description: >-
        A chunk of a streamed completion response.
    AgentConfig:
      type: object
      properties:
        sampling_params:
          $ref: '#/components/schemas/SamplingParams'
        input_shields:
          type: array
          items:
            type: string
        output_shields:
          type: array
          items:
            type: string
        toolgroups:
          type: array
          items:
            $ref: '#/components/schemas/AgentTool'
        client_tools:
          type: array
          items:
            $ref: '#/components/schemas/ToolDef'
        tool_choice:
          type: string
          enum:
            - auto
            - required
            - none
          title: ToolChoice
          description: >-
            Whether tool use is required or automatic. This is a hint to the model
            which may not be followed. It depends on the Instruction Following capabilities
            of the model.
          deprecated: true
        tool_prompt_format:
          type: string
          enum:
            - json
            - function_tag
            - python_list
          title: ToolPromptFormat
          description: >-
            Prompt format for calling custom / zero shot tools.
          deprecated: true
        tool_config:
          $ref: '#/components/schemas/ToolConfig'
        max_infer_iters:
          type: integer
          default: 10
        model:
          type: string
        instructions:
          type: string
        enable_session_persistence:
          type: boolean
          default: false
        response_format:
          $ref: '#/components/schemas/ResponseFormat'
      additionalProperties: false
      required:
        - model
        - instructions
      title: AgentConfig
    AgentTool:
      oneOf:
        - type: string
        - type: object
          properties:
            name:
              type: string
            args:
              type: object
              additionalProperties:
                oneOf:
                  - type: 'null'
                  - type: boolean
                  - type: number
                  - type: string
                  - type: array
                  - type: object
          additionalProperties: false
          required:
            - name
            - args
          title: AgentToolGroupWithArgs
    ToolDef:
      type: object
      properties:
        name:
          type: string
        description:
          type: string
        parameters:
          type: array
          items:
            $ref: '#/components/schemas/ToolParameter'
        metadata:
          type: object
          additionalProperties:
            oneOf:
              - type: 'null'
              - type: boolean
              - type: number
              - type: string
              - type: array
              - type: object
      additionalProperties: false
      required:
        - name
      title: ToolDef
    ToolParameter:
      type: object
      properties:
        name:
          type: string
        parameter_type:
          type: string
        description:
          type: string
        required:
          type: boolean
          default: true
        default:
          oneOf:
            - type: 'null'
            - type: boolean
            - type: number
            - type: string
            - type: array
            - type: object
      additionalProperties: false
      required:
        - name
        - parameter_type
        - description
        - required
      title: ToolParameter
    CreateAgentRequest:
      type: object
      properties:
        agent_config:
          $ref: '#/components/schemas/AgentConfig'
          description: The configuration for the agent.
      additionalProperties: false
      required:
        - agent_config
      title: CreateAgentRequest
    AgentCreateResponse:
      type: object
      properties:
        agent_id:
          type: string
      additionalProperties: false
      required:
        - agent_id
      title: AgentCreateResponse
    CreateAgentSessionRequest:
      type: object
      properties:
        session_name:
          type: string
          description: The name of the session to create.
      additionalProperties: false
      required:
        - session_name
      title: CreateAgentSessionRequest
    AgentSessionCreateResponse:
      type: object
      properties:
        session_id:
          type: string
      additionalProperties: false
      required:
        - session_id
      title: AgentSessionCreateResponse
    CreateAgentTurnRequest:
      type: object
      properties:
        messages:
          type: array
          items:
            oneOf:
              - $ref: '#/components/schemas/UserMessage'
              - $ref: '#/components/schemas/ToolResponseMessage'
          description: List of messages to start the turn with.
        stream:
          type: boolean
          description: >-
            (Optional) If True, generate an SSE event stream of the response. Defaults
            to False.
        documents:
          type: array
          items:
            type: object
            properties:
              content:
                oneOf:
                  - type: string
                  - $ref: '#/components/schemas/InterleavedContentItem'
                  - type: array
                    items:
                      $ref: '#/components/schemas/InterleavedContentItem'
                  - $ref: '#/components/schemas/URL'
                description: The content of the document.
              mime_type:
                type: string
                description: The MIME type of the document.
            additionalProperties: false
            required:
              - content
              - mime_type
            title: Document
            description: A document to be used by an agent.
          description: >-
            (Optional) List of documents to create the turn with.
        toolgroups:
          type: array
          items:
            $ref: '#/components/schemas/AgentTool'
          description: >-
            (Optional) List of toolgroups to create the turn with, will be used in
            addition to the agent's config toolgroups for the request.
        tool_config:
          $ref: '#/components/schemas/ToolConfig'
          description: >-
            (Optional) The tool configuration to create the turn with, will be used
            to override the agent's tool_config.
      additionalProperties: false
      required:
        - messages
      title: CreateAgentTurnRequest
    InferenceStep:
      type: object
      properties:
        turn_id:
          type: string
          description: The ID of the turn.
        step_id:
          type: string
          description: The ID of the step.
        started_at:
          type: string
          format: date-time
          description: The time the step started.
        completed_at:
          type: string
          format: date-time
          description: The time the step completed.
        step_type:
          type: string
          const: inference
          default: inference
        model_response:
          $ref: '#/components/schemas/CompletionMessage'
          description: The response from the LLM.
      additionalProperties: false
      required:
        - turn_id
        - step_id
        - step_type
        - model_response
      title: InferenceStep
      description: An inference step in an agent turn.
    MemoryRetrievalStep:
      type: object
      properties:
        turn_id:
          type: string
          description: The ID of the turn.
        step_id:
          type: string
          description: The ID of the step.
        started_at:
          type: string
          format: date-time
          description: The time the step started.
        completed_at:
          type: string
          format: date-time
          description: The time the step completed.
        step_type:
          type: string
          const: memory_retrieval
          default: memory_retrieval
        vector_db_ids:
          type: string
          description: >-
            The IDs of the vector databases to retrieve context from.
        inserted_context:
          $ref: '#/components/schemas/InterleavedContent'
          description: >-
            The context retrieved from the vector databases.
      additionalProperties: false
      required:
        - turn_id
        - step_id
        - step_type
        - vector_db_ids
        - inserted_context
      title: MemoryRetrievalStep
      description: >-
        A memory retrieval step in an agent turn.
    SafetyViolation:
      type: object
      properties:
        violation_level:
          $ref: '#/components/schemas/ViolationLevel'
        user_message:
          type: string
        metadata:
          type: object
          additionalProperties:
            oneOf:
              - type: 'null'
              - type: boolean
              - type: number
              - type: string
              - type: array
              - type: object
      additionalProperties: false
      required:
        - violation_level
        - metadata
      title: SafetyViolation
    ShieldCallStep:
      type: object
      properties:
        turn_id:
          type: string
          description: The ID of the turn.
        step_id:
          type: string
          description: The ID of the step.
        started_at:
          type: string
          format: date-time
          description: The time the step started.
        completed_at:
          type: string
          format: date-time
          description: The time the step completed.
        step_type:
          type: string
          const: shield_call
          default: shield_call
        violation:
          $ref: '#/components/schemas/SafetyViolation'
          description: The violation from the shield call.
      additionalProperties: false
      required:
        - turn_id
        - step_id
        - step_type
      title: ShieldCallStep
      description: A shield call step in an agent turn.
    ToolExecutionStep:
      type: object
      properties:
        turn_id:
          type: string
          description: The ID of the turn.
        step_id:
          type: string
          description: The ID of the step.
        started_at:
          type: string
          format: date-time
          description: The time the step started.
        completed_at:
          type: string
          format: date-time
          description: The time the step completed.
        step_type:
          type: string
          const: tool_execution
          default: tool_execution
        tool_calls:
          type: array
          items:
            $ref: '#/components/schemas/ToolCall'
          description: The tool calls to execute.
        tool_responses:
          type: array
          items:
            $ref: '#/components/schemas/ToolResponse'
          description: The tool responses from the tool calls.
      additionalProperties: false
      required:
        - turn_id
        - step_id
        - step_type
        - tool_calls
        - tool_responses
      title: ToolExecutionStep
      description: A tool execution step in an agent turn.
    ToolResponse:
      type: object
      properties:
        call_id:
          type: string
        tool_name:
          oneOf:
            - type: string
              enum:
                - brave_search
                - wolfram_alpha
                - photogen
                - code_interpreter
              title: BuiltinTool
            - type: string
        content:
          $ref: '#/components/schemas/InterleavedContent'
        metadata:
          type: object
          additionalProperties:
            oneOf:
              - type: 'null'
              - type: boolean
              - type: number
              - type: string
              - type: array
              - type: object
      additionalProperties: false
      required:
        - call_id
        - tool_name
        - content
      title: ToolResponse
    Turn:
      type: object
      properties:
        turn_id:
          type: string
        session_id:
          type: string
        input_messages:
          type: array
          items:
            oneOf:
              - $ref: '#/components/schemas/UserMessage'
              - $ref: '#/components/schemas/ToolResponseMessage'
        steps:
          type: array
          items:
            oneOf:
              - $ref: '#/components/schemas/InferenceStep'
              - $ref: '#/components/schemas/ToolExecutionStep'
              - $ref: '#/components/schemas/ShieldCallStep'
              - $ref: '#/components/schemas/MemoryRetrievalStep'
            discriminator:
              propertyName: step_type
              mapping:
                inference: '#/components/schemas/InferenceStep'
                tool_execution: '#/components/schemas/ToolExecutionStep'
                shield_call: '#/components/schemas/ShieldCallStep'
                memory_retrieval: '#/components/schemas/MemoryRetrievalStep'
        output_message:
          $ref: '#/components/schemas/CompletionMessage'
        output_attachments:
          type: array
          items:
            type: object
            properties:
              content:
                oneOf:
                  - type: string
                  - $ref: '#/components/schemas/InterleavedContentItem'
                  - type: array
                    items:
                      $ref: '#/components/schemas/InterleavedContentItem'
                  - $ref: '#/components/schemas/URL'
                description: The content of the attachment.
              mime_type:
                type: string
                description: The MIME type of the attachment.
            additionalProperties: false
            required:
              - content
              - mime_type
            title: Attachment
            description: An attachment to an agent turn.
        started_at:
          type: string
          format: date-time
        completed_at:
          type: string
          format: date-time
      additionalProperties: false
      required:
        - turn_id
        - session_id
        - input_messages
        - steps
        - output_message
        - started_at
      title: Turn
      description: >-
        A single turn in an interaction with an Agentic System.
    ViolationLevel:
      type: string
      enum:
        - info
        - warn
        - error
      title: ViolationLevel
    AgentTurnResponseEvent:
      type: object
      properties:
        payload:
          $ref: '#/components/schemas/AgentTurnResponseEventPayload'
      additionalProperties: false
      required:
        - payload
      title: AgentTurnResponseEvent
    AgentTurnResponseEventPayload:
      oneOf:
        - $ref: '#/components/schemas/AgentTurnResponseStepStartPayload'
        - $ref: '#/components/schemas/AgentTurnResponseStepProgressPayload'
        - $ref: '#/components/schemas/AgentTurnResponseStepCompletePayload'
        - $ref: '#/components/schemas/AgentTurnResponseTurnStartPayload'
        - $ref: '#/components/schemas/AgentTurnResponseTurnCompletePayload'
        - $ref: '#/components/schemas/AgentTurnResponseTurnAwaitingInputPayload'
      discriminator:
        propertyName: event_type
        mapping:
          step_start: '#/components/schemas/AgentTurnResponseStepStartPayload'
          step_progress: '#/components/schemas/AgentTurnResponseStepProgressPayload'
          step_complete: '#/components/schemas/AgentTurnResponseStepCompletePayload'
          turn_start: '#/components/schemas/AgentTurnResponseTurnStartPayload'
          turn_complete: '#/components/schemas/AgentTurnResponseTurnCompletePayload'
          turn_awaiting_input: '#/components/schemas/AgentTurnResponseTurnAwaitingInputPayload'
    AgentTurnResponseStepCompletePayload:
      type: object
      properties:
        event_type:
          type: string
          const: step_complete
          default: step_complete
        step_type:
          type: string
          enum:
            - inference
            - tool_execution
            - shield_call
            - memory_retrieval
          title: StepType
          description: Type of the step in an agent turn.
        step_id:
          type: string
        step_details:
          oneOf:
            - $ref: '#/components/schemas/InferenceStep'
            - $ref: '#/components/schemas/ToolExecutionStep'
            - $ref: '#/components/schemas/ShieldCallStep'
            - $ref: '#/components/schemas/MemoryRetrievalStep'
          discriminator:
            propertyName: step_type
            mapping:
              inference: '#/components/schemas/InferenceStep'
              tool_execution: '#/components/schemas/ToolExecutionStep'
              shield_call: '#/components/schemas/ShieldCallStep'
              memory_retrieval: '#/components/schemas/MemoryRetrievalStep'
      additionalProperties: false
      required:
        - event_type
        - step_type
        - step_id
        - step_details
      title: AgentTurnResponseStepCompletePayload
    AgentTurnResponseStepProgressPayload:
      type: object
      properties:
        event_type:
          type: string
          const: step_progress
          default: step_progress
        step_type:
          type: string
          enum:
            - inference
            - tool_execution
            - shield_call
            - memory_retrieval
          title: StepType
          description: Type of the step in an agent turn.
        step_id:
          type: string
        delta:
          $ref: '#/components/schemas/ContentDelta'
      additionalProperties: false
      required:
        - event_type
        - step_type
        - step_id
        - delta
      title: AgentTurnResponseStepProgressPayload
    AgentTurnResponseStepStartPayload:
      type: object
      properties:
        event_type:
          type: string
          const: step_start
          default: step_start
        step_type:
          type: string
          enum:
            - inference
            - tool_execution
            - shield_call
            - memory_retrieval
          title: StepType
          description: Type of the step in an agent turn.
        step_id:
          type: string
        metadata:
          type: object
          additionalProperties:
            oneOf:
              - type: 'null'
              - type: boolean
              - type: number
              - type: string
              - type: array
              - type: object
      additionalProperties: false
      required:
        - event_type
        - step_type
        - step_id
      title: AgentTurnResponseStepStartPayload
    AgentTurnResponseStreamChunk:
      type: object
      properties:
        event:
          $ref: '#/components/schemas/AgentTurnResponseEvent'
      additionalProperties: false
      required:
        - event
      title: AgentTurnResponseStreamChunk
      description: streamed agent turn completion response.
    "AgentTurnResponseTurnAwaitingInputPayload":
      type: object
      properties:
        event_type:
          type: string
          const: turn_awaiting_input
          default: turn_awaiting_input
        turn:
          $ref: '#/components/schemas/Turn'
      additionalProperties: false
      required:
        - event_type
        - turn
      title: >-
        AgentTurnResponseTurnAwaitingInputPayload
    AgentTurnResponseTurnCompletePayload:
      type: object
      properties:
        event_type:
          type: string
          const: turn_complete
          default: turn_complete
        turn:
          $ref: '#/components/schemas/Turn'
      additionalProperties: false
      required:
        - event_type
        - turn
      title: AgentTurnResponseTurnCompletePayload
    AgentTurnResponseTurnStartPayload:
      type: object
      properties:
        event_type:
          type: string
          const: turn_start
          default: turn_start
        turn_id:
          type: string
      additionalProperties: false
      required:
        - event_type
        - turn_id
      title: AgentTurnResponseTurnStartPayload
    CreateUploadSessionRequest:
      type: object
      properties:
        bucket:
          type: string
          description: >-
            Bucket under which the file is stored (valid chars: a-zA-Z0-9_-)
        key:
          type: string
          description: >-
            Key under which the file is stored (valid chars: a-zA-Z0-9_-/.)
        mime_type:
          type: string
          description: MIME type of the file
        size:
          type: integer
          description: File size in bytes
      additionalProperties: false
      required:
        - bucket
        - key
        - mime_type
        - size
      title: CreateUploadSessionRequest
    FileUploadResponse:
      type: object
      properties:
        id:
          type: string
          description: ID of the upload session
        url:
          type: string
          description: Upload URL for the file or file parts
        offset:
          type: integer
          description: Upload content offset
        size:
          type: integer
          description: Upload content size
      additionalProperties: false
      required:
        - id
        - url
        - offset
        - size
      title: FileUploadResponse
      description: >-
        Response after initiating a file upload session.
    FileResponse:
      type: object
      properties:
        bucket:
          type: string
          description: >-
            Bucket under which the file is stored (valid chars: a-zA-Z0-9_-)
        key:
          type: string
          description: >-
            Key under which the file is stored (valid chars: a-zA-Z0-9_-/.)
        mime_type:
          type: string
          description: MIME type of the file
        url:
          type: string
          description: Upload URL for the file contents
        bytes:
          type: integer
          description: Size of the file in bytes
        created_at:
          type: integer
          description: Timestamp of when the file was created
      additionalProperties: false
      required:
        - bucket
        - key
        - mime_type
        - url
        - bytes
        - created_at
      title: FileResponse
      description: Response representing a file entry.
    EmbeddingsRequest:
      type: object
      properties:
        model_id:
          type: string
          description: >-
            The identifier of the model to use. The model must be an embedding model
            registered with Llama Stack and available via the /models endpoint.
        contents:
          oneOf:
            - type: array
              items:
                type: string
            - type: array
              items:
                $ref: '#/components/schemas/InterleavedContentItem'
          description: >-
            List of contents to generate embeddings for. Each content can be a string
            or an InterleavedContentItem (and hence can be multimodal). The behavior
            depends on the model and provider. Some models may only support text.
        text_truncation:
          type: string
          enum:
            - none
            - start
            - end
          description: >-
            (Optional) Config for how to truncate text for embedding when text is
            longer than the model's max sequence length.
        output_dimension:
          type: integer
          description: >-
            (Optional) Output dimensionality for the embeddings. Only supported by
            Matryoshka models.
        task_type:
          type: string
          enum:
            - query
            - document
          description: >-
            (Optional) How is the embedding being used? This is only supported by
            asymmetric embedding models.
      additionalProperties: false
      required:
        - model_id
        - contents
      title: EmbeddingsRequest
    EmbeddingsResponse:
      type: object
      properties:
        embeddings:
          type: array
          items:
            type: array
            items:
              type: number
          description: >-
            List of embedding vectors, one per input content. Each embedding is a
            list of floats. The dimensionality of the embedding is model-specific;
            you can check model metadata using /models/{model_id}
      additionalProperties: false
      required:
        - embeddings
      title: EmbeddingsResponse
      description: >-
        Response containing generated embeddings.
<<<<<<< HEAD
=======
    AgentCandidate:
      type: object
      properties:
        type:
          type: string
          const: agent
          default: agent
        config:
          $ref: '#/components/schemas/AgentConfig'
          description: >-
            The configuration for the agent candidate.
      additionalProperties: false
      required:
        - type
        - config
      title: AgentCandidate
      description: An agent candidate for evaluation.
    AggregationFunctionType:
      type: string
      enum:
        - average
        - weighted_average
        - median
        - categorical_count
        - accuracy
      title: AggregationFunctionType
    BasicScoringFnParams:
      type: object
      properties:
        type:
          type: string
          const: basic
          default: basic
        aggregation_functions:
          type: array
          items:
            $ref: '#/components/schemas/AggregationFunctionType'
      additionalProperties: false
      required:
        - type
      title: BasicScoringFnParams
    BenchmarkConfig:
      type: object
      properties:
        eval_candidate:
          $ref: '#/components/schemas/EvalCandidate'
          description: The candidate to evaluate.
        scoring_params:
          type: object
          additionalProperties:
            $ref: '#/components/schemas/ScoringFnParams'
          description: >-
            Map between scoring function id and parameters for each scoring function
            you want to run
        num_examples:
          type: integer
          description: >-
            (Optional) The number of examples to evaluate. If not provided, all examples
            in the dataset will be evaluated
      additionalProperties: false
      required:
        - eval_candidate
        - scoring_params
      title: BenchmarkConfig
      description: >-
        A benchmark configuration for evaluation.
    EvalCandidate:
      oneOf:
        - $ref: '#/components/schemas/ModelCandidate'
        - $ref: '#/components/schemas/AgentCandidate'
      discriminator:
        propertyName: type
        mapping:
          model: '#/components/schemas/ModelCandidate'
          agent: '#/components/schemas/AgentCandidate'
    LLMAsJudgeScoringFnParams:
      type: object
      properties:
        type:
          type: string
          const: llm_as_judge
          default: llm_as_judge
        judge_model:
          type: string
        prompt_template:
          type: string
        judge_score_regexes:
          type: array
          items:
            type: string
        aggregation_functions:
          type: array
          items:
            $ref: '#/components/schemas/AggregationFunctionType'
      additionalProperties: false
      required:
        - type
        - judge_model
      title: LLMAsJudgeScoringFnParams
    ModelCandidate:
      type: object
      properties:
        type:
          type: string
          const: model
          default: model
        model:
          type: string
          description: The model ID to evaluate.
        sampling_params:
          $ref: '#/components/schemas/SamplingParams'
          description: The sampling parameters for the model.
        system_message:
          $ref: '#/components/schemas/SystemMessage'
          description: >-
            (Optional) The system message providing instructions or context to the
            model.
      additionalProperties: false
      required:
        - type
        - model
        - sampling_params
      title: ModelCandidate
      description: A model candidate for evaluation.
    RegexParserScoringFnParams:
      type: object
      properties:
        type:
          type: string
          const: regex_parser
          default: regex_parser
        parsing_regexes:
          type: array
          items:
            type: string
        aggregation_functions:
          type: array
          items:
            $ref: '#/components/schemas/AggregationFunctionType'
      additionalProperties: false
      required:
        - type
      title: RegexParserScoringFnParams
    ScoringFnParams:
      oneOf:
        - $ref: '#/components/schemas/LLMAsJudgeScoringFnParams'
        - $ref: '#/components/schemas/RegexParserScoringFnParams'
        - $ref: '#/components/schemas/BasicScoringFnParams'
      discriminator:
        propertyName: type
        mapping:
          llm_as_judge: '#/components/schemas/LLMAsJudgeScoringFnParams'
          regex_parser: '#/components/schemas/RegexParserScoringFnParams'
          basic: '#/components/schemas/BasicScoringFnParams'
    EvaluateRowsRequest:
      type: object
      properties:
        input_rows:
          type: array
          items:
            type: object
            additionalProperties:
              oneOf:
                - type: 'null'
                - type: boolean
                - type: number
                - type: string
                - type: array
                - type: object
          description: The rows to evaluate.
        scoring_functions:
          type: array
          items:
            type: string
          description: >-
            The scoring functions to use for the evaluation.
        benchmark_config:
          $ref: '#/components/schemas/BenchmarkConfig'
          description: The configuration for the benchmark.
      additionalProperties: false
      required:
        - input_rows
        - scoring_functions
        - benchmark_config
      title: EvaluateRowsRequest
    EvaluateResponse:
      type: object
      properties:
        generations:
          type: array
          items:
            type: object
            additionalProperties:
              oneOf:
                - type: 'null'
                - type: boolean
                - type: number
                - type: string
                - type: array
                - type: object
          description: The generations from the evaluation.
        scores:
          type: object
          additionalProperties:
            $ref: '#/components/schemas/ScoringResult'
          description: The scores from the evaluation.
      additionalProperties: false
      required:
        - generations
        - scores
      title: EvaluateResponse
      description: The response from an evaluation.
    ScoringResult:
      type: object
      properties:
        score_rows:
          type: array
          items:
            type: object
            additionalProperties:
              oneOf:
                - type: 'null'
                - type: boolean
                - type: number
                - type: string
                - type: array
                - type: object
          description: >-
            The scoring result for each row. Each row is a map of column name to value.
        aggregated_results:
          type: object
          additionalProperties:
            oneOf:
              - type: 'null'
              - type: boolean
              - type: number
              - type: string
              - type: array
              - type: object
          description: Map of metric name to aggregated value
      additionalProperties: false
      required:
        - score_rows
        - aggregated_results
      title: ScoringResult
      description: A scoring result for a single row.
>>>>>>> b1513e66
    Agent:
      type: object
      properties:
        agent_id:
          type: string
        agent_config:
          $ref: '#/components/schemas/AgentConfig'
        created_at:
          type: string
          format: date-time
      additionalProperties: false
      required:
        - agent_id
        - agent_config
        - created_at
      title: Agent
    Session:
      type: object
      properties:
        session_id:
          type: string
        session_name:
          type: string
        turns:
          type: array
          items:
            $ref: '#/components/schemas/Turn'
        started_at:
          type: string
          format: date-time
      additionalProperties: false
      required:
        - session_id
        - session_name
        - turns
        - started_at
      title: Session
      description: >-
        A single session of an interaction with an Agentic System.
    AgentStepResponse:
      type: object
      properties:
        step:
          oneOf:
            - $ref: '#/components/schemas/InferenceStep'
            - $ref: '#/components/schemas/ToolExecutionStep'
            - $ref: '#/components/schemas/ShieldCallStep'
            - $ref: '#/components/schemas/MemoryRetrievalStep'
          discriminator:
            propertyName: step_type
            mapping:
              inference: '#/components/schemas/InferenceStep'
              tool_execution: '#/components/schemas/ToolExecutionStep'
              shield_call: '#/components/schemas/ShieldCallStep'
              memory_retrieval: '#/components/schemas/MemoryRetrievalStep'
      additionalProperties: false
      required:
        - step
      title: AgentStepResponse
    Benchmark:
      type: object
      properties:
        identifier:
          type: string
        provider_resource_id:
          type: string
        provider_id:
          type: string
        type:
          type: string
          const: benchmark
          default: benchmark
        dataset_id:
          type: string
          description: >-
            The ID of the dataset to used to run the benchmark.
        grader_ids:
          type: array
          items:
            type: string
          description: >-
            The grader ids to use for this benchmark.
        metadata:
          type: object
          additionalProperties:
            oneOf:
              - type: 'null'
              - type: boolean
              - type: number
              - type: string
              - type: array
              - type: object
          description: >-
            Metadata for this benchmark for additional descriptions.
      additionalProperties: false
      required:
        - identifier
        - provider_resource_id
        - provider_id
        - type
        - dataset_id
        - grader_ids
        - metadata
      title: Benchmark
    DataSource:
      oneOf:
        - $ref: '#/components/schemas/URIDataSource'
        - $ref: '#/components/schemas/RowsDataSource'
      discriminator:
        propertyName: type
        mapping:
          uri: '#/components/schemas/URIDataSource'
          rows: '#/components/schemas/RowsDataSource'
    Dataset:
      type: object
      properties:
        identifier:
          type: string
        provider_resource_id:
          type: string
        provider_id:
          type: string
        type:
          type: string
          const: dataset
          default: dataset
        purpose:
          type: string
          enum:
            - post-training/messages
            - eval/question-answer
            - eval/messages-answer
          title: DatasetPurpose
          description: >-
            Purpose of the dataset. Each purpose has a required input data schema.
        source:
          $ref: '#/components/schemas/DataSource'
        metadata:
          type: object
          additionalProperties:
            oneOf:
              - type: 'null'
              - type: boolean
              - type: number
              - type: string
              - type: array
              - type: object
      additionalProperties: false
      required:
        - identifier
        - provider_resource_id
        - provider_id
        - type
        - purpose
        - source
        - metadata
      title: Dataset
    RowsDataSource:
      type: object
      properties:
        type:
          type: string
          const: rows
          default: rows
        rows:
          type: array
          items:
            type: object
            additionalProperties:
              oneOf:
                - type: 'null'
                - type: boolean
                - type: number
                - type: string
                - type: array
                - type: object
          description: >-
            The dataset is stored in rows. E.g. - [ {"messages": [{"role": "user",
            "content": "Hello, world!"}, {"role": "assistant", "content": "Hello,
            world!"}]} ]
      additionalProperties: false
      required:
        - type
        - rows
      title: RowsDataSource
      description: A dataset stored in rows.
    URIDataSource:
      type: object
      properties:
        type:
          type: string
          const: uri
          default: uri
        uri:
          type: string
          description: >-
            The dataset can be obtained from a URI. E.g. - "https://mywebsite.com/mydata.jsonl"
            - "lsfs://mydata.jsonl" - "data:csv;base64,{base64_content}"
      additionalProperties: false
      required:
        - type
        - uri
      title: URIDataSource
      description: >-
        A dataset that can be obtained from a URI.
    EqualityGrader:
      type: object
      properties:
        type:
          type: string
          const: equality
          default: equality
        equality:
          type: object
          properties:
            aggregation_functions:
              type: array
              items:
                type: string
                enum:
                  - average
                  - median
                  - categorical_count
                  - accuracy
                title: AggregationFunctionType
                description: A type of aggregation function.
          additionalProperties: false
          required:
            - aggregation_functions
          title: BasicGraderParams
      additionalProperties: false
      required:
        - type
        - equality
      title: EqualityGrader
    FactualityGrader:
      type: object
      properties:
        type:
          type: string
          const: factuality
          default: factuality
        factuality:
          type: object
          properties:
            aggregation_functions:
              type: array
              items:
                type: string
                enum:
                  - average
                  - median
                  - categorical_count
                  - accuracy
                title: AggregationFunctionType
                description: A type of aggregation function.
          additionalProperties: false
          required:
            - aggregation_functions
          title: BasicGraderParams
      additionalProperties: false
      required:
        - type
        - factuality
      title: FactualityGrader
    FaithfulnessGrader:
      type: object
      properties:
        type:
          type: string
          const: faithfulness
          default: faithfulness
        faithfulness:
          type: object
          properties:
            aggregation_functions:
              type: array
              items:
                type: string
                enum:
                  - average
                  - median
                  - categorical_count
                  - accuracy
                title: AggregationFunctionType
                description: A type of aggregation function.
          additionalProperties: false
          required:
            - aggregation_functions
          title: BasicGraderParams
      additionalProperties: false
      required:
        - type
        - faithfulness
      title: FaithfulnessGrader
    Grader:
      type: object
      properties:
        identifier:
          type: string
        provider_resource_id:
          type: string
        provider_id:
          type: string
        type:
          type: string
          const: grader
          default: grader
        grader:
          $ref: '#/components/schemas/GraderDefinition'
        description:
          type: string
        metadata:
          type: object
          additionalProperties:
            oneOf:
              - type: 'null'
              - type: boolean
              - type: number
              - type: string
              - type: array
              - type: object
      additionalProperties: false
      required:
        - identifier
        - provider_resource_id
        - provider_id
        - type
        - grader
        - metadata
      title: Grader
    GraderDefinition:
      oneOf:
        - $ref: '#/components/schemas/LlmGrader'
        - $ref: '#/components/schemas/RegexParserGrader'
        - $ref: '#/components/schemas/EqualityGrader'
        - $ref: '#/components/schemas/SubsetOfGrader'
        - $ref: '#/components/schemas/FactualityGrader'
        - $ref: '#/components/schemas/FaithfulnessGrader'
      discriminator:
        propertyName: type
        mapping:
          llm: '#/components/schemas/LlmGrader'
          regex_parser: '#/components/schemas/RegexParserGrader'
          equality: '#/components/schemas/EqualityGrader'
          subset_of: '#/components/schemas/SubsetOfGrader'
          factuality: '#/components/schemas/FactualityGrader'
          faithfulness: '#/components/schemas/FaithfulnessGrader'
    LlmGrader:
      type: object
      properties:
        type:
          type: string
          const: llm
          default: llm
        llm:
          type: object
          properties:
            model:
              type: string
            prompt:
              type: string
            score_regexes:
              type: array
              items:
                type: string
            aggregation_functions:
              type: array
              items:
                type: string
                enum:
                  - average
                  - median
                  - categorical_count
                  - accuracy
                title: AggregationFunctionType
                description: A type of aggregation function.
          additionalProperties: false
          required:
            - model
            - prompt
            - score_regexes
            - aggregation_functions
          title: LlmGraderParams
      additionalProperties: false
      required:
        - type
        - llm
      title: LlmGrader
    RegexParserGrader:
      type: object
      properties:
        type:
          type: string
          const: regex_parser
          default: regex_parser
        regex_parser:
          type: object
          properties:
            parsing_regexes:
              type: array
              items:
                type: string
            aggregation_functions:
              type: array
              items:
                type: string
                enum:
                  - average
                  - median
                  - categorical_count
                  - accuracy
                title: AggregationFunctionType
                description: A type of aggregation function.
          additionalProperties: false
          required:
            - parsing_regexes
            - aggregation_functions
          title: RegexParserGraderParams
      additionalProperties: false
      required:
        - type
        - regex_parser
      title: RegexParserGrader
    SubsetOfGrader:
      type: object
      properties:
        type:
          type: string
          const: subset_of
          default: subset_of
        subset_of:
          type: object
          properties:
            aggregation_functions:
              type: array
              items:
                type: string
                enum:
                  - average
                  - median
                  - categorical_count
                  - accuracy
                title: AggregationFunctionType
                description: A type of aggregation function.
          additionalProperties: false
          required:
            - aggregation_functions
          title: BasicGraderParams
      additionalProperties: false
      required:
        - type
        - subset_of
      title: SubsetOfGrader
    Model:
      type: object
      properties:
        identifier:
          type: string
        provider_resource_id:
          type: string
        provider_id:
          type: string
        type:
          type: string
          const: model
          default: model
        metadata:
          type: object
          additionalProperties:
            oneOf:
              - type: 'null'
              - type: boolean
              - type: number
              - type: string
              - type: array
              - type: object
        model_type:
          $ref: '#/components/schemas/ModelType'
          default: llm
      additionalProperties: false
      required:
        - identifier
        - provider_resource_id
        - provider_id
        - type
        - metadata
        - model_type
      title: Model
    ModelType:
      type: string
      enum:
        - llm
        - embedding
      title: ModelType
    Shield:
      type: object
      properties:
        identifier:
          type: string
        provider_resource_id:
          type: string
        provider_id:
          type: string
        type:
          type: string
          const: shield
          default: shield
        params:
          type: object
          additionalProperties:
            oneOf:
              - type: 'null'
              - type: boolean
              - type: number
              - type: string
              - type: array
              - type: object
      additionalProperties: false
      required:
        - identifier
        - provider_resource_id
        - provider_id
        - type
      title: Shield
      description: >-
        A safety shield resource that can be used to check content
    Span:
      type: object
      properties:
        span_id:
          type: string
        trace_id:
          type: string
        parent_span_id:
          type: string
        name:
          type: string
        start_time:
          type: string
          format: date-time
        end_time:
          type: string
          format: date-time
        attributes:
          type: object
          additionalProperties:
            oneOf:
              - type: 'null'
              - type: boolean
              - type: number
              - type: string
              - type: array
              - type: object
      additionalProperties: false
      required:
        - span_id
        - trace_id
        - name
        - start_time
      title: Span
    GetSpanTreeRequest:
      type: object
      properties:
        attributes_to_return:
          type: array
          items:
            type: string
        max_depth:
          type: integer
      additionalProperties: false
      title: GetSpanTreeRequest
    SpanStatus:
      type: string
      enum:
        - ok
        - error
      title: SpanStatus
    SpanWithStatus:
      type: object
      properties:
        span_id:
          type: string
        trace_id:
          type: string
        parent_span_id:
          type: string
        name:
          type: string
        start_time:
          type: string
          format: date-time
        end_time:
          type: string
          format: date-time
        attributes:
          type: object
          additionalProperties:
            oneOf:
              - type: 'null'
              - type: boolean
              - type: number
              - type: string
              - type: array
              - type: object
        status:
          $ref: '#/components/schemas/SpanStatus'
      additionalProperties: false
      required:
        - span_id
        - trace_id
        - name
        - start_time
      title: SpanWithStatus
    QuerySpanTreeResponse:
      type: object
      properties:
        data:
          type: object
          additionalProperties:
            $ref: '#/components/schemas/SpanWithStatus'
      additionalProperties: false
      required:
        - data
      title: QuerySpanTreeResponse
    Tool:
      type: object
      properties:
        identifier:
          type: string
        provider_resource_id:
          type: string
        provider_id:
          type: string
        type:
          type: string
          const: tool
          default: tool
        toolgroup_id:
          type: string
        tool_host:
          $ref: '#/components/schemas/ToolHost'
        description:
          type: string
        parameters:
          type: array
          items:
            $ref: '#/components/schemas/ToolParameter'
        metadata:
          type: object
          additionalProperties:
            oneOf:
              - type: 'null'
              - type: boolean
              - type: number
              - type: string
              - type: array
              - type: object
      additionalProperties: false
      required:
        - identifier
        - provider_resource_id
        - provider_id
        - type
        - toolgroup_id
        - tool_host
        - description
        - parameters
      title: Tool
    ToolHost:
      type: string
      enum:
        - distribution
        - client
        - model_context_protocol
      title: ToolHost
    ToolGroup:
      type: object
      properties:
        identifier:
          type: string
        provider_resource_id:
          type: string
        provider_id:
          type: string
        type:
          type: string
          const: tool_group
          default: tool_group
        mcp_endpoint:
          $ref: '#/components/schemas/URL'
        args:
          type: object
          additionalProperties:
            oneOf:
              - type: 'null'
              - type: boolean
              - type: number
              - type: string
              - type: array
              - type: object
      additionalProperties: false
      required:
        - identifier
        - provider_resource_id
        - provider_id
        - type
      title: ToolGroup
    Trace:
      type: object
      properties:
        trace_id:
          type: string
        root_span_id:
          type: string
        start_time:
          type: string
          format: date-time
        end_time:
          type: string
          format: date-time
      additionalProperties: false
      required:
        - trace_id
        - root_span_id
        - start_time
      title: Trace
    Checkpoint:
      description: Checkpoint created during training runs
      title: Checkpoint
    PostTrainingJobArtifactsResponse:
      type: object
      properties:
        job_uuid:
          type: string
        checkpoints:
          type: array
          items:
            $ref: '#/components/schemas/Checkpoint'
      additionalProperties: false
      required:
        - job_uuid
        - checkpoints
      title: PostTrainingJobArtifactsResponse
      description: Artifacts of a finetuning job.
    PostTrainingJobStatusResponse:
      type: object
      properties:
        job_uuid:
          type: string
        status:
          type: string
          enum:
            - completed
            - in_progress
            - failed
            - scheduled
<<<<<<< HEAD
            - cancelled
=======
>>>>>>> b1513e66
          title: JobStatus
        scheduled_at:
          type: string
          format: date-time
        started_at:
          type: string
          format: date-time
        completed_at:
          type: string
          format: date-time
        resources_allocated:
          type: object
          additionalProperties:
            oneOf:
              - type: 'null'
              - type: boolean
              - type: number
              - type: string
              - type: array
              - type: object
        checkpoints:
          type: array
          items:
            $ref: '#/components/schemas/Checkpoint'
      additionalProperties: false
      required:
        - job_uuid
        - status
        - checkpoints
      title: PostTrainingJobStatusResponse
      description: Status of a finetuning job.
    ListPostTrainingJobsResponse:
      type: object
      properties:
        data:
          type: array
          items:
            type: object
            properties:
              job_uuid:
                type: string
            additionalProperties: false
            required:
              - job_uuid
            title: PostTrainingJob
      additionalProperties: false
      required:
        - data
      title: ListPostTrainingJobsResponse
    VectorDB:
      type: object
      properties:
        identifier:
          type: string
        provider_resource_id:
          type: string
        provider_id:
          type: string
        type:
          type: string
          const: vector_db
          default: vector_db
        embedding_model:
          type: string
        embedding_dimension:
          type: integer
      additionalProperties: false
      required:
        - identifier
        - provider_resource_id
        - provider_id
        - type
        - embedding_model
        - embedding_dimension
      title: VectorDB
    EvaluationTask:
      type: object
      properties:
        benchmark_id:
          type: string
          description: The benchmark ID to evaluate.
        dataset_id:
          type: string
          description: The dataset ID to evaluate.
        data_source:
          $ref: '#/components/schemas/DataSource'
          description: The data source to evaluate.
        grader_ids:
          type: array
          items:
            type: string
          description: The grader IDs to evaluate.
      additionalProperties: false
      title: EvaluationTask
      description: >-
        A task for evaluation. To specify a task, one of the following must be provided:
        - `benchmark_id`: Run evaluation task against a benchmark_id. Use this when
        you have a curated dataset and have settled on the graders. - `dataset_id`
        and `grader_ids`: Run evaluation task against a dataset_id and a list of grader_ids.
        Use this when you have datasets and / or are iterating on your graders. -
        `data_source` and `grader_ids`: Run evaluation task against a data source
        (e.g. rows, uri, etc.) and a list of grader_ids. Prefer this when you are
        early in your evaluation cycle and experimenting much more with your data
        and graders.
    GradeRequest:
      type: object
      properties:
        task:
          $ref: '#/components/schemas/EvaluationTask'
          description: >-
            The task to evaluate. To specify a task, one of the following must be
            provided: - `benchmark_id`: Run evaluation task against a benchmark_id
            - `dataset_id` and `grader_ids`: Run evaluation task against a dataset_id
            and a list of grader_ids - `data_source` and `grader_ids`: Run evaluation
            task against a data source (e.g. rows, uri, etc.) and a list of grader_ids
      additionalProperties: false
      required:
        - task
      title: GradeRequest
    AgentCandidate:
      type: object
      properties:
        type:
          type: string
          const: agent
          default: agent
        agent_config:
          $ref: '#/components/schemas/AgentConfig'
      additionalProperties: false
      required:
        - type
        - agent_config
      title: AgentCandidate
      description: An agent candidate for evaluation.
    EvaluationCandidate:
      oneOf:
        - $ref: '#/components/schemas/ModelCandidate'
        - $ref: '#/components/schemas/AgentCandidate'
      discriminator:
        propertyName: type
        mapping:
          model: '#/components/schemas/ModelCandidate'
          agent: '#/components/schemas/AgentCandidate'
    EvaluationJob:
      type: object
      properties:
        id:
          type: string
          description: The ID of the job.
        status:
          type: string
          enum:
            - completed
            - in_progress
            - failed
            - scheduled
            - cancelled
          description: The status of the job.
        created_at:
          type: string
          format: date-time
          description: The time the job was created.
        completed_at:
          type: string
          format: date-time
          description: The time the job completed.
        error:
          type: string
          description: >-
            If status of the job is failed, this will contain the error message.
        type:
          type: string
          const: evaluation
          default: evaluation
        task:
          $ref: '#/components/schemas/EvaluationTask'
        candidate:
          $ref: '#/components/schemas/EvaluationCandidate'
      additionalProperties: false
      required:
        - id
        - status
        - created_at
        - type
        - task
        - candidate
      title: EvaluationJob
    ModelCandidate:
      type: object
      properties:
        type:
          type: string
          const: model
          default: model
        model_id:
          type: string
        sampling_params:
          $ref: '#/components/schemas/SamplingParams'
          description: The sampling parameters for the model.
        system_message:
          $ref: '#/components/schemas/SystemMessage'
          description: >-
            (Optional) The system message providing instructions or context to the
            model.
      additionalProperties: false
      required:
        - type
        - model_id
        - sampling_params
      title: ModelCandidate
      description: A model candidate for evaluation.
    GradeSyncRequest:
      type: object
      properties:
        task:
          $ref: '#/components/schemas/EvaluationTask'
          description: >-
            The task to evaluate. To specify a task, one of the following must be
            provided: - `benchmark_id`: Run evaluation task against a benchmark_id
            - `dataset_id` and `grader_ids`: Run evaluation task against a dataset_id
            and a list of grader_ids - `data_source` and `grader_ids`: Run evaluation
            task against a data source (e.g. rows, uri, etc.) and a list of grader_ids
      additionalProperties: false
      required:
        - task
      title: GradeSyncRequest
    EvaluationResponse:
      type: object
      properties:
        result_rows:
          type: array
          items:
            type: object
            additionalProperties:
              oneOf:
                - type: 'null'
                - type: boolean
                - type: number
                - type: string
                - type: array
                - type: object
          description: >-
            The result data containing inputs, generations and grades in each row.
        grades:
          type: object
          additionalProperties:
            oneOf:
              - type: 'null'
              - type: boolean
              - type: number
              - type: string
              - type: array
              - type: object
          description: Map of grader id to aggregated value.
      additionalProperties: false
      required:
        - result_rows
        - grades
      title: EvaluationResponse
      description: A response to an inline evaluation.
    HealthInfo:
      type: object
      properties:
        status:
          type: string
      additionalProperties: false
      required:
        - status
      title: HealthInfo
    RAGDocument:
      type: object
      properties:
        document_id:
          type: string
          description: The unique identifier for the document.
        content:
          oneOf:
            - type: string
            - $ref: '#/components/schemas/InterleavedContentItem'
            - type: array
              items:
                $ref: '#/components/schemas/InterleavedContentItem'
            - $ref: '#/components/schemas/URL'
          description: The content of the document.
        mime_type:
          type: string
          description: The MIME type of the document.
        metadata:
          type: object
          additionalProperties:
            oneOf:
              - type: 'null'
              - type: boolean
              - type: number
              - type: string
              - type: array
              - type: object
          description: Additional metadata for the document.
      additionalProperties: false
      required:
        - document_id
        - content
        - metadata
      title: RAGDocument
      description: >-
        A document to be used for document ingestion in the RAG Tool.
    InsertRequest:
      type: object
      properties:
        documents:
          type: array
          items:
            $ref: '#/components/schemas/RAGDocument'
        vector_db_id:
          type: string
        chunk_size_in_tokens:
          type: integer
      additionalProperties: false
      required:
        - documents
        - vector_db_id
        - chunk_size_in_tokens
      title: InsertRequest
    InsertChunksRequest:
      type: object
      properties:
        vector_db_id:
          type: string
        chunks:
          type: array
          items:
            type: object
            properties:
              content:
                $ref: '#/components/schemas/InterleavedContent'
              metadata:
                type: object
                additionalProperties:
                  oneOf:
                    - type: 'null'
                    - type: boolean
                    - type: number
                    - type: string
                    - type: array
                    - type: object
            additionalProperties: false
            required:
              - content
              - metadata
            title: Chunk
        ttl_seconds:
          type: integer
      additionalProperties: false
      required:
        - vector_db_id
        - chunks
      title: InsertChunksRequest
    ProviderInfo:
      type: object
      properties:
        api:
          type: string
        provider_id:
          type: string
        provider_type:
          type: string
        config:
          type: object
          additionalProperties:
            oneOf:
              - type: 'null'
              - type: boolean
              - type: number
              - type: string
              - type: array
              - type: object
      additionalProperties: false
      required:
        - api
        - provider_id
        - provider_type
        - config
      title: ProviderInfo
    InvokeToolRequest:
      type: object
      properties:
        tool_name:
          type: string
        kwargs:
          type: object
          additionalProperties:
            oneOf:
              - type: 'null'
              - type: boolean
              - type: number
              - type: string
              - type: array
              - type: object
      additionalProperties: false
      required:
        - tool_name
        - kwargs
      title: InvokeToolRequest
    ToolInvocationResult:
      type: object
      properties:
        content:
          $ref: '#/components/schemas/InterleavedContent'
        error_message:
          type: string
        error_code:
          type: integer
        metadata:
          type: object
          additionalProperties:
            oneOf:
              - type: 'null'
              - type: boolean
              - type: number
              - type: string
              - type: array
              - type: object
      additionalProperties: false
      title: ToolInvocationResult
    IterrowsResponse:
      type: object
      properties:
        data:
          type: array
          items:
            type: object
            additionalProperties:
              oneOf:
                - type: 'null'
                - type: boolean
                - type: number
                - type: string
                - type: array
                - type: object
          description: The rows in the current page.
        next_start_index:
          type: integer
          description: >-
            Index into dataset for the first row in the next page. None if there are
            no more rows.
      additionalProperties: false
      required:
        - data
      title: IterrowsResponse
      description: A paginated list of rows from a dataset.
    Job:
      type: object
      properties:
        job_id:
          type: string
        status:
          type: string
          enum:
            - completed
            - in_progress
            - failed
            - scheduled
          title: JobStatus
      additionalProperties: false
      required:
        - job_id
        - status
      title: Job
    ListAgentSessionsResponse:
      type: object
      properties:
        data:
          type: array
          items:
            $ref: '#/components/schemas/Session'
      additionalProperties: false
      required:
        - data
      title: ListAgentSessionsResponse
    ListAgentsResponse:
      type: object
      properties:
        data:
          type: array
          items:
            $ref: '#/components/schemas/Agent'
      additionalProperties: false
      required:
        - data
      title: ListAgentsResponse
    BucketResponse:
      type: object
      properties:
        name:
          type: string
      additionalProperties: false
      required:
        - name
      title: BucketResponse
    ListBucketResponse:
      type: object
      properties:
        data:
          type: array
          items:
            $ref: '#/components/schemas/BucketResponse'
          description: List of FileResponse entries
      additionalProperties: false
      required:
        - data
      title: ListBucketResponse
      description: >-
        Response representing a list of file entries.
    ListBenchmarksResponse:
      type: object
      properties:
        data:
          type: array
          items:
            $ref: '#/components/schemas/Benchmark'
      additionalProperties: false
      required:
        - data
      title: ListBenchmarksResponse
    ListDatasetsResponse:
      type: object
      properties:
        data:
          type: array
          items:
            $ref: '#/components/schemas/Dataset'
      additionalProperties: false
      required:
        - data
      title: ListDatasetsResponse
    ListFileResponse:
      type: object
      properties:
        data:
          type: array
          items:
            $ref: '#/components/schemas/FileResponse'
          description: List of FileResponse entries
      additionalProperties: false
      required:
        - data
      title: ListFileResponse
      description: >-
        Response representing a list of file entries.
    GraderTypeInfo:
      type: object
      properties:
        grader_type:
          type: string
          enum:
            - llm
            - regex_parser
            - equality
            - subset_of
            - factuality
            - faithfulness
          title: GraderType
          description: >-
            A type of grader. Each type is a criteria for evaluating answers.
        description:
          type: string
          description: >-
            A description of the grader type. - E.g. Write your custom judge prompt
            to score the answer.
        supported_dataset_purposes:
          type: array
          items:
            type: string
            enum:
              - post-training/messages
              - eval/question-answer
              - eval/messages-answer
            title: DatasetPurpose
            description: >-
              Purpose of the dataset. Each purpose has a required input data schema.
          description: >-
            The purposes that this grader can be used for.
      additionalProperties: false
      required:
        - grader_type
        - description
        - supported_dataset_purposes
      title: GraderTypeInfo
    ListGraderTypesResponse:
      type: object
      properties:
        data:
          type: array
          items:
            $ref: '#/components/schemas/GraderTypeInfo'
      additionalProperties: false
      required:
        - data
      title: ListGraderTypesResponse
    ListGradersResponse:
      type: object
      properties:
        data:
          type: array
          items:
            $ref: '#/components/schemas/Grader'
      additionalProperties: false
      required:
        - data
      title: ListGradersResponse
    ListModelsResponse:
      type: object
      properties:
        data:
          type: array
          items:
            $ref: '#/components/schemas/Model'
      additionalProperties: false
      required:
        - data
      title: ListModelsResponse
    ListProvidersResponse:
      type: object
      properties:
        data:
          type: array
          items:
            $ref: '#/components/schemas/ProviderInfo'
      additionalProperties: false
      required:
        - data
      title: ListProvidersResponse
    RouteInfo:
      type: object
      properties:
        route:
          type: string
        method:
          type: string
        provider_types:
          type: array
          items:
            type: string
      additionalProperties: false
      required:
        - route
        - method
        - provider_types
      title: RouteInfo
    ListRoutesResponse:
      type: object
      properties:
        data:
          type: array
          items:
            $ref: '#/components/schemas/RouteInfo'
      additionalProperties: false
      required:
        - data
      title: ListRoutesResponse
    ListShieldsResponse:
      type: object
      properties:
        data:
          type: array
          items:
            $ref: '#/components/schemas/Shield'
      additionalProperties: false
      required:
        - data
      title: ListShieldsResponse
    ListToolGroupsResponse:
      type: object
      properties:
        data:
          type: array
          items:
            $ref: '#/components/schemas/ToolGroup'
      additionalProperties: false
      required:
        - data
      title: ListToolGroupsResponse
    ListToolsResponse:
      type: object
      properties:
        data:
          type: array
          items:
            $ref: '#/components/schemas/Tool'
      additionalProperties: false
      required:
        - data
      title: ListToolsResponse
    ListVectorDBsResponse:
      type: object
      properties:
        data:
          type: array
          items:
            $ref: '#/components/schemas/VectorDB'
      additionalProperties: false
      required:
        - data
      title: ListVectorDBsResponse
    Event:
      oneOf:
        - $ref: '#/components/schemas/UnstructuredLogEvent'
        - $ref: '#/components/schemas/MetricEvent'
        - $ref: '#/components/schemas/StructuredLogEvent'
      discriminator:
        propertyName: type
        mapping:
          unstructured_log: '#/components/schemas/UnstructuredLogEvent'
          metric: '#/components/schemas/MetricEvent'
          structured_log: '#/components/schemas/StructuredLogEvent'
    LogSeverity:
      type: string
      enum:
        - verbose
        - debug
        - info
        - warn
        - error
        - critical
      title: LogSeverity
    MetricEvent:
      type: object
      properties:
        trace_id:
          type: string
        span_id:
          type: string
        timestamp:
          type: string
          format: date-time
        attributes:
          type: object
          additionalProperties:
            oneOf:
              - type: string
              - type: integer
              - type: number
              - type: boolean
              - type: 'null'
        type:
          type: string
          const: metric
          default: metric
        metric:
          type: string
        value:
          oneOf:
            - type: integer
            - type: number
        unit:
          type: string
      additionalProperties: false
      required:
        - trace_id
        - span_id
        - timestamp
        - type
        - metric
        - value
        - unit
      title: MetricEvent
    SpanEndPayload:
      type: object
      properties:
        type:
          type: string
          const: span_end
          default: span_end
        status:
          $ref: '#/components/schemas/SpanStatus'
      additionalProperties: false
      required:
        - type
        - status
      title: SpanEndPayload
    SpanStartPayload:
      type: object
      properties:
        type:
          type: string
          const: span_start
          default: span_start
        name:
          type: string
        parent_span_id:
          type: string
      additionalProperties: false
      required:
        - type
        - name
      title: SpanStartPayload
    StructuredLogEvent:
      type: object
      properties:
        trace_id:
          type: string
        span_id:
          type: string
        timestamp:
          type: string
          format: date-time
        attributes:
          type: object
          additionalProperties:
            oneOf:
              - type: string
              - type: integer
              - type: number
              - type: boolean
              - type: 'null'
        type:
          type: string
          const: structured_log
          default: structured_log
        payload:
          $ref: '#/components/schemas/StructuredLogPayload'
      additionalProperties: false
      required:
        - trace_id
        - span_id
        - timestamp
        - type
        - payload
      title: StructuredLogEvent
    StructuredLogPayload:
      oneOf:
        - $ref: '#/components/schemas/SpanStartPayload'
        - $ref: '#/components/schemas/SpanEndPayload'
      discriminator:
        propertyName: type
        mapping:
          span_start: '#/components/schemas/SpanStartPayload'
          span_end: '#/components/schemas/SpanEndPayload'
    UnstructuredLogEvent:
      type: object
      properties:
        trace_id:
          type: string
        span_id:
          type: string
        timestamp:
          type: string
          format: date-time
        attributes:
          type: object
          additionalProperties:
            oneOf:
              - type: string
              - type: integer
              - type: number
              - type: boolean
              - type: 'null'
        type:
          type: string
          const: unstructured_log
          default: unstructured_log
        message:
          type: string
        severity:
          $ref: '#/components/schemas/LogSeverity'
      additionalProperties: false
      required:
        - trace_id
        - span_id
        - timestamp
        - type
        - message
        - severity
      title: UnstructuredLogEvent
    LogEventRequest:
      type: object
      properties:
        event:
          $ref: '#/components/schemas/Event'
        ttl_seconds:
          type: integer
      additionalProperties: false
      required:
        - event
        - ttl_seconds
      title: LogEventRequest
    DPOAlignmentConfig:
      type: object
      properties:
        reward_scale:
          type: number
        reward_clip:
          type: number
        epsilon:
          type: number
        gamma:
          type: number
      additionalProperties: false
      required:
        - reward_scale
        - reward_clip
        - epsilon
        - gamma
      title: DPOAlignmentConfig
    DataConfig:
      type: object
      properties:
        dataset_id:
          type: string
        batch_size:
          type: integer
        shuffle:
          type: boolean
        data_format:
          $ref: '#/components/schemas/DatasetFormat'
        validation_dataset_id:
          type: string
        packed:
          type: boolean
          default: false
        train_on_input:
          type: boolean
          default: false
      additionalProperties: false
      required:
        - dataset_id
        - batch_size
        - shuffle
        - data_format
      title: DataConfig
    DatasetFormat:
      type: string
      enum:
        - instruct
        - dialog
      title: DatasetFormat
    EfficiencyConfig:
      type: object
      properties:
        enable_activation_checkpointing:
          type: boolean
          default: false
        enable_activation_offloading:
          type: boolean
          default: false
        memory_efficient_fsdp_wrap:
          type: boolean
          default: false
        fsdp_cpu_offload:
          type: boolean
          default: false
      additionalProperties: false
      title: EfficiencyConfig
    OptimizerConfig:
      type: object
      properties:
        optimizer_type:
          $ref: '#/components/schemas/OptimizerType'
        lr:
          type: number
        weight_decay:
          type: number
        num_warmup_steps:
          type: integer
      additionalProperties: false
      required:
        - optimizer_type
        - lr
        - weight_decay
        - num_warmup_steps
      title: OptimizerConfig
    OptimizerType:
      type: string
      enum:
        - adam
        - adamw
        - sgd
      title: OptimizerType
    TrainingConfig:
      type: object
      properties:
        n_epochs:
          type: integer
        max_steps_per_epoch:
          type: integer
        gradient_accumulation_steps:
          type: integer
        max_validation_steps:
          type: integer
        data_config:
          $ref: '#/components/schemas/DataConfig'
        optimizer_config:
          $ref: '#/components/schemas/OptimizerConfig'
        efficiency_config:
          $ref: '#/components/schemas/EfficiencyConfig'
        dtype:
          type: string
          default: bf16
      additionalProperties: false
      required:
        - n_epochs
        - max_steps_per_epoch
        - gradient_accumulation_steps
        - max_validation_steps
        - data_config
        - optimizer_config
      title: TrainingConfig
    PreferenceOptimizeRequest:
      type: object
      properties:
        job_uuid:
          type: string
        finetuned_model:
          type: string
        algorithm_config:
          $ref: '#/components/schemas/DPOAlignmentConfig'
        training_config:
          $ref: '#/components/schemas/TrainingConfig'
        hyperparam_search_config:
          type: object
          additionalProperties:
            oneOf:
              - type: 'null'
              - type: boolean
              - type: number
              - type: string
              - type: array
              - type: object
        logger_config:
          type: object
          additionalProperties:
            oneOf:
              - type: 'null'
              - type: boolean
              - type: number
              - type: string
              - type: array
              - type: object
      additionalProperties: false
      required:
        - job_uuid
        - finetuned_model
        - algorithm_config
        - training_config
        - hyperparam_search_config
        - logger_config
      title: PreferenceOptimizeRequest
    PostTrainingJob:
      type: object
      properties:
        job_uuid:
          type: string
      additionalProperties: false
      required:
        - job_uuid
      title: PostTrainingJob
    DefaultRAGQueryGeneratorConfig:
      type: object
      properties:
        type:
          type: string
          const: default
          default: default
        separator:
          type: string
          default: ' '
      additionalProperties: false
      required:
        - type
        - separator
      title: DefaultRAGQueryGeneratorConfig
    LLMRAGQueryGeneratorConfig:
      type: object
      properties:
        type:
          type: string
          const: llm
          default: llm
        model:
          type: string
        template:
          type: string
      additionalProperties: false
      required:
        - type
        - model
        - template
      title: LLMRAGQueryGeneratorConfig
    RAGQueryConfig:
      type: object
      properties:
        query_generator_config:
          $ref: '#/components/schemas/RAGQueryGeneratorConfig'
        max_tokens_in_context:
          type: integer
          default: 4096
        max_chunks:
          type: integer
          default: 5
      additionalProperties: false
      required:
        - query_generator_config
        - max_tokens_in_context
        - max_chunks
      title: RAGQueryConfig
    RAGQueryGeneratorConfig:
      oneOf:
        - $ref: '#/components/schemas/DefaultRAGQueryGeneratorConfig'
        - $ref: '#/components/schemas/LLMRAGQueryGeneratorConfig'
      discriminator:
        propertyName: type
        mapping:
          default: '#/components/schemas/DefaultRAGQueryGeneratorConfig'
          llm: '#/components/schemas/LLMRAGQueryGeneratorConfig'
    QueryRequest:
      type: object
      properties:
        content:
          $ref: '#/components/schemas/InterleavedContent'
        vector_db_ids:
          type: array
          items:
            type: string
        query_config:
          $ref: '#/components/schemas/RAGQueryConfig'
      additionalProperties: false
      required:
        - content
        - vector_db_ids
      title: QueryRequest
    RAGQueryResult:
      type: object
      properties:
        content:
          $ref: '#/components/schemas/InterleavedContent'
        metadata:
          type: object
          additionalProperties:
            oneOf:
              - type: 'null'
              - type: boolean
              - type: number
              - type: string
              - type: array
              - type: object
      additionalProperties: false
      required:
        - metadata
      title: RAGQueryResult
    QueryChunksRequest:
      type: object
      properties:
        vector_db_id:
          type: string
        query:
          $ref: '#/components/schemas/InterleavedContent'
        params:
          type: object
          additionalProperties:
            oneOf:
              - type: 'null'
              - type: boolean
              - type: number
              - type: string
              - type: array
              - type: object
      additionalProperties: false
      required:
        - vector_db_id
        - query
      title: QueryChunksRequest
    QueryChunksResponse:
      type: object
      properties:
        chunks:
          type: array
          items:
            type: object
            properties:
              content:
                $ref: '#/components/schemas/InterleavedContent'
              metadata:
                type: object
                additionalProperties:
                  oneOf:
                    - type: 'null'
                    - type: boolean
                    - type: number
                    - type: string
                    - type: array
                    - type: object
            additionalProperties: false
            required:
              - content
              - metadata
            title: Chunk
        scores:
          type: array
          items:
            type: number
      additionalProperties: false
      required:
        - chunks
        - scores
      title: QueryChunksResponse
    QueryCondition:
      type: object
      properties:
        key:
          type: string
        op:
          $ref: '#/components/schemas/QueryConditionOp'
        value:
          oneOf:
            - type: 'null'
            - type: boolean
            - type: number
            - type: string
            - type: array
            - type: object
      additionalProperties: false
      required:
        - key
        - op
        - value
      title: QueryCondition
    QueryConditionOp:
      type: string
      enum:
        - eq
        - ne
        - gt
        - lt
      title: QueryConditionOp
    QuerySpansRequest:
      type: object
      properties:
        attribute_filters:
          type: array
          items:
            $ref: '#/components/schemas/QueryCondition'
        attributes_to_return:
          type: array
          items:
            type: string
        max_depth:
          type: integer
      additionalProperties: false
      required:
        - attribute_filters
        - attributes_to_return
      title: QuerySpansRequest
    QuerySpansResponse:
      type: object
      properties:
        data:
          type: array
          items:
            $ref: '#/components/schemas/Span'
      additionalProperties: false
      required:
        - data
      title: QuerySpansResponse
    QueryTracesRequest:
      type: object
      properties:
        attribute_filters:
          type: array
          items:
            $ref: '#/components/schemas/QueryCondition'
        limit:
          type: integer
        offset:
          type: integer
        order_by:
          type: array
          items:
            type: string
      additionalProperties: false
      title: QueryTracesRequest
    QueryTracesResponse:
      type: object
      properties:
        data:
          type: array
          items:
            $ref: '#/components/schemas/Trace'
      additionalProperties: false
      required:
        - data
      title: QueryTracesResponse
    RegisterBenchmarkRequest:
      type: object
      properties:
        dataset_id:
          type: string
          description: >-
            The ID of the dataset to be used to run the benchmark. ID obtained through
            `datasets.register()`
        grader_ids:
          type: array
          items:
            type: string
          description: >-
            List of grader ids to use for this benchmark. ID obtained through `graders.register()`
        benchmark_id:
          type: string
          description: >-
            (Optional) The ID of the benchmark to register. If not provided, an ID
            will be generated.
        metadata:
          type: object
          additionalProperties:
            oneOf:
              - type: 'null'
              - type: boolean
              - type: number
              - type: string
              - type: array
              - type: object
          description: >-
            (Optional) Metadata for this benchmark for additional descriptions.
      additionalProperties: false
      required:
        - dataset_id
        - grader_ids
      title: RegisterBenchmarkRequest
    RegisterDatasetRequest:
      type: object
      properties:
        purpose:
          type: string
          enum:
            - post-training/messages
            - eval/question-answer
            - eval/messages-answer
          description: >-
            The purpose of the dataset. One of - "post-training/messages": The dataset
            contains a messages column with list of messages for post-training. {
            "messages": [ {"role": "user", "content": "Hello, world!"}, {"role": "assistant",
            "content": "Hello, world!"}, ] } - "eval/question-answer": The dataset
            contains a question column and an answer column for evaluation. { "question":
            "What is the capital of France?", "answer": "Paris" } - "eval/messages-answer":
            The dataset contains a messages column with list of messages and an answer
            column for evaluation. { "messages": [ {"role": "user", "content": "Hello,
            my name is John Doe."}, {"role": "assistant", "content": "Hello, John
            Doe. How can I help you today?"}, {"role": "user", "content": "What's
            my name?"}, ], "answer": "John Doe" }
        source:
          $ref: '#/components/schemas/DataSource'
          description: >-
            The data source of the dataset. Ensure that the data source schema is
            compatible with the purpose of the dataset. Examples: - { "type": "uri",
            "uri": "https://mywebsite.com/mydata.jsonl" } - { "type": "uri", "uri":
            "lsfs://mydata.jsonl" } - { "type": "uri", "uri": "data:csv;base64,{base64_content}"
            } - { "type": "uri", "uri": "huggingface://llamastack/simpleqa?split=train"
            } - { "type": "rows", "rows": [ { "messages": [ {"role": "user", "content":
            "Hello, world!"}, {"role": "assistant", "content": "Hello, world!"}, ]
            } ] }
        metadata:
          type: object
          additionalProperties:
            oneOf:
              - type: 'null'
              - type: boolean
              - type: number
              - type: string
              - type: array
              - type: object
          description: >-
            The metadata for the dataset. - E.g. {"description": "My dataset"}
        dataset_id:
          type: string
          description: >-
            The ID of the dataset. If not provided, an ID will be generated.
      additionalProperties: false
      required:
        - purpose
        - source
      title: RegisterDatasetRequest
    RegisterGraderRequest:
      type: object
      properties:
        grader:
          $ref: '#/components/schemas/GraderDefinition'
          description: >-
            The grader definition, E.g. - { "type": "llm", "llm": { "model": "llama-405b",
            "prompt": "You are a judge. Score the answer based on the question. {question}
            {answer}", } }
        grader_id:
          type: string
          description: >-
            (Optional) The ID of the grader. If not provided, a random ID will be
            generated.
        metadata:
          type: object
          additionalProperties:
            oneOf:
              - type: 'null'
              - type: boolean
              - type: number
              - type: string
              - type: array
              - type: object
          description: >-
            (Optional) Any additional metadata for this grader. - E.g. { "description":
            "A grader that scores the answer based on the question.", }
      additionalProperties: false
      required:
        - grader
      title: RegisterGraderRequest
    RegisterModelRequest:
      type: object
      properties:
        model_id:
          type: string
        provider_model_id:
          type: string
        provider_id:
          type: string
        metadata:
          type: object
          additionalProperties:
            oneOf:
              - type: 'null'
              - type: boolean
              - type: number
              - type: string
              - type: array
              - type: object
        model_type:
          $ref: '#/components/schemas/ModelType'
      additionalProperties: false
      required:
        - model_id
      title: RegisterModelRequest
    RegisterShieldRequest:
      type: object
      properties:
        shield_id:
          type: string
        provider_shield_id:
          type: string
        provider_id:
          type: string
        params:
          type: object
          additionalProperties:
            oneOf:
              - type: 'null'
              - type: boolean
              - type: number
              - type: string
              - type: array
              - type: object
      additionalProperties: false
      required:
        - shield_id
      title: RegisterShieldRequest
    RegisterToolGroupRequest:
      type: object
      properties:
        toolgroup_id:
          type: string
        provider_id:
          type: string
        mcp_endpoint:
          $ref: '#/components/schemas/URL'
        args:
          type: object
          additionalProperties:
            oneOf:
              - type: 'null'
              - type: boolean
              - type: number
              - type: string
              - type: array
              - type: object
      additionalProperties: false
      required:
        - toolgroup_id
        - provider_id
      title: RegisterToolGroupRequest
    RegisterVectorDbRequest:
      type: object
      properties:
        vector_db_id:
          type: string
        embedding_model:
          type: string
        embedding_dimension:
          type: integer
        provider_id:
          type: string
        provider_vector_db_id:
          type: string
      additionalProperties: false
      required:
        - vector_db_id
        - embedding_model
      title: RegisterVectorDbRequest
    ResumeAgentTurnRequest:
      type: object
      properties:
        tool_responses:
          type: array
          items:
            $ref: '#/components/schemas/ToolResponse'
          description: >-
            The tool call responses to resume the turn with.
        stream:
          type: boolean
          description: Whether to stream the response.
      additionalProperties: false
      required:
        - tool_responses
      title: ResumeAgentTurnRequest
<<<<<<< HEAD
    RunRequest:
      type: object
      properties:
        task:
          $ref: '#/components/schemas/EvaluationTask'
          description: >-
            The task to evaluate. To specify a task, one of the following must be
            provided: - `benchmark_id`: Run evaluation task against a benchmark_id
            - `dataset_id` and `grader_ids`: Run evaluation task against a dataset_id
            and a list of grader_ids - `data_source` and `grader_ids`: Run evaluation
            task against a data source (e.g. rows, uri, etc.) and a list of grader_ids
        candidate:
          $ref: '#/components/schemas/EvaluationCandidate'
          description: The candidate to evaluate.
      additionalProperties: false
      required:
        - task
        - candidate
      title: RunRequest
=======
    RunEvalRequest:
      type: object
      properties:
        benchmark_config:
          $ref: '#/components/schemas/BenchmarkConfig'
          description: The configuration for the benchmark.
      additionalProperties: false
      required:
        - benchmark_config
      title: RunEvalRequest
>>>>>>> b1513e66
    RunShieldRequest:
      type: object
      properties:
        shield_id:
          type: string
        messages:
          type: array
          items:
            $ref: '#/components/schemas/Message'
        params:
          type: object
          additionalProperties:
            oneOf:
              - type: 'null'
              - type: boolean
              - type: number
              - type: string
              - type: array
              - type: object
      additionalProperties: false
      required:
        - shield_id
        - messages
        - params
      title: RunShieldRequest
    RunShieldResponse:
      type: object
      properties:
        violation:
          $ref: '#/components/schemas/SafetyViolation'
      additionalProperties: false
      title: RunShieldResponse
    RunSyncRequest:
      type: object
      properties:
        task:
          $ref: '#/components/schemas/EvaluationTask'
          description: >-
            The task to evaluate. To specify a task, one of the following must be
            provided: - `benchmark_id`: Run evaluation task against a benchmark_id
            - `dataset_id` and `grader_ids`: Run evaluation task against a dataset_id
            and a list of grader_ids - `data_source` and `grader_ids`: Run evaluation
            task against a data source (e.g. rows, uri, etc.) and a list of grader_ids
        candidate:
          $ref: '#/components/schemas/EvaluationCandidate'
          description: The candidate to evaluate.
      additionalProperties: false
      required:
        - task
        - candidate
      title: RunSyncRequest
    SaveSpansToDatasetRequest:
      type: object
      properties:
        attribute_filters:
          type: array
          items:
            $ref: '#/components/schemas/QueryCondition'
        attributes_to_save:
          type: array
          items:
            type: string
        dataset_id:
          type: string
        max_depth:
          type: integer
      additionalProperties: false
      required:
        - attribute_filters
        - attributes_to_save
        - dataset_id
      title: SaveSpansToDatasetRequest
<<<<<<< HEAD
=======
    ScoreRequest:
      type: object
      properties:
        input_rows:
          type: array
          items:
            type: object
            additionalProperties:
              oneOf:
                - type: 'null'
                - type: boolean
                - type: number
                - type: string
                - type: array
                - type: object
          description: The rows to score.
        scoring_functions:
          type: object
          additionalProperties:
            oneOf:
              - $ref: '#/components/schemas/ScoringFnParams'
              - type: 'null'
          description: >-
            The scoring functions to use for the scoring.
      additionalProperties: false
      required:
        - input_rows
        - scoring_functions
      title: ScoreRequest
    ScoreResponse:
      type: object
      properties:
        results:
          type: object
          additionalProperties:
            $ref: '#/components/schemas/ScoringResult'
          description: >-
            A map of scoring function name to ScoringResult.
      additionalProperties: false
      required:
        - results
      title: ScoreResponse
      description: The response from scoring.
    ScoreBatchRequest:
      type: object
      properties:
        dataset_id:
          type: string
        scoring_functions:
          type: object
          additionalProperties:
            oneOf:
              - $ref: '#/components/schemas/ScoringFnParams'
              - type: 'null'
        save_results_dataset:
          type: boolean
      additionalProperties: false
      required:
        - dataset_id
        - scoring_functions
        - save_results_dataset
      title: ScoreBatchRequest
    ScoreBatchResponse:
      type: object
      properties:
        dataset_id:
          type: string
        results:
          type: object
          additionalProperties:
            $ref: '#/components/schemas/ScoringResult'
      additionalProperties: false
      required:
        - results
      title: ScoreBatchResponse
    AlgorithmConfig:
      oneOf:
        - $ref: '#/components/schemas/LoraFinetuningConfig'
        - $ref: '#/components/schemas/QATFinetuningConfig'
      discriminator:
        propertyName: type
        mapping:
          LoRA: '#/components/schemas/LoraFinetuningConfig'
          QAT: '#/components/schemas/QATFinetuningConfig'
>>>>>>> b1513e66
    LoraFinetuningConfig:
      type: object
      properties:
        type:
          type: string
          const: LoRA
          default: LoRA
        lora_attn_modules:
          type: array
          items:
            type: string
        apply_lora_to_mlp:
          type: boolean
        apply_lora_to_output:
          type: boolean
        rank:
          type: integer
        alpha:
          type: integer
        use_dora:
          type: boolean
          default: false
        quantize_base:
          type: boolean
          default: false
      additionalProperties: false
      required:
        - type
        - lora_attn_modules
        - apply_lora_to_mlp
        - apply_lora_to_output
        - rank
        - alpha
      title: LoraFinetuningConfig
    QATFinetuningConfig:
      type: object
      properties:
        type:
          type: string
          const: QAT
          default: QAT
        quantizer_name:
          type: string
        group_size:
          type: integer
      additionalProperties: false
      required:
        - type
        - quantizer_name
        - group_size
      title: QATFinetuningConfig
    SupervisedFineTuneRequest:
      type: object
      properties:
        job_uuid:
          type: string
        training_config:
          $ref: '#/components/schemas/TrainingConfig'
        hyperparam_search_config:
          type: object
          additionalProperties:
            oneOf:
              - type: 'null'
              - type: boolean
              - type: number
              - type: string
              - type: array
              - type: object
        logger_config:
          type: object
          additionalProperties:
            oneOf:
              - type: 'null'
              - type: boolean
              - type: number
              - type: string
              - type: array
              - type: object
        model:
          type: string
        checkpoint_dir:
          type: string
        algorithm_config:
          $ref: '#/components/schemas/AlgorithmConfig'
      additionalProperties: false
      required:
        - job_uuid
        - training_config
        - hyperparam_search_config
        - logger_config
        - model
      title: SupervisedFineTuneRequest
    SyntheticDataGenerateRequest:
      type: object
      properties:
        dialogs:
          type: array
          items:
            $ref: '#/components/schemas/Message'
        filtering_function:
          type: string
          enum:
            - none
            - random
            - top_k
            - top_p
            - top_k_top_p
            - sigmoid
          title: FilteringFunction
          description: The type of filtering function.
        model:
          type: string
      additionalProperties: false
      required:
        - dialogs
        - filtering_function
      title: SyntheticDataGenerateRequest
    SyntheticDataGenerationResponse:
      type: object
      properties:
        synthetic_data:
          type: array
          items:
            type: object
            additionalProperties:
              oneOf:
                - type: 'null'
                - type: boolean
                - type: number
                - type: string
                - type: array
                - type: object
        statistics:
          type: object
          additionalProperties:
            oneOf:
              - type: 'null'
              - type: boolean
              - type: number
              - type: string
              - type: array
              - type: object
      additionalProperties: false
      required:
        - synthetic_data
      title: SyntheticDataGenerationResponse
      description: >-
        Response from the synthetic data generation. Batch of (prompt, response, score)
        tuples that pass the threshold.
    VersionInfo:
      type: object
      properties:
        version:
          type: string
      additionalProperties: false
      required:
        - version
      title: VersionInfo
  responses:
    BadRequest400:
      description: The request was invalid or malformed
      content:
        application/json:
          schema:
            $ref: '#/components/schemas/Error'
          example:
            status: 400
            title: Bad Request
            detail: The request was invalid or malformed
    TooManyRequests429:
      description: >-
        The client has sent too many requests in a given amount of time
      content:
        application/json:
          schema:
            $ref: '#/components/schemas/Error'
          example:
            status: 429
            title: Too Many Requests
            detail: >-
              You have exceeded the rate limit. Please try again later.
    InternalServerError500:
      description: >-
        The server encountered an unexpected error
      content:
        application/json:
          schema:
            $ref: '#/components/schemas/Error'
          example:
            status: 500
            title: Internal Server Error
            detail: >-
              An unexpected error occurred. Our team has been notified.
    DefaultError:
      description: An unexpected error occurred
      content:
        application/json:
          schema:
            $ref: '#/components/schemas/Error'
          example:
            status: 0
            title: Error
            detail: An unexpected error occurred
security:
  - Default: []
tags:
  - name: Agents
    description: >-
      Main functionalities provided by this API:

      - Create agents with specific instructions and ability to use tools.

      - Interactions with agents are grouped into sessions ("threads"), and each interaction
      is called a "turn".

      - Agents can be provided with various tools (see the ToolGroups and ToolRuntime
      APIs for more details).

      - Agents can be provided with various shields (see the Safety API for more details).

      - Agents can also use Memory to retrieve information from knowledge bases. See
      the RAG Tool and Vector IO APIs for more details.
    x-displayName: >-
      Agents API for creating and interacting with agentic systems.
  - name: BatchInference (Coming Soon)
  - name: Benchmarks
  - name: DatasetIO
  - name: Datasets
  - name: Evaluation
  - name: Files
  - name: Graders
  - name: Inference
    description: >-
      This API provides the raw interface to the underlying models. Two kinds of models
      are supported:

      - LLM models: these models generate "raw" and "chat" (conversational) completions.

      - Embedding models: these models generate embeddings to be used for semantic
      search.
    x-displayName: >-
      Llama Stack Inference API for generating completions, chat completions, and
      embeddings.
  - name: Inspect
  - name: Models
  - name: PostTraining (Coming Soon)
  - name: Providers
    x-displayName: >-
      Providers API for inspecting, listing, and modifying providers and their configurations.
  - name: Safety
  - name: Shields
  - name: SyntheticDataGeneration (Coming Soon)
  - name: Telemetry
  - name: ToolGroups
  - name: ToolRuntime
  - name: VectorDBs
  - name: VectorIO
x-tagGroups:
  - name: Operations
    tags:
      - Agents
      - BatchInference (Coming Soon)
      - Benchmarks
      - DatasetIO
      - Datasets
      - Evaluation
      - Files
      - Graders
      - Inference
      - Inspect
      - Models
      - PostTraining (Coming Soon)
      - Providers
      - Safety
      - Shields
      - SyntheticDataGeneration (Coming Soon)
      - Telemetry
      - ToolGroups
      - ToolRuntime
      - VectorDBs
      - VectorIO<|MERGE_RESOLUTION|>--- conflicted
+++ resolved
@@ -1562,8 +1562,6 @@
           required: false
           schema:
             type: integer
-<<<<<<< HEAD
-=======
   /v1/eval/benchmarks/{benchmark_id}/jobs/{job_id}:
     get:
       responses:
@@ -1667,7 +1665,6 @@
           required: true
           schema:
             type: string
->>>>>>> b1513e66
   /v1/agents/{agent_id}/sessions:
     get:
       responses:
@@ -1897,13 +1894,8 @@
         default:
           $ref: '#/components/responses/DefaultError'
       tags:
-<<<<<<< HEAD
         - Graders
       description: Register a new grader.
-=======
-        - Providers
-      description: ''
->>>>>>> b1513e66
       parameters: []
       requestBody:
         content:
@@ -1931,7 +1923,7 @@
         default:
           $ref: '#/components/responses/DefaultError'
       tags:
-        - Models
+        - Providers
       description: ''
       parameters: []
     post:
@@ -4456,8 +4448,6 @@
       title: EmbeddingsResponse
       description: >-
         Response containing generated embeddings.
-<<<<<<< HEAD
-=======
     AgentCandidate:
       type: object
       properties:
@@ -4704,7 +4694,6 @@
         - aggregated_results
       title: ScoringResult
       description: A scoring result for a single row.
->>>>>>> b1513e66
     Agent:
       type: object
       properties:
@@ -5462,10 +5451,6 @@
             - in_progress
             - failed
             - scheduled
-<<<<<<< HEAD
-            - cancelled
-=======
->>>>>>> b1513e66
           title: JobStatus
         scheduled_at:
           type: string
@@ -6983,7 +6968,6 @@
       required:
         - tool_responses
       title: ResumeAgentTurnRequest
-<<<<<<< HEAD
     RunRequest:
       type: object
       properties:
@@ -7000,21 +6984,8 @@
           description: The candidate to evaluate.
       additionalProperties: false
       required:
-        - task
-        - candidate
-      title: RunRequest
-=======
-    RunEvalRequest:
-      type: object
-      properties:
-        benchmark_config:
-          $ref: '#/components/schemas/BenchmarkConfig'
-          description: The configuration for the benchmark.
-      additionalProperties: false
-      required:
         - benchmark_config
       title: RunEvalRequest
->>>>>>> b1513e66
     RunShieldRequest:
       type: object
       properties:
@@ -7087,8 +7058,6 @@
         - attributes_to_save
         - dataset_id
       title: SaveSpansToDatasetRequest
-<<<<<<< HEAD
-=======
     ScoreRequest:
       type: object
       properties:
@@ -7173,7 +7142,6 @@
         mapping:
           LoRA: '#/components/schemas/LoraFinetuningConfig'
           QAT: '#/components/schemas/QATFinetuningConfig'
->>>>>>> b1513e66
     LoraFinetuningConfig:
       type: object
       properties:
