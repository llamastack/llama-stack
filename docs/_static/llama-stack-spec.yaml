--- conflicted
+++ resolved
@@ -4530,9 +4530,6 @@
       title: URIDataSource
       description: >-
         A dataset that can be obtained from a URI.
-<<<<<<< HEAD
-    EqualityGrader:
-=======
     FileResponse:
       type: object
       properties:
@@ -4567,40 +4564,6 @@
       title: FileResponse
       description: Response representing a file entry.
     Model:
->>>>>>> cb2a9784
-      type: object
-      properties:
-        type:
-          type: string
-          const: equality
-          default: equality
-      additionalProperties: false
-      required:
-        - type
-      title: EqualityGrader
-    FactualityGrader:
-      type: object
-      properties:
-        type:
-          type: string
-          const: factuality
-          default: factuality
-      additionalProperties: false
-      required:
-        - type
-      title: FactualityGrader
-    FaithfulnessGrader:
-      type: object
-      properties:
-        type:
-          type: string
-          const: faithfulness
-          default: faithfulness
-      additionalProperties: false
-      required:
-        - type
-      title: FaithfulnessGrader
-    Grader:
       type: object
       properties:
         identifier:
@@ -5249,7 +5212,6 @@
     EvaluationResponse:
       type: object
       properties:
-<<<<<<< HEAD
         result_rows:
           type: array
           items:
@@ -5265,29 +5227,6 @@
           description: >-
             The result data containing inputs, generations and grades in each row.
         grades:
-=======
-        job_uuid:
-          type: string
-        status:
-          type: string
-          enum:
-            - completed
-            - in_progress
-            - failed
-            - scheduled
-            - cancelled
-          title: JobStatus
-        scheduled_at:
-          type: string
-          format: date-time
-        started_at:
-          type: string
-          format: date-time
-        completed_at:
-          type: string
-          format: date-time
-        resources_allocated:
->>>>>>> cb2a9784
           type: object
           additionalProperties:
             oneOf:
@@ -5494,8 +5433,6 @@
         - data
       title: IterrowsResponse
       description: A paginated list of rows from a dataset.
-<<<<<<< HEAD
-=======
     Job:
       type: object
       properties:
@@ -5515,7 +5452,6 @@
         - job_id
         - status
       title: Job
->>>>>>> cb2a9784
     ListAgentSessionsResponse:
       type: object
       properties:
