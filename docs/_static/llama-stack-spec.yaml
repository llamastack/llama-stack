openapi: 3.1.0
info:
  title: Llama Stack Specification
  version: v1
  description: >-
    This is the specification of the Llama Stack that provides
                    a set of endpoints and their corresponding interfaces that are
    tailored to
                    best leverage Llama Models.
servers:
  - url: http://any-hosted-llama-stack.com
paths:
  /v1/datasetio/append-rows/{dataset_id}:
    post:
      responses:
        '200':
          description: OK
        '400':
          $ref: '#/components/responses/BadRequest400'
        '429':
          $ref: >-
            #/components/responses/TooManyRequests429
        '500':
          $ref: >-
            #/components/responses/InternalServerError500
        default:
          $ref: '#/components/responses/DefaultError'
      tags:
        - DatasetIO
      description: ''
      parameters:
        - name: dataset_id
          in: path
          required: true
          schema:
            type: string
      requestBody:
        content:
          application/json:
            schema:
              $ref: '#/components/schemas/AppendRowsRequest'
        required: true
  /v1/batch-inference/chat-completion:
    post:
      responses:
        '200':
          description: OK
          content:
            application/json:
              schema:
                $ref: '#/components/schemas/BatchChatCompletionResponse'
        '400':
          $ref: '#/components/responses/BadRequest400'
        '429':
          $ref: >-
            #/components/responses/TooManyRequests429
        '500':
          $ref: >-
            #/components/responses/InternalServerError500
        default:
          $ref: '#/components/responses/DefaultError'
      tags:
        - BatchInference (Coming Soon)
      description: ''
      parameters: []
      requestBody:
        content:
          application/json:
            schema:
              $ref: '#/components/schemas/BatchChatCompletionRequest'
        required: true
  /v1/batch-inference/completion:
    post:
      responses:
        '200':
          description: OK
          content:
            application/json:
              schema:
                $ref: '#/components/schemas/BatchCompletionResponse'
        '400':
          $ref: '#/components/responses/BadRequest400'
        '429':
          $ref: >-
            #/components/responses/TooManyRequests429
        '500':
          $ref: >-
            #/components/responses/InternalServerError500
        default:
          $ref: '#/components/responses/DefaultError'
      tags:
        - BatchInference (Coming Soon)
      description: ''
      parameters: []
      requestBody:
        content:
          application/json:
            schema:
              $ref: '#/components/schemas/BatchCompletionRequest'
        required: true
  /v1/post-training/job/cancel:
    post:
      responses:
        '200':
          description: OK
        '400':
          $ref: '#/components/responses/BadRequest400'
        '429':
          $ref: >-
            #/components/responses/TooManyRequests429
        '500':
          $ref: >-
            #/components/responses/InternalServerError500
        default:
          $ref: '#/components/responses/DefaultError'
      tags:
        - PostTraining (Coming Soon)
      description: ''
      parameters: []
      requestBody:
        content:
          application/json:
            schema:
              $ref: '#/components/schemas/CancelTrainingJobRequest'
        required: true
  /v1/inference/chat-completion:
    post:
      responses:
        '200':
          description: >-
            If stream=False, returns a ChatCompletionResponse with the full completion.
            If stream=True, returns an SSE event stream of ChatCompletionResponseStreamChunk
          content:
            application/json:
              schema:
                $ref: '#/components/schemas/ChatCompletionResponse'
            text/event-stream:
              schema:
                $ref: '#/components/schemas/ChatCompletionResponseStreamChunk'
        '400':
          $ref: '#/components/responses/BadRequest400'
        '429':
          $ref: >-
            #/components/responses/TooManyRequests429
        '500':
          $ref: >-
            #/components/responses/InternalServerError500
        default:
          $ref: '#/components/responses/DefaultError'
      tags:
        - Inference
      description: >-
        Generate a chat completion for the given messages using the specified model.
      parameters: []
      requestBody:
        content:
          application/json:
            schema:
              $ref: '#/components/schemas/ChatCompletionRequest'
        required: true
  /v1/inference/completion:
    post:
      responses:
        '200':
          description: >-
            If stream=False, returns a CompletionResponse with the full completion.
            If stream=True, returns an SSE event stream of CompletionResponseStreamChunk
          content:
            application/json:
              schema:
                $ref: '#/components/schemas/CompletionResponse'
            text/event-stream:
              schema:
                $ref: '#/components/schemas/CompletionResponseStreamChunk'
        '400':
          $ref: '#/components/responses/BadRequest400'
        '429':
          $ref: >-
            #/components/responses/TooManyRequests429
        '500':
          $ref: >-
            #/components/responses/InternalServerError500
        default:
          $ref: '#/components/responses/DefaultError'
      tags:
        - Inference
      description: >-
        Generate a completion for the given content using the specified model.
      parameters: []
      requestBody:
        content:
          application/json:
            schema:
              $ref: '#/components/schemas/CompletionRequest'
        required: true
  /v1/agents:
    get:
      responses:
        '200':
          description: A ListAgentsResponse.
          content:
            application/json:
              schema:
                $ref: '#/components/schemas/ListAgentsResponse'
        '400':
          $ref: '#/components/responses/BadRequest400'
        '429':
          $ref: >-
            #/components/responses/TooManyRequests429
        '500':
          $ref: >-
            #/components/responses/InternalServerError500
        default:
          $ref: '#/components/responses/DefaultError'
      tags:
        - Agents
      description: List all agents.
      parameters: []
    post:
      responses:
        '200':
          description: >-
            An AgentCreateResponse with the agent ID.
          content:
            application/json:
              schema:
                $ref: '#/components/schemas/AgentCreateResponse'
        '400':
          $ref: '#/components/responses/BadRequest400'
        '429':
          $ref: >-
            #/components/responses/TooManyRequests429
        '500':
          $ref: >-
            #/components/responses/InternalServerError500
        default:
          $ref: '#/components/responses/DefaultError'
      tags:
        - Agents
      description: >-
        Create an agent with the given configuration.
      parameters: []
      requestBody:
        content:
          application/json:
            schema:
              $ref: '#/components/schemas/CreateAgentRequest'
        required: true
  /v1/agents/{agent_id}/session:
    post:
      responses:
        '200':
          description: An AgentSessionCreateResponse.
          content:
            application/json:
              schema:
                $ref: '#/components/schemas/AgentSessionCreateResponse'
        '400':
          $ref: '#/components/responses/BadRequest400'
        '429':
          $ref: >-
            #/components/responses/TooManyRequests429
        '500':
          $ref: >-
            #/components/responses/InternalServerError500
        default:
          $ref: '#/components/responses/DefaultError'
      tags:
        - Agents
      description: Create a new session for an agent.
      parameters:
        - name: agent_id
          in: path
          description: >-
            The ID of the agent to create the session for.
          required: true
          schema:
            type: string
      requestBody:
        content:
          application/json:
            schema:
              $ref: '#/components/schemas/CreateAgentSessionRequest'
        required: true
  /v1/agents/{agent_id}/session/{session_id}/turn:
    post:
      responses:
        '200':
          description: >-
            If stream=False, returns a Turn object. If stream=True, returns an SSE
            event stream of AgentTurnResponseStreamChunk
          content:
            application/json:
              schema:
                $ref: '#/components/schemas/Turn'
            text/event-stream:
              schema:
                $ref: '#/components/schemas/AgentTurnResponseStreamChunk'
        '400':
          $ref: '#/components/responses/BadRequest400'
        '429':
          $ref: >-
            #/components/responses/TooManyRequests429
        '500':
          $ref: >-
            #/components/responses/InternalServerError500
        default:
          $ref: '#/components/responses/DefaultError'
      tags:
        - Agents
      description: Create a new turn for an agent.
      parameters:
        - name: agent_id
          in: path
          description: >-
            The ID of the agent to create the turn for.
          required: true
          schema:
            type: string
        - name: session_id
          in: path
          description: >-
            The ID of the session to create the turn for.
          required: true
          schema:
            type: string
      requestBody:
        content:
          application/json:
            schema:
              $ref: '#/components/schemas/CreateAgentTurnRequest'
        required: true
  /v1/files:
    get:
      responses:
        '200':
          description: OK
          content:
            application/json:
              schema:
                $ref: '#/components/schemas/ListBucketResponse'
        '400':
          $ref: '#/components/responses/BadRequest400'
        '429':
          $ref: >-
            #/components/responses/TooManyRequests429
        '500':
          $ref: >-
            #/components/responses/InternalServerError500
        default:
          $ref: '#/components/responses/DefaultError'
      tags:
        - Files
      description: List all buckets.
      parameters:
        - name: bucket
          in: query
          required: true
          schema:
            type: string
    post:
      responses:
        '200':
          description: OK
          content:
            application/json:
              schema:
                $ref: '#/components/schemas/FileUploadResponse'
        '400':
          $ref: '#/components/responses/BadRequest400'
        '429':
          $ref: >-
            #/components/responses/TooManyRequests429
        '500':
          $ref: >-
            #/components/responses/InternalServerError500
        default:
          $ref: '#/components/responses/DefaultError'
      tags:
        - Files
      description: >-
        Create a new upload session for a file identified by a bucket and key.
      parameters: []
      requestBody:
        content:
          application/json:
            schema:
              $ref: '#/components/schemas/CreateUploadSessionRequest'
        required: true
  /v1/agents/{agent_id}:
    get:
      responses:
        '200':
          description: An Agent of the agent.
          content:
            application/json:
              schema:
                $ref: '#/components/schemas/Agent'
        '400':
          $ref: '#/components/responses/BadRequest400'
        '429':
          $ref: >-
            #/components/responses/TooManyRequests429
        '500':
          $ref: >-
            #/components/responses/InternalServerError500
        default:
          $ref: '#/components/responses/DefaultError'
      tags:
        - Agents
      description: Describe an agent by its ID.
      parameters:
        - name: agent_id
          in: path
          description: ID of the agent.
          required: true
          schema:
            type: string
    delete:
      responses:
        '200':
          description: OK
        '400':
          $ref: '#/components/responses/BadRequest400'
        '429':
          $ref: >-
            #/components/responses/TooManyRequests429
        '500':
          $ref: >-
            #/components/responses/InternalServerError500
        default:
          $ref: '#/components/responses/DefaultError'
      tags:
        - Agents
      description: Delete an agent by its ID.
      parameters:
        - name: agent_id
          in: path
          description: The ID of the agent to delete.
          required: true
          schema:
            type: string
  /v1/agents/{agent_id}/session/{session_id}:
    get:
      responses:
        '200':
          description: OK
          content:
            application/json:
              schema:
                $ref: '#/components/schemas/Session'
        '400':
          $ref: '#/components/responses/BadRequest400'
        '429':
          $ref: >-
            #/components/responses/TooManyRequests429
        '500':
          $ref: >-
            #/components/responses/InternalServerError500
        default:
          $ref: '#/components/responses/DefaultError'
      tags:
        - Agents
      description: Retrieve an agent session by its ID.
      parameters:
        - name: session_id
          in: path
          description: The ID of the session to get.
          required: true
          schema:
            type: string
        - name: agent_id
          in: path
          description: >-
            The ID of the agent to get the session for.
          required: true
          schema:
            type: string
        - name: turn_ids
          in: query
          description: >-
            (Optional) List of turn IDs to filter the session by.
          required: false
          schema:
            type: array
            items:
              type: string
    delete:
      responses:
        '200':
          description: OK
        '400':
          $ref: '#/components/responses/BadRequest400'
        '429':
          $ref: >-
            #/components/responses/TooManyRequests429
        '500':
          $ref: >-
            #/components/responses/InternalServerError500
        default:
          $ref: '#/components/responses/DefaultError'
      tags:
        - Agents
      description: Delete an agent session by its ID.
      parameters:
        - name: session_id
          in: path
          description: The ID of the session to delete.
          required: true
          schema:
            type: string
        - name: agent_id
          in: path
          description: >-
            The ID of the agent to delete the session for.
          required: true
          schema:
            type: string
  /v1/files/{bucket}/{key}:
    get:
      responses:
        '200':
          description: OK
          content:
            application/json:
              schema:
                $ref: '#/components/schemas/FileResponse'
        '400':
          $ref: '#/components/responses/BadRequest400'
        '429':
          $ref: >-
            #/components/responses/TooManyRequests429
        '500':
          $ref: >-
            #/components/responses/InternalServerError500
        default:
          $ref: '#/components/responses/DefaultError'
      tags:
        - Files
      description: >-
        Get a file info identified by a bucket and key.
      parameters:
        - name: bucket
          in: path
          description: 'Bucket name (valid chars: a-zA-Z0-9_-)'
          required: true
          schema:
            type: string
        - name: key
          in: path
          description: >-
            Key under which the file is stored (valid chars: a-zA-Z0-9_-/.)
          required: true
          schema:
            type: string
    delete:
      responses:
        '200':
          description: OK
        '400':
          $ref: '#/components/responses/BadRequest400'
        '429':
          $ref: >-
            #/components/responses/TooManyRequests429
        '500':
          $ref: >-
            #/components/responses/InternalServerError500
        default:
          $ref: '#/components/responses/DefaultError'
      tags:
        - Files
      description: >-
        Delete a file identified by a bucket and key.
      parameters:
        - name: bucket
          in: path
          description: 'Bucket name (valid chars: a-zA-Z0-9_-)'
          required: true
          schema:
            type: string
        - name: key
          in: path
          description: >-
            Key under which the file is stored (valid chars: a-zA-Z0-9_-/.)
          required: true
          schema:
            type: string
  /v1/inference/embeddings:
    post:
      responses:
        '200':
          description: >-
            An array of embeddings, one for each content. Each embedding is a list
            of floats. The dimensionality of the embedding is model-specific; you
            can check model metadata using /models/{model_id}
          content:
            application/json:
              schema:
                $ref: '#/components/schemas/EmbeddingsResponse'
        '400':
          $ref: '#/components/responses/BadRequest400'
        '429':
          $ref: >-
            #/components/responses/TooManyRequests429
        '500':
          $ref: >-
            #/components/responses/InternalServerError500
        default:
          $ref: '#/components/responses/DefaultError'
      tags:
        - Inference
      description: >-
        Generate embeddings for content pieces using the specified model.
      parameters: []
      requestBody:
        content:
          application/json:
            schema:
              $ref: '#/components/schemas/EmbeddingsRequest'
        required: true
  /v1/eval/benchmarks/{benchmark_id}/evaluations:
    post:
      responses:
        '200':
          description: >-
            EvaluateResponse object containing generations and scores
          content:
            application/json:
              schema:
                $ref: '#/components/schemas/EvaluateResponse'
        '400':
          $ref: '#/components/responses/BadRequest400'
        '429':
          $ref: >-
            #/components/responses/TooManyRequests429
        '500':
          $ref: >-
            #/components/responses/InternalServerError500
        default:
          $ref: '#/components/responses/DefaultError'
      tags:
        - Eval
      description: Evaluate a list of rows on a benchmark.
      parameters:
        - name: benchmark_id
          in: path
          description: >-
            The ID of the benchmark to run the evaluation on.
          required: true
          schema:
            type: string
      requestBody:
        content:
          application/json:
            schema:
              $ref: '#/components/schemas/EvaluateRowsRequest'
        required: true
  /v1/agents/{agent_id}/session/{session_id}/turn/{turn_id}/step/{step_id}:
    get:
      responses:
        '200':
          description: An AgentStepResponse.
          content:
            application/json:
              schema:
                $ref: '#/components/schemas/AgentStepResponse'
        '400':
          $ref: '#/components/responses/BadRequest400'
        '429':
          $ref: >-
            #/components/responses/TooManyRequests429
        '500':
          $ref: >-
            #/components/responses/InternalServerError500
        default:
          $ref: '#/components/responses/DefaultError'
      tags:
        - Agents
      description: Retrieve an agent step by its ID.
      parameters:
        - name: agent_id
          in: path
          description: The ID of the agent to get the step for.
          required: true
          schema:
            type: string
        - name: session_id
          in: path
          description: >-
            The ID of the session to get the step for.
          required: true
          schema:
            type: string
        - name: turn_id
          in: path
          description: The ID of the turn to get the step for.
          required: true
          schema:
            type: string
        - name: step_id
          in: path
          description: The ID of the step to get.
          required: true
          schema:
            type: string
  /v1/agents/{agent_id}/session/{session_id}/turn/{turn_id}:
    get:
      responses:
        '200':
          description: A Turn.
          content:
            application/json:
              schema:
                $ref: '#/components/schemas/Turn'
        '400':
          $ref: '#/components/responses/BadRequest400'
        '429':
          $ref: >-
            #/components/responses/TooManyRequests429
        '500':
          $ref: >-
            #/components/responses/InternalServerError500
        default:
          $ref: '#/components/responses/DefaultError'
      tags:
        - Agents
      description: Retrieve an agent turn by its ID.
      parameters:
        - name: agent_id
          in: path
          description: The ID of the agent to get the turn for.
          required: true
          schema:
            type: string
        - name: session_id
          in: path
          description: >-
            The ID of the session to get the turn for.
          required: true
          schema:
            type: string
        - name: turn_id
          in: path
          description: The ID of the turn to get.
          required: true
          schema:
            type: string
  /v1/eval/benchmarks/{benchmark_id}:
    get:
      responses:
        '200':
          description: OK
          content:
            application/json:
              schema:
                $ref: '#/components/schemas/Benchmark'
        '400':
          $ref: '#/components/responses/BadRequest400'
        '429':
          $ref: >-
            #/components/responses/TooManyRequests429
        '500':
          $ref: >-
            #/components/responses/InternalServerError500
        default:
          $ref: '#/components/responses/DefaultError'
      tags:
        - Benchmarks
      description: ''
      parameters:
        - name: benchmark_id
          in: path
          required: true
          schema:
            type: string
  /v1/datasets/{dataset_id}:
    get:
      responses:
        '200':
          description: OK
          content:
            application/json:
              schema:
                $ref: '#/components/schemas/Dataset'
        '400':
          $ref: '#/components/responses/BadRequest400'
        '429':
          $ref: >-
            #/components/responses/TooManyRequests429
        '500':
          $ref: >-
            #/components/responses/InternalServerError500
        default:
          $ref: '#/components/responses/DefaultError'
      tags:
        - Datasets
      description: ''
      parameters:
        - name: dataset_id
          in: path
          required: true
          schema:
            type: string
    delete:
      responses:
        '200':
          description: OK
        '400':
          $ref: '#/components/responses/BadRequest400'
        '429':
          $ref: >-
            #/components/responses/TooManyRequests429
        '500':
          $ref: >-
            #/components/responses/InternalServerError500
        default:
          $ref: '#/components/responses/DefaultError'
      tags:
        - Datasets
      description: ''
      parameters:
        - name: dataset_id
          in: path
          required: true
          schema:
            type: string
  /v1/models/{model_id}:
    get:
      responses:
        '200':
          description: OK
          content:
            application/json:
              schema:
                $ref: '#/components/schemas/Model'
        '400':
          $ref: '#/components/responses/BadRequest400'
        '429':
          $ref: >-
            #/components/responses/TooManyRequests429
        '500':
          $ref: >-
            #/components/responses/InternalServerError500
        default:
          $ref: '#/components/responses/DefaultError'
      tags:
        - Models
      description: ''
      parameters:
        - name: model_id
          in: path
          required: true
          schema:
            type: string
    delete:
      responses:
        '200':
          description: OK
        '400':
          $ref: '#/components/responses/BadRequest400'
        '429':
          $ref: >-
            #/components/responses/TooManyRequests429
        '500':
          $ref: >-
            #/components/responses/InternalServerError500
        default:
          $ref: '#/components/responses/DefaultError'
      tags:
        - Models
      description: ''
      parameters:
        - name: model_id
          in: path
          required: true
          schema:
            type: string
  /v1/preprocessors/{preprocessor_id}:
    get:
      responses:
        '200':
          description: OK
          content:
            application/json:
              schema:
                oneOf:
                  - $ref: '#/components/schemas/Preprocessor'
                  - type: 'null'
        '400':
          $ref: '#/components/responses/BadRequest400'
        '429':
          $ref: >-
            #/components/responses/TooManyRequests429
        '500':
          $ref: >-
            #/components/responses/InternalServerError500
        default:
          $ref: '#/components/responses/DefaultError'
      tags:
        - Preprocessors
      description: ''
      parameters:
        - name: preprocessor_id
          in: path
          required: true
          schema:
            type: string
    delete:
      responses:
        '200':
          description: OK
        '400':
          $ref: '#/components/responses/BadRequest400'
        '429':
          $ref: >-
            #/components/responses/TooManyRequests429
        '500':
          $ref: >-
            #/components/responses/InternalServerError500
        default:
          $ref: '#/components/responses/DefaultError'
      tags:
        - Preprocessors
      description: ''
      parameters:
        - name: preprocessor_id
          in: path
          required: true
          schema:
            type: string
  /v1/scoring-functions/{scoring_fn_id}:
    get:
      responses:
        '200':
          description: OK
          content:
            application/json:
              schema:
                $ref: '#/components/schemas/ScoringFn'
        '400':
          $ref: '#/components/responses/BadRequest400'
        '429':
          $ref: >-
            #/components/responses/TooManyRequests429
        '500':
          $ref: >-
            #/components/responses/InternalServerError500
        default:
          $ref: '#/components/responses/DefaultError'
      tags:
        - ScoringFunctions
      description: ''
      parameters:
        - name: scoring_fn_id
          in: path
          required: true
          schema:
            type: string
  /v1/shields/{identifier}:
    get:
      responses:
        '200':
          description: OK
          content:
            application/json:
              schema:
                $ref: '#/components/schemas/Shield'
        '400':
          $ref: '#/components/responses/BadRequest400'
        '429':
          $ref: >-
            #/components/responses/TooManyRequests429
        '500':
          $ref: >-
            #/components/responses/InternalServerError500
        default:
          $ref: '#/components/responses/DefaultError'
      tags:
        - Shields
      description: ''
      parameters:
        - name: identifier
          in: path
          required: true
          schema:
            type: string
  /v1/telemetry/traces/{trace_id}/spans/{span_id}:
    get:
      responses:
        '200':
          description: OK
          content:
            application/json:
              schema:
                $ref: '#/components/schemas/Span'
        '400':
          $ref: '#/components/responses/BadRequest400'
        '429':
          $ref: >-
            #/components/responses/TooManyRequests429
        '500':
          $ref: >-
            #/components/responses/InternalServerError500
        default:
          $ref: '#/components/responses/DefaultError'
      tags:
        - Telemetry
      description: ''
      parameters:
        - name: trace_id
          in: path
          required: true
          schema:
            type: string
        - name: span_id
          in: path
          required: true
          schema:
            type: string
  /v1/telemetry/spans/{span_id}/tree:
    post:
      responses:
        '200':
          description: OK
          content:
            application/json:
              schema:
                $ref: '#/components/schemas/QuerySpanTreeResponse'
        '400':
          $ref: '#/components/responses/BadRequest400'
        '429':
          $ref: >-
            #/components/responses/TooManyRequests429
        '500':
          $ref: >-
            #/components/responses/InternalServerError500
        default:
          $ref: '#/components/responses/DefaultError'
      tags:
        - Telemetry
      description: ''
      parameters:
        - name: span_id
          in: path
          required: true
          schema:
            type: string
      requestBody:
        content:
          application/json:
            schema:
              $ref: '#/components/schemas/GetSpanTreeRequest'
        required: true
  /v1/tools/{tool_name}:
    get:
      responses:
        '200':
          description: OK
          content:
            application/json:
              schema:
                $ref: '#/components/schemas/Tool'
        '400':
          $ref: '#/components/responses/BadRequest400'
        '429':
          $ref: >-
            #/components/responses/TooManyRequests429
        '500':
          $ref: >-
            #/components/responses/InternalServerError500
        default:
          $ref: '#/components/responses/DefaultError'
      tags:
        - ToolGroups
      description: ''
      parameters:
        - name: tool_name
          in: path
          required: true
          schema:
            type: string
  /v1/toolgroups/{toolgroup_id}:
    get:
      responses:
        '200':
          description: OK
          content:
            application/json:
              schema:
                $ref: '#/components/schemas/ToolGroup'
        '400':
          $ref: '#/components/responses/BadRequest400'
        '429':
          $ref: >-
            #/components/responses/TooManyRequests429
        '500':
          $ref: >-
            #/components/responses/InternalServerError500
        default:
          $ref: '#/components/responses/DefaultError'
      tags:
        - ToolGroups
      description: ''
      parameters:
        - name: toolgroup_id
          in: path
          required: true
          schema:
            type: string
    delete:
      responses:
        '200':
          description: OK
        '400':
          $ref: '#/components/responses/BadRequest400'
        '429':
          $ref: >-
            #/components/responses/TooManyRequests429
        '500':
          $ref: >-
            #/components/responses/InternalServerError500
        default:
          $ref: '#/components/responses/DefaultError'
      tags:
        - ToolGroups
      description: Unregister a tool group
      parameters:
        - name: toolgroup_id
          in: path
          required: true
          schema:
            type: string
  /v1/telemetry/traces/{trace_id}:
    get:
      responses:
        '200':
          description: OK
          content:
            application/json:
              schema:
                $ref: '#/components/schemas/Trace'
        '400':
          $ref: '#/components/responses/BadRequest400'
        '429':
          $ref: >-
            #/components/responses/TooManyRequests429
        '500':
          $ref: >-
            #/components/responses/InternalServerError500
        default:
          $ref: '#/components/responses/DefaultError'
      tags:
        - Telemetry
      description: ''
      parameters:
        - name: trace_id
          in: path
          required: true
          schema:
            type: string
  /v1/post-training/job/artifacts:
    get:
      responses:
        '200':
          description: OK
          content:
            application/json:
              schema:
                $ref: '#/components/schemas/PostTrainingJobArtifactsResponse'
        '400':
          $ref: '#/components/responses/BadRequest400'
        '429':
          $ref: >-
            #/components/responses/TooManyRequests429
        '500':
          $ref: >-
            #/components/responses/InternalServerError500
        default:
          $ref: '#/components/responses/DefaultError'
      tags:
        - PostTraining (Coming Soon)
      description: ''
      parameters:
        - name: job_uuid
          in: query
          required: true
          schema:
            type: string
  /v1/post-training/job/status:
    get:
      responses:
        '200':
          description: OK
          content:
            application/json:
              schema:
                $ref: '#/components/schemas/PostTrainingJobStatusResponse'
        '400':
          $ref: '#/components/responses/BadRequest400'
        '429':
          $ref: >-
            #/components/responses/TooManyRequests429
        '500':
          $ref: >-
            #/components/responses/InternalServerError500
        default:
          $ref: '#/components/responses/DefaultError'
      tags:
        - PostTraining (Coming Soon)
      description: ''
      parameters:
        - name: job_uuid
          in: query
          required: true
          schema:
            type: string
  /v1/post-training/jobs:
    get:
      responses:
        '200':
          description: OK
          content:
            application/json:
              schema:
                $ref: '#/components/schemas/ListPostTrainingJobsResponse'
        '400':
          $ref: '#/components/responses/BadRequest400'
        '429':
          $ref: >-
            #/components/responses/TooManyRequests429
        '500':
          $ref: >-
            #/components/responses/InternalServerError500
        default:
          $ref: '#/components/responses/DefaultError'
      tags:
        - PostTraining (Coming Soon)
      description: ''
      parameters: []
  /v1/files/session:{upload_id}:
    get:
      responses:
        '200':
          description: OK
          content:
            application/json:
              schema:
                $ref: '#/components/schemas/FileUploadResponse'
        '400':
          $ref: '#/components/responses/BadRequest400'
        '429':
          $ref: >-
            #/components/responses/TooManyRequests429
        '500':
          $ref: >-
            #/components/responses/InternalServerError500
        default:
          $ref: '#/components/responses/DefaultError'
      tags:
        - Files
      description: >-
        Returns information about an existsing upload session
      parameters:
        - name: upload_id
          in: path
          description: ID of the upload session
          required: true
          schema:
            type: string
    post:
      responses:
        '200':
          description: OK
          content:
            application/json:
              schema:
                oneOf:
                  - $ref: '#/components/schemas/FileResponse'
                  - type: 'null'
        '400':
          $ref: '#/components/responses/BadRequest400'
        '429':
          $ref: >-
            #/components/responses/TooManyRequests429
        '500':
          $ref: >-
            #/components/responses/InternalServerError500
        default:
          $ref: '#/components/responses/DefaultError'
      tags:
        - Files
      description: >-
        Upload file content to an existing upload session. On the server, request
        body will have the raw bytes that are uploaded.
      parameters:
        - name: upload_id
          in: path
          description: ID of the upload session
          required: true
          schema:
            type: string
      requestBody:
        content:
          application/octet-stream:
            schema:
              type: string
              format: binary
        required: true
  /v1/vector-dbs/{vector_db_id}:
    get:
      responses:
        '200':
          description: OK
          content:
            application/json:
              schema:
                $ref: '#/components/schemas/VectorDB'
        '400':
          $ref: '#/components/responses/BadRequest400'
        '429':
          $ref: >-
            #/components/responses/TooManyRequests429
        '500':
          $ref: >-
            #/components/responses/InternalServerError500
        default:
          $ref: '#/components/responses/DefaultError'
      tags:
        - VectorDBs
      description: ''
      parameters:
        - name: vector_db_id
          in: path
          required: true
          schema:
            type: string
    delete:
      responses:
        '200':
          description: OK
        '400':
          $ref: '#/components/responses/BadRequest400'
        '429':
          $ref: >-
            #/components/responses/TooManyRequests429
        '500':
          $ref: >-
            #/components/responses/InternalServerError500
        default:
          $ref: '#/components/responses/DefaultError'
      tags:
        - VectorDBs
      description: ''
      parameters:
        - name: vector_db_id
          in: path
          required: true
          schema:
            type: string
  /v1/health:
    get:
      responses:
        '200':
          description: OK
          content:
            application/json:
              schema:
                $ref: '#/components/schemas/HealthInfo'
        '400':
          $ref: '#/components/responses/BadRequest400'
        '429':
          $ref: >-
            #/components/responses/TooManyRequests429
        '500':
          $ref: >-
            #/components/responses/InternalServerError500
        default:
          $ref: '#/components/responses/DefaultError'
      tags:
        - Inspect
      description: ''
      parameters: []
  /v1/tool-runtime/rag-tool/insert:
    post:
      responses:
        '200':
          description: OK
        '400':
          $ref: '#/components/responses/BadRequest400'
        '429':
          $ref: >-
            #/components/responses/TooManyRequests429
        '500':
          $ref: >-
            #/components/responses/InternalServerError500
        default:
          $ref: '#/components/responses/DefaultError'
      tags:
        - ToolRuntime
      description: >-
        Index documents so they can be used by the RAG system
      parameters: []
      requestBody:
        content:
          application/json:
            schema:
              $ref: '#/components/schemas/InsertRequest'
        required: true
  /v1/vector-io/insert:
    post:
      responses:
        '200':
          description: OK
        '400':
          $ref: '#/components/responses/BadRequest400'
        '429':
          $ref: >-
            #/components/responses/TooManyRequests429
        '500':
          $ref: >-
            #/components/responses/InternalServerError500
        default:
          $ref: '#/components/responses/DefaultError'
      tags:
        - VectorIO
      description: ''
      parameters: []
      requestBody:
        content:
          application/json:
            schema:
              $ref: '#/components/schemas/InsertChunksRequest'
        required: true
  /v1/providers/{provider_id}:
    get:
      responses:
        '200':
          description: OK
          content:
            application/json:
              schema:
                $ref: '#/components/schemas/ProviderInfo'
        '400':
          $ref: '#/components/responses/BadRequest400'
        '429':
          $ref: >-
            #/components/responses/TooManyRequests429
        '500':
          $ref: >-
            #/components/responses/InternalServerError500
        default:
          $ref: '#/components/responses/DefaultError'
      tags:
        - Providers
      description: ''
      parameters:
        - name: provider_id
          in: path
          required: true
          schema:
            type: string
  /v1/tool-runtime/invoke:
    post:
      responses:
        '200':
          description: OK
          content:
            application/json:
              schema:
                $ref: '#/components/schemas/ToolInvocationResult'
        '400':
          $ref: '#/components/responses/BadRequest400'
        '429':
          $ref: >-
            #/components/responses/TooManyRequests429
        '500':
          $ref: >-
            #/components/responses/InternalServerError500
        default:
          $ref: '#/components/responses/DefaultError'
      tags:
        - ToolRuntime
      description: Run a tool with the given arguments
      parameters: []
      requestBody:
        content:
          application/json:
            schema:
              $ref: '#/components/schemas/InvokeToolRequest'
        required: true
  /v1/datasetio/iterrows/{dataset_id}:
    get:
      responses:
        '200':
          description: OK
          content:
            application/json:
              schema:
                $ref: '#/components/schemas/PaginatedResponse'
        '400':
          $ref: '#/components/responses/BadRequest400'
        '429':
          $ref: >-
            #/components/responses/TooManyRequests429
        '500':
          $ref: >-
            #/components/responses/InternalServerError500
        default:
          $ref: '#/components/responses/DefaultError'
      tags:
        - DatasetIO
      description: >-
        Get a paginated list of rows from a dataset.

        Uses offset-based pagination where:

        - start_index: The starting index (0-based). If None, starts from beginning.

        - limit: Number of items to return. If None or -1, returns all items.


        The response includes:

        - data: List of items for the current page

        - has_more: Whether there are more items available after this set
      parameters:
        - name: dataset_id
          in: path
          description: >-
            The ID of the dataset to get the rows from.
          required: true
          schema:
            type: string
        - name: start_index
          in: query
          description: >-
            Index into dataset for the first row to get. Get all rows if None.
          required: false
          schema:
            type: integer
        - name: limit
          in: query
          description: The number of rows to get.
          required: false
          schema:
            type: integer
  /v1/eval/benchmarks/{benchmark_id}/jobs/{job_id}:
    get:
      responses:
        '200':
          description: The status of the evaluationjob.
          content:
            application/json:
              schema:
                $ref: '#/components/schemas/Job'
        '400':
          $ref: '#/components/responses/BadRequest400'
        '429':
          $ref: >-
            #/components/responses/TooManyRequests429
        '500':
          $ref: >-
            #/components/responses/InternalServerError500
        default:
          $ref: '#/components/responses/DefaultError'
      tags:
        - Eval
      description: Get the status of a job.
      parameters:
        - name: benchmark_id
          in: path
          description: >-
            The ID of the benchmark to run the evaluation on.
          required: true
          schema:
            type: string
        - name: job_id
          in: path
          description: The ID of the job to get the status of.
          required: true
          schema:
            type: string
    delete:
      responses:
        '200':
          description: OK
        '400':
          $ref: '#/components/responses/BadRequest400'
        '429':
          $ref: >-
            #/components/responses/TooManyRequests429
        '500':
          $ref: >-
            #/components/responses/InternalServerError500
        default:
          $ref: '#/components/responses/DefaultError'
      tags:
        - Eval
      description: Cancel a job.
      parameters:
        - name: benchmark_id
          in: path
          description: >-
            The ID of the benchmark to run the evaluation on.
          required: true
          schema:
            type: string
        - name: job_id
          in: path
          description: The ID of the job to cancel.
          required: true
          schema:
            type: string
  /v1/eval/benchmarks/{benchmark_id}/jobs/{job_id}/result:
    get:
      responses:
        '200':
          description: The result of the job.
          content:
            application/json:
              schema:
                $ref: '#/components/schemas/EvaluateResponse'
        '400':
          $ref: '#/components/responses/BadRequest400'
        '429':
          $ref: >-
            #/components/responses/TooManyRequests429
        '500':
          $ref: >-
            #/components/responses/InternalServerError500
        default:
          $ref: '#/components/responses/DefaultError'
      tags:
        - Eval
      description: Get the result of a job.
      parameters:
        - name: benchmark_id
          in: path
          description: >-
            The ID of the benchmark to run the evaluation on.
          required: true
          schema:
            type: string
        - name: job_id
          in: path
          description: The ID of the job to get the result of.
          required: true
          schema:
            type: string
  /v1/agents/{agent_id}/sessions:
    get:
      responses:
        '200':
          description: A ListAgentSessionsResponse.
          content:
            application/json:
              schema:
                $ref: '#/components/schemas/ListAgentSessionsResponse'
        '400':
          $ref: '#/components/responses/BadRequest400'
        '429':
          $ref: >-
            #/components/responses/TooManyRequests429
        '500':
          $ref: >-
            #/components/responses/InternalServerError500
        default:
          $ref: '#/components/responses/DefaultError'
      tags:
        - Agents
      description: List all session(s) of a given agent.
      parameters:
        - name: agent_id
          in: path
          description: >-
            The ID of the agent to list sessions for.
          required: true
          schema:
            type: string
  /v1/eval/benchmarks:
    get:
      responses:
        '200':
          description: OK
          content:
            application/json:
              schema:
                $ref: '#/components/schemas/ListBenchmarksResponse'
        '400':
          $ref: '#/components/responses/BadRequest400'
        '429':
          $ref: >-
            #/components/responses/TooManyRequests429
        '500':
          $ref: >-
            #/components/responses/InternalServerError500
        default:
          $ref: '#/components/responses/DefaultError'
      tags:
        - Benchmarks
      description: ''
      parameters: []
    post:
      responses:
        '200':
          description: OK
        '400':
          $ref: '#/components/responses/BadRequest400'
        '429':
          $ref: >-
            #/components/responses/TooManyRequests429
        '500':
          $ref: >-
            #/components/responses/InternalServerError500
        default:
          $ref: '#/components/responses/DefaultError'
      tags:
        - Benchmarks
      description: ''
      parameters: []
      requestBody:
        content:
          application/json:
            schema:
              $ref: '#/components/schemas/RegisterBenchmarkRequest'
        required: true
  /v1/datasets:
    get:
      responses:
        '200':
          description: OK
          content:
            application/json:
              schema:
                $ref: '#/components/schemas/ListDatasetsResponse'
        '400':
          $ref: '#/components/responses/BadRequest400'
        '429':
          $ref: >-
            #/components/responses/TooManyRequests429
        '500':
          $ref: >-
            #/components/responses/InternalServerError500
        default:
          $ref: '#/components/responses/DefaultError'
      tags:
        - Datasets
      description: ''
      parameters: []
    post:
      responses:
        '200':
          description: OK
          content:
            application/json:
              schema:
                $ref: '#/components/schemas/Dataset'
        '400':
          $ref: '#/components/responses/BadRequest400'
        '429':
          $ref: >-
            #/components/responses/TooManyRequests429
        '500':
          $ref: >-
            #/components/responses/InternalServerError500
        default:
          $ref: '#/components/responses/DefaultError'
      tags:
        - Datasets
      description: Register a new dataset.
      parameters: []
      requestBody:
        content:
          application/json:
            schema:
              $ref: '#/components/schemas/RegisterDatasetRequest'
        required: true
  /v1/files/{bucket}:
    get:
      responses:
        '200':
          description: OK
          content:
            application/json:
              schema:
                $ref: '#/components/schemas/ListFileResponse'
        '400':
          $ref: '#/components/responses/BadRequest400'
        '429':
          $ref: >-
            #/components/responses/TooManyRequests429
        '500':
          $ref: >-
            #/components/responses/InternalServerError500
        default:
          $ref: '#/components/responses/DefaultError'
      tags:
        - Files
      description: List all files in a bucket.
      parameters:
        - name: bucket
          in: path
          description: 'Bucket name (valid chars: a-zA-Z0-9_-)'
          required: true
          schema:
            type: string
  /v1/models:
    get:
      responses:
        '200':
          description: OK
          content:
            application/json:
              schema:
                $ref: '#/components/schemas/ListModelsResponse'
        '400':
          $ref: '#/components/responses/BadRequest400'
        '429':
          $ref: >-
            #/components/responses/TooManyRequests429
        '500':
          $ref: >-
            #/components/responses/InternalServerError500
        default:
          $ref: '#/components/responses/DefaultError'
      tags:
        - Models
      description: ''
      parameters: []
    post:
      responses:
        '200':
          description: OK
          content:
            application/json:
              schema:
                $ref: '#/components/schemas/Model'
        '400':
          $ref: '#/components/responses/BadRequest400'
        '429':
          $ref: >-
            #/components/responses/TooManyRequests429
        '500':
          $ref: >-
            #/components/responses/InternalServerError500
        default:
          $ref: '#/components/responses/DefaultError'
      tags:
        - Models
      description: ''
      parameters: []
      requestBody:
        content:
          application/json:
            schema:
              $ref: '#/components/schemas/RegisterModelRequest'
        required: true
<<<<<<< HEAD
  /v1/preprocessors:
    get:
      responses:
        '200':
          description: OK
          content:
            application/json:
              schema:
                $ref: '#/components/schemas/ListPreprocessorsResponse'
        '400':
          $ref: '#/components/responses/BadRequest400'
        '429':
          $ref: >-
            #/components/responses/TooManyRequests429
        '500':
          $ref: >-
            #/components/responses/InternalServerError500
        default:
          $ref: '#/components/responses/DefaultError'
      tags:
        - Preprocessors
      description: ''
      parameters: []
    post:
      responses:
        '200':
          description: OK
          content:
            application/json:
              schema:
                $ref: '#/components/schemas/Preprocessor'
        '400':
          $ref: '#/components/responses/BadRequest400'
        '429':
          $ref: >-
            #/components/responses/TooManyRequests429
        '500':
          $ref: >-
            #/components/responses/InternalServerError500
        default:
          $ref: '#/components/responses/DefaultError'
      tags:
        - Preprocessors
      description: ''
      parameters: []
      requestBody:
        content:
          application/json:
            schema:
              $ref: '#/components/schemas/RegisterPreprocessorRequest'
        required: true
  /v1/inspect/providers:
=======
  /v1/providers:
>>>>>>> 66d6c258
    get:
      responses:
        '200':
          description: OK
          content:
            application/json:
              schema:
                $ref: '#/components/schemas/ListProvidersResponse'
        '400':
          $ref: '#/components/responses/BadRequest400'
        '429':
          $ref: >-
            #/components/responses/TooManyRequests429
        '500':
          $ref: >-
            #/components/responses/InternalServerError500
        default:
          $ref: '#/components/responses/DefaultError'
      tags:
        - Providers
      description: ''
      parameters: []
  /v1/inspect/routes:
    get:
      responses:
        '200':
          description: OK
          content:
            application/json:
              schema:
                $ref: '#/components/schemas/ListRoutesResponse'
        '400':
          $ref: '#/components/responses/BadRequest400'
        '429':
          $ref: >-
            #/components/responses/TooManyRequests429
        '500':
          $ref: >-
            #/components/responses/InternalServerError500
        default:
          $ref: '#/components/responses/DefaultError'
      tags:
        - Inspect
      description: ''
      parameters: []
  /v1/tool-runtime/list-tools:
    get:
      responses:
        '200':
          description: OK
          content:
            application/json:
              schema:
                $ref: '#/components/schemas/ListToolDefsResponse'
        '400':
          $ref: '#/components/responses/BadRequest400'
        '429':
          $ref: >-
            #/components/responses/TooManyRequests429
        '500':
          $ref: >-
            #/components/responses/InternalServerError500
        default:
          $ref: '#/components/responses/DefaultError'
      tags:
        - ToolRuntime
      description: ''
      parameters:
        - name: tool_group_id
          in: query
          required: false
          schema:
            type: string
        - name: mcp_endpoint
          in: query
          required: false
          schema:
            $ref: '#/components/schemas/URL'
  /v1/scoring-functions:
    get:
      responses:
        '200':
          description: OK
          content:
            application/json:
              schema:
                $ref: '#/components/schemas/ListScoringFunctionsResponse'
        '400':
          $ref: '#/components/responses/BadRequest400'
        '429':
          $ref: >-
            #/components/responses/TooManyRequests429
        '500':
          $ref: >-
            #/components/responses/InternalServerError500
        default:
          $ref: '#/components/responses/DefaultError'
      tags:
        - ScoringFunctions
      description: ''
      parameters: []
    post:
      responses:
        '200':
          description: OK
        '400':
          $ref: '#/components/responses/BadRequest400'
        '429':
          $ref: >-
            #/components/responses/TooManyRequests429
        '500':
          $ref: >-
            #/components/responses/InternalServerError500
        default:
          $ref: '#/components/responses/DefaultError'
      tags:
        - ScoringFunctions
      description: ''
      parameters: []
      requestBody:
        content:
          application/json:
            schema:
              $ref: '#/components/schemas/RegisterScoringFunctionRequest'
        required: true
  /v1/shields:
    get:
      responses:
        '200':
          description: OK
          content:
            application/json:
              schema:
                $ref: '#/components/schemas/ListShieldsResponse'
        '400':
          $ref: '#/components/responses/BadRequest400'
        '429':
          $ref: >-
            #/components/responses/TooManyRequests429
        '500':
          $ref: >-
            #/components/responses/InternalServerError500
        default:
          $ref: '#/components/responses/DefaultError'
      tags:
        - Shields
      description: ''
      parameters: []
    post:
      responses:
        '200':
          description: OK
          content:
            application/json:
              schema:
                $ref: '#/components/schemas/Shield'
        '400':
          $ref: '#/components/responses/BadRequest400'
        '429':
          $ref: >-
            #/components/responses/TooManyRequests429
        '500':
          $ref: >-
            #/components/responses/InternalServerError500
        default:
          $ref: '#/components/responses/DefaultError'
      tags:
        - Shields
      description: ''
      parameters: []
      requestBody:
        content:
          application/json:
            schema:
              $ref: '#/components/schemas/RegisterShieldRequest'
        required: true
  /v1/toolgroups:
    get:
      responses:
        '200':
          description: OK
          content:
            application/json:
              schema:
                $ref: '#/components/schemas/ListToolGroupsResponse'
        '400':
          $ref: '#/components/responses/BadRequest400'
        '429':
          $ref: >-
            #/components/responses/TooManyRequests429
        '500':
          $ref: >-
            #/components/responses/InternalServerError500
        default:
          $ref: '#/components/responses/DefaultError'
      tags:
        - ToolGroups
      description: List tool groups with optional provider
      parameters: []
    post:
      responses:
        '200':
          description: OK
        '400':
          $ref: '#/components/responses/BadRequest400'
        '429':
          $ref: >-
            #/components/responses/TooManyRequests429
        '500':
          $ref: >-
            #/components/responses/InternalServerError500
        default:
          $ref: '#/components/responses/DefaultError'
      tags:
        - ToolGroups
      description: Register a tool group
      parameters: []
      requestBody:
        content:
          application/json:
            schema:
              $ref: '#/components/schemas/RegisterToolGroupRequest'
        required: true
  /v1/tools:
    get:
      responses:
        '200':
          description: OK
          content:
            application/json:
              schema:
                $ref: '#/components/schemas/ListToolsResponse'
        '400':
          $ref: '#/components/responses/BadRequest400'
        '429':
          $ref: >-
            #/components/responses/TooManyRequests429
        '500':
          $ref: >-
            #/components/responses/InternalServerError500
        default:
          $ref: '#/components/responses/DefaultError'
      tags:
        - ToolGroups
      description: List tools with optional tool group
      parameters:
        - name: toolgroup_id
          in: query
          required: false
          schema:
            type: string
  /v1/vector-dbs:
    get:
      responses:
        '200':
          description: OK
          content:
            application/json:
              schema:
                $ref: '#/components/schemas/ListVectorDBsResponse'
        '400':
          $ref: '#/components/responses/BadRequest400'
        '429':
          $ref: >-
            #/components/responses/TooManyRequests429
        '500':
          $ref: >-
            #/components/responses/InternalServerError500
        default:
          $ref: '#/components/responses/DefaultError'
      tags:
        - VectorDBs
      description: ''
      parameters: []
    post:
      responses:
        '200':
          description: OK
          content:
            application/json:
              schema:
                $ref: '#/components/schemas/VectorDB'
        '400':
          $ref: '#/components/responses/BadRequest400'
        '429':
          $ref: >-
            #/components/responses/TooManyRequests429
        '500':
          $ref: >-
            #/components/responses/InternalServerError500
        default:
          $ref: '#/components/responses/DefaultError'
      tags:
        - VectorDBs
      description: ''
      parameters: []
      requestBody:
        content:
          application/json:
            schema:
              $ref: '#/components/schemas/RegisterVectorDbRequest'
        required: true
  /v1/telemetry/events:
    post:
      responses:
        '200':
          description: OK
        '400':
          $ref: '#/components/responses/BadRequest400'
        '429':
          $ref: >-
            #/components/responses/TooManyRequests429
        '500':
          $ref: >-
            #/components/responses/InternalServerError500
        default:
          $ref: '#/components/responses/DefaultError'
      tags:
        - Telemetry
      description: ''
      parameters: []
      requestBody:
        content:
          application/json:
            schema:
              $ref: '#/components/schemas/LogEventRequest'
        required: true
  /v1/post-training/preference-optimize:
    post:
      responses:
        '200':
          description: OK
          content:
            application/json:
              schema:
                $ref: '#/components/schemas/PostTrainingJob'
        '400':
          $ref: '#/components/responses/BadRequest400'
        '429':
          $ref: >-
            #/components/responses/TooManyRequests429
        '500':
          $ref: >-
            #/components/responses/InternalServerError500
        default:
          $ref: '#/components/responses/DefaultError'
      tags:
        - PostTraining (Coming Soon)
      description: ''
      parameters: []
      requestBody:
        content:
          application/json:
            schema:
              $ref: '#/components/schemas/PreferenceOptimizeRequest'
        required: true
  /v1/preprocess:
    post:
      responses:
        '200':
          description: OK
          content:
            application/json:
              schema:
                $ref: '#/components/schemas/PreprocessorResponse'
        '400':
          $ref: '#/components/responses/BadRequest400'
        '429':
          $ref: >-
            #/components/responses/TooManyRequests429
        '500':
          $ref: >-
            #/components/responses/InternalServerError500
        default:
          $ref: '#/components/responses/DefaultError'
      tags:
        - Preprocessing
      description: ''
      parameters: []
      requestBody:
        content:
          application/json:
            schema:
              $ref: '#/components/schemas/PreprocessRequest'
        required: true
  /v1/tool-runtime/rag-tool/query:
    post:
      responses:
        '200':
          description: OK
          content:
            application/json:
              schema:
                $ref: '#/components/schemas/RAGQueryResult'
        '400':
          $ref: '#/components/responses/BadRequest400'
        '429':
          $ref: >-
            #/components/responses/TooManyRequests429
        '500':
          $ref: >-
            #/components/responses/InternalServerError500
        default:
          $ref: '#/components/responses/DefaultError'
      tags:
        - ToolRuntime
      description: >-
        Query the RAG system for context; typically invoked by the agent
      parameters: []
      requestBody:
        content:
          application/json:
            schema:
              $ref: '#/components/schemas/QueryRequest'
        required: true
  /v1/vector-io/query:
    post:
      responses:
        '200':
          description: OK
          content:
            application/json:
              schema:
                $ref: '#/components/schemas/QueryChunksResponse'
        '400':
          $ref: '#/components/responses/BadRequest400'
        '429':
          $ref: >-
            #/components/responses/TooManyRequests429
        '500':
          $ref: >-
            #/components/responses/InternalServerError500
        default:
          $ref: '#/components/responses/DefaultError'
      tags:
        - VectorIO
      description: ''
      parameters: []
      requestBody:
        content:
          application/json:
            schema:
              $ref: '#/components/schemas/QueryChunksRequest'
        required: true
  /v1/telemetry/spans:
    post:
      responses:
        '200':
          description: OK
          content:
            application/json:
              schema:
                $ref: '#/components/schemas/QuerySpansResponse'
        '400':
          $ref: '#/components/responses/BadRequest400'
        '429':
          $ref: >-
            #/components/responses/TooManyRequests429
        '500':
          $ref: >-
            #/components/responses/InternalServerError500
        default:
          $ref: '#/components/responses/DefaultError'
      tags:
        - Telemetry
      description: ''
      parameters: []
      requestBody:
        content:
          application/json:
            schema:
              $ref: '#/components/schemas/QuerySpansRequest'
        required: true
  /v1/telemetry/traces:
    post:
      responses:
        '200':
          description: OK
          content:
            application/json:
              schema:
                $ref: '#/components/schemas/QueryTracesResponse'
        '400':
          $ref: '#/components/responses/BadRequest400'
        '429':
          $ref: >-
            #/components/responses/TooManyRequests429
        '500':
          $ref: >-
            #/components/responses/InternalServerError500
        default:
          $ref: '#/components/responses/DefaultError'
      tags:
        - Telemetry
      description: ''
      parameters: []
      requestBody:
        content:
          application/json:
            schema:
              $ref: '#/components/schemas/QueryTracesRequest'
        required: true
  /v1/agents/{agent_id}/session/{session_id}/turn/{turn_id}/resume:
    post:
      responses:
        '200':
          description: >-
            A Turn object if stream is False, otherwise an AsyncIterator of AgentTurnResponseStreamChunk
            objects.
          content:
            application/json:
              schema:
                $ref: '#/components/schemas/Turn'
            text/event-stream:
              schema:
                $ref: '#/components/schemas/AgentTurnResponseStreamChunk'
        '400':
          $ref: '#/components/responses/BadRequest400'
        '429':
          $ref: >-
            #/components/responses/TooManyRequests429
        '500':
          $ref: >-
            #/components/responses/InternalServerError500
        default:
          $ref: '#/components/responses/DefaultError'
      tags:
        - Agents
      description: >-
        Resume an agent turn with executed tool call responses.

        When a Turn has the status `awaiting_input` due to pending input from client
        side tool calls, this endpoint can be used to submit the outputs from the
        tool calls once they are ready.
      parameters:
        - name: agent_id
          in: path
          description: The ID of the agent to resume.
          required: true
          schema:
            type: string
        - name: session_id
          in: path
          description: The ID of the session to resume.
          required: true
          schema:
            type: string
        - name: turn_id
          in: path
          description: The ID of the turn to resume.
          required: true
          schema:
            type: string
      requestBody:
        content:
          application/json:
            schema:
              $ref: '#/components/schemas/ResumeAgentTurnRequest'
        required: true
  /v1/eval/benchmarks/{benchmark_id}/jobs:
    post:
      responses:
        '200':
          description: >-
            The job that was created to run the evaluation.
          content:
            application/json:
              schema:
                $ref: '#/components/schemas/Job'
        '400':
          $ref: '#/components/responses/BadRequest400'
        '429':
          $ref: >-
            #/components/responses/TooManyRequests429
        '500':
          $ref: >-
            #/components/responses/InternalServerError500
        default:
          $ref: '#/components/responses/DefaultError'
      tags:
        - Eval
      description: Run an evaluation on a benchmark.
      parameters:
        - name: benchmark_id
          in: path
          description: >-
            The ID of the benchmark to run the evaluation on.
          required: true
          schema:
            type: string
      requestBody:
        content:
          application/json:
            schema:
              $ref: '#/components/schemas/RunEvalRequest'
        required: true
  /v1/safety/run-shield:
    post:
      responses:
        '200':
          description: OK
          content:
            application/json:
              schema:
                $ref: '#/components/schemas/RunShieldResponse'
        '400':
          $ref: '#/components/responses/BadRequest400'
        '429':
          $ref: >-
            #/components/responses/TooManyRequests429
        '500':
          $ref: >-
            #/components/responses/InternalServerError500
        default:
          $ref: '#/components/responses/DefaultError'
      tags:
        - Safety
      description: ''
      parameters: []
      requestBody:
        content:
          application/json:
            schema:
              $ref: '#/components/schemas/RunShieldRequest'
        required: true
  /v1/telemetry/spans/export:
    post:
      responses:
        '200':
          description: OK
        '400':
          $ref: '#/components/responses/BadRequest400'
        '429':
          $ref: >-
            #/components/responses/TooManyRequests429
        '500':
          $ref: >-
            #/components/responses/InternalServerError500
        default:
          $ref: '#/components/responses/DefaultError'
      tags:
        - Telemetry
      description: ''
      parameters: []
      requestBody:
        content:
          application/json:
            schema:
              $ref: '#/components/schemas/SaveSpansToDatasetRequest'
        required: true
  /v1/scoring/score:
    post:
      responses:
        '200':
          description: >-
            ScoreResponse object containing rows and aggregated results
          content:
            application/json:
              schema:
                $ref: '#/components/schemas/ScoreResponse'
        '400':
          $ref: '#/components/responses/BadRequest400'
        '429':
          $ref: >-
            #/components/responses/TooManyRequests429
        '500':
          $ref: >-
            #/components/responses/InternalServerError500
        default:
          $ref: '#/components/responses/DefaultError'
      tags:
        - Scoring
      description: Score a list of rows.
      parameters: []
      requestBody:
        content:
          application/json:
            schema:
              $ref: '#/components/schemas/ScoreRequest'
        required: true
  /v1/scoring/score-batch:
    post:
      responses:
        '200':
          description: OK
          content:
            application/json:
              schema:
                $ref: '#/components/schemas/ScoreBatchResponse'
        '400':
          $ref: '#/components/responses/BadRequest400'
        '429':
          $ref: >-
            #/components/responses/TooManyRequests429
        '500':
          $ref: >-
            #/components/responses/InternalServerError500
        default:
          $ref: '#/components/responses/DefaultError'
      tags:
        - Scoring
      description: ''
      parameters: []
      requestBody:
        content:
          application/json:
            schema:
              $ref: '#/components/schemas/ScoreBatchRequest'
        required: true
  /v1/post-training/supervised-fine-tune:
    post:
      responses:
        '200':
          description: OK
          content:
            application/json:
              schema:
                $ref: '#/components/schemas/PostTrainingJob'
        '400':
          $ref: '#/components/responses/BadRequest400'
        '429':
          $ref: >-
            #/components/responses/TooManyRequests429
        '500':
          $ref: >-
            #/components/responses/InternalServerError500
        default:
          $ref: '#/components/responses/DefaultError'
      tags:
        - PostTraining (Coming Soon)
      description: ''
      parameters: []
      requestBody:
        content:
          application/json:
            schema:
              $ref: '#/components/schemas/SupervisedFineTuneRequest'
        required: true
  /v1/synthetic-data-generation/generate:
    post:
      responses:
        '200':
          description: OK
          content:
            application/json:
              schema:
                $ref: '#/components/schemas/SyntheticDataGenerationResponse'
        '400':
          $ref: '#/components/responses/BadRequest400'
        '429':
          $ref: >-
            #/components/responses/TooManyRequests429
        '500':
          $ref: >-
            #/components/responses/InternalServerError500
        default:
          $ref: '#/components/responses/DefaultError'
      tags:
        - SyntheticDataGeneration (Coming Soon)
      description: ''
      parameters: []
      requestBody:
        content:
          application/json:
            schema:
              $ref: '#/components/schemas/SyntheticDataGenerateRequest'
        required: true
  /v1/version:
    get:
      responses:
        '200':
          description: OK
          content:
            application/json:
              schema:
                $ref: '#/components/schemas/VersionInfo'
        '400':
          $ref: '#/components/responses/BadRequest400'
        '429':
          $ref: >-
            #/components/responses/TooManyRequests429
        '500':
          $ref: >-
            #/components/responses/InternalServerError500
        default:
          $ref: '#/components/responses/DefaultError'
      tags:
        - Inspect
      description: ''
      parameters: []
jsonSchemaDialect: >-
  https://json-schema.org/draft/2020-12/schema
components:
  schemas:
    Error:
      type: object
      properties:
        status:
          type: integer
          description: HTTP status code
        title:
          type: string
          description: >-
            Error title, a short summary of the error which is invariant for an error
            type
        detail:
          type: string
          description: >-
            Error detail, a longer human-readable description of the error
        instance:
          type: string
          description: >-
            (Optional) A URL which can be used to retrieve more information about
            the specific occurrence of the error
      additionalProperties: false
      required:
        - status
        - title
        - detail
      title: Error
      description: >-
        Error response from the API. Roughly follows RFC 7807.
    AppendRowsRequest:
      type: object
      properties:
        rows:
          type: array
          items:
            type: object
            additionalProperties:
              oneOf:
                - type: 'null'
                - type: boolean
                - type: number
                - type: string
                - type: array
                - type: object
      additionalProperties: false
      required:
        - rows
      title: AppendRowsRequest
    CompletionMessage:
      type: object
      properties:
        role:
          type: string
          const: assistant
          default: assistant
          description: >-
            Must be "assistant" to identify this as the model's response
        content:
          $ref: '#/components/schemas/InterleavedContent'
          description: The content of the model's response
        stop_reason:
          type: string
          enum:
            - end_of_turn
            - end_of_message
            - out_of_tokens
          description: >-
            Reason why the model stopped generating. Options are: - `StopReason.end_of_turn`:
            The model finished generating the entire response. - `StopReason.end_of_message`:
            The model finished generating but generated a partial response -- usually,
            a tool call. The user may call the tool and continue the conversation
            with the tool's response. - `StopReason.out_of_tokens`: The model ran
            out of token budget.
        tool_calls:
          type: array
          items:
            $ref: '#/components/schemas/ToolCall'
          description: >-
            List of tool calls. Each tool call is a ToolCall object.
      additionalProperties: false
      required:
        - role
        - content
        - stop_reason
      title: CompletionMessage
      description: >-
        A message containing the model's (assistant) response in a chat conversation.
    GrammarResponseFormat:
      type: object
      properties:
        type:
          type: string
          const: grammar
          default: grammar
          description: >-
            Must be "grammar" to identify this format type
        bnf:
          type: object
          additionalProperties:
            oneOf:
              - type: 'null'
              - type: boolean
              - type: number
              - type: string
              - type: array
              - type: object
          description: >-
            The BNF grammar specification the response should conform to
      additionalProperties: false
      required:
        - type
        - bnf
      title: GrammarResponseFormat
      description: >-
        Configuration for grammar-guided response generation.
    GreedySamplingStrategy:
      type: object
      properties:
        type:
          type: string
          const: greedy
          default: greedy
      additionalProperties: false
      required:
        - type
      title: GreedySamplingStrategy
    ImageContentItem:
      type: object
      properties:
        type:
          type: string
          const: image
          default: image
          description: >-
            Discriminator type of the content item. Always "image"
        image:
          type: object
          properties:
            url:
              $ref: '#/components/schemas/URL'
              description: >-
                A URL of the image or data URL in the format of data:image/{type};base64,{data}.
                Note that URL could have length limits.
            data:
              type: string
              contentEncoding: base64
              description: base64 encoded image data as string
          additionalProperties: false
          description: >-
            Image as a base64 encoded string or an URL
      additionalProperties: false
      required:
        - type
        - image
      title: ImageContentItem
      description: A image content item
    InterleavedContent:
      oneOf:
        - type: string
        - $ref: '#/components/schemas/InterleavedContentItem'
        - type: array
          items:
            $ref: '#/components/schemas/InterleavedContentItem'
    InterleavedContentItem:
      oneOf:
        - $ref: '#/components/schemas/ImageContentItem'
        - $ref: '#/components/schemas/TextContentItem'
      discriminator:
        propertyName: type
        mapping:
          image: '#/components/schemas/ImageContentItem'
          text: '#/components/schemas/TextContentItem'
    JsonSchemaResponseFormat:
      type: object
      properties:
        type:
          type: string
          const: json_schema
          default: json_schema
          description: >-
            Must be "json_schema" to identify this format type
        json_schema:
          type: object
          additionalProperties:
            oneOf:
              - type: 'null'
              - type: boolean
              - type: number
              - type: string
              - type: array
              - type: object
          description: >-
            The JSON schema the response should conform to. In a Python SDK, this
            is often a `pydantic` model.
      additionalProperties: false
      required:
        - type
        - json_schema
      title: JsonSchemaResponseFormat
      description: >-
        Configuration for JSON schema-guided response generation.
    Message:
      oneOf:
        - $ref: '#/components/schemas/UserMessage'
        - $ref: '#/components/schemas/SystemMessage'
        - $ref: '#/components/schemas/ToolResponseMessage'
        - $ref: '#/components/schemas/CompletionMessage'
      discriminator:
        propertyName: role
        mapping:
          user: '#/components/schemas/UserMessage'
          system: '#/components/schemas/SystemMessage'
          tool: '#/components/schemas/ToolResponseMessage'
          assistant: '#/components/schemas/CompletionMessage'
    ResponseFormat:
      oneOf:
        - $ref: '#/components/schemas/JsonSchemaResponseFormat'
        - $ref: '#/components/schemas/GrammarResponseFormat'
      discriminator:
        propertyName: type
        mapping:
          json_schema: '#/components/schemas/JsonSchemaResponseFormat'
          grammar: '#/components/schemas/GrammarResponseFormat'
    SamplingParams:
      type: object
      properties:
        strategy:
          $ref: '#/components/schemas/SamplingStrategy'
          description: The sampling strategy.
        max_tokens:
          type: integer
          default: 0
          description: >-
            The maximum number of tokens that can be generated in the completion.
            The token count of your prompt plus max_tokens cannot exceed the model's
            context length.
        repetition_penalty:
          type: number
          default: 1.0
          description: >-
            Number between -2.0 and 2.0. Positive values penalize new tokens based
            on whether they appear in the text so far, increasing the model's likelihood
            to talk about new topics.
        stop:
          type: array
          items:
            type: string
          description: >-
            Up to 4 sequences where the API will stop generating further tokens. The
            returned text will not contain the stop sequence.
      additionalProperties: false
      required:
        - strategy
      title: SamplingParams
      description: Sampling parameters.
    SamplingStrategy:
      oneOf:
        - $ref: '#/components/schemas/GreedySamplingStrategy'
        - $ref: '#/components/schemas/TopPSamplingStrategy'
        - $ref: '#/components/schemas/TopKSamplingStrategy'
      discriminator:
        propertyName: type
        mapping:
          greedy: '#/components/schemas/GreedySamplingStrategy'
          top_p: '#/components/schemas/TopPSamplingStrategy'
          top_k: '#/components/schemas/TopKSamplingStrategy'
    SystemMessage:
      type: object
      properties:
        role:
          type: string
          const: system
          default: system
          description: >-
            Must be "system" to identify this as a system message
        content:
          $ref: '#/components/schemas/InterleavedContent'
          description: >-
            The content of the "system prompt". If multiple system messages are provided,
            they are concatenated. The underlying Llama Stack code may also add other
            system messages (for example, for formatting tool definitions).
      additionalProperties: false
      required:
        - role
        - content
      title: SystemMessage
      description: >-
        A system message providing instructions or context to the model.
    TextContentItem:
      type: object
      properties:
        type:
          type: string
          const: text
          default: text
          description: >-
            Discriminator type of the content item. Always "text"
        text:
          type: string
          description: Text content
      additionalProperties: false
      required:
        - type
        - text
      title: TextContentItem
      description: A text content item
    ToolCall:
      type: object
      properties:
        call_id:
          type: string
        tool_name:
          oneOf:
            - type: string
              enum:
                - brave_search
                - wolfram_alpha
                - photogen
                - code_interpreter
              title: BuiltinTool
            - type: string
        arguments:
          oneOf:
            - type: string
            - type: object
              additionalProperties:
                oneOf:
                  - type: string
                  - type: integer
                  - type: number
                  - type: boolean
                  - type: 'null'
                  - type: array
                    items:
                      oneOf:
                        - type: string
                        - type: integer
                        - type: number
                        - type: boolean
                        - type: 'null'
                  - type: object
                    additionalProperties:
                      oneOf:
                        - type: string
                        - type: integer
                        - type: number
                        - type: boolean
                        - type: 'null'
        arguments_json:
          type: string
      additionalProperties: false
      required:
        - call_id
        - tool_name
        - arguments
      title: ToolCall
    ToolDefinition:
      type: object
      properties:
        tool_name:
          oneOf:
            - type: string
              enum:
                - brave_search
                - wolfram_alpha
                - photogen
                - code_interpreter
              title: BuiltinTool
            - type: string
        description:
          type: string
        parameters:
          type: object
          additionalProperties:
            $ref: '#/components/schemas/ToolParamDefinition'
      additionalProperties: false
      required:
        - tool_name
      title: ToolDefinition
    ToolParamDefinition:
      type: object
      properties:
        param_type:
          type: string
        description:
          type: string
        required:
          type: boolean
          default: true
        default:
          oneOf:
            - type: 'null'
            - type: boolean
            - type: number
            - type: string
            - type: array
            - type: object
      additionalProperties: false
      required:
        - param_type
      title: ToolParamDefinition
    ToolResponseMessage:
      type: object
      properties:
        role:
          type: string
          const: tool
          default: tool
          description: >-
            Must be "tool" to identify this as a tool response
        call_id:
          type: string
          description: >-
            Unique identifier for the tool call this response is for
        content:
          $ref: '#/components/schemas/InterleavedContent'
          description: The response content from the tool
      additionalProperties: false
      required:
        - role
        - call_id
        - content
      title: ToolResponseMessage
      description: >-
        A message representing the result of a tool invocation.
    TopKSamplingStrategy:
      type: object
      properties:
        type:
          type: string
          const: top_k
          default: top_k
        top_k:
          type: integer
      additionalProperties: false
      required:
        - type
        - top_k
      title: TopKSamplingStrategy
    TopPSamplingStrategy:
      type: object
      properties:
        type:
          type: string
          const: top_p
          default: top_p
        temperature:
          type: number
        top_p:
          type: number
          default: 0.95
      additionalProperties: false
      required:
        - type
      title: TopPSamplingStrategy
    URL:
      type: object
      properties:
        uri:
          type: string
      additionalProperties: false
      required:
        - uri
      title: URL
    UserMessage:
      type: object
      properties:
        role:
          type: string
          const: user
          default: user
          description: >-
            Must be "user" to identify this as a user message
        content:
          $ref: '#/components/schemas/InterleavedContent'
          description: >-
            The content of the message, which can include text and other media
        context:
          $ref: '#/components/schemas/InterleavedContent'
          description: >-
            (Optional) This field is used internally by Llama Stack to pass RAG context.
            This field may be removed in the API in the future.
      additionalProperties: false
      required:
        - role
        - content
      title: UserMessage
      description: >-
        A message from the user in a chat conversation.
    BatchChatCompletionRequest:
      type: object
      properties:
        model:
          type: string
        messages_batch:
          type: array
          items:
            type: array
            items:
              $ref: '#/components/schemas/Message'
        sampling_params:
          $ref: '#/components/schemas/SamplingParams'
        tools:
          type: array
          items:
            $ref: '#/components/schemas/ToolDefinition'
        tool_choice:
          type: string
          enum:
            - auto
            - required
            - none
          title: ToolChoice
          description: >-
            Whether tool use is required or automatic. This is a hint to the model
            which may not be followed. It depends on the Instruction Following capabilities
            of the model.
        tool_prompt_format:
          type: string
          enum:
            - json
            - function_tag
            - python_list
          title: ToolPromptFormat
          description: >-
            Prompt format for calling custom / zero shot tools.
        response_format:
          $ref: '#/components/schemas/ResponseFormat'
        logprobs:
          type: object
          properties:
            top_k:
              type: integer
              default: 0
              description: >-
                How many tokens (for each position) to return log probabilities for.
          additionalProperties: false
          title: LogProbConfig
      additionalProperties: false
      required:
        - model
        - messages_batch
      title: BatchChatCompletionRequest
    BatchChatCompletionResponse:
      type: object
      properties:
        batch:
          type: array
          items:
            $ref: '#/components/schemas/ChatCompletionResponse'
      additionalProperties: false
      required:
        - batch
      title: BatchChatCompletionResponse
    ChatCompletionResponse:
      type: object
      properties:
        metrics:
          type: array
          items:
            $ref: '#/components/schemas/MetricInResponse'
        completion_message:
          $ref: '#/components/schemas/CompletionMessage'
          description: The complete response message
        logprobs:
          type: array
          items:
            $ref: '#/components/schemas/TokenLogProbs'
          description: >-
            Optional log probabilities for generated tokens
      additionalProperties: false
      required:
        - completion_message
      title: ChatCompletionResponse
      description: Response from a chat completion request.
    MetricInResponse:
      type: object
      properties:
        metric:
          type: string
        value:
          oneOf:
            - type: integer
            - type: number
        unit:
          type: string
      additionalProperties: false
      required:
        - metric
        - value
      title: MetricInResponse
    TokenLogProbs:
      type: object
      properties:
        logprobs_by_token:
          type: object
          additionalProperties:
            type: number
          description: >-
            Dictionary mapping tokens to their log probabilities
      additionalProperties: false
      required:
        - logprobs_by_token
      title: TokenLogProbs
      description: Log probabilities for generated tokens.
    BatchCompletionRequest:
      type: object
      properties:
        model:
          type: string
        content_batch:
          type: array
          items:
            $ref: '#/components/schemas/InterleavedContent'
        sampling_params:
          $ref: '#/components/schemas/SamplingParams'
        response_format:
          $ref: '#/components/schemas/ResponseFormat'
        logprobs:
          type: object
          properties:
            top_k:
              type: integer
              default: 0
              description: >-
                How many tokens (for each position) to return log probabilities for.
          additionalProperties: false
          title: LogProbConfig
      additionalProperties: false
      required:
        - model
        - content_batch
      title: BatchCompletionRequest
    BatchCompletionResponse:
      type: object
      properties:
        batch:
          type: array
          items:
            $ref: '#/components/schemas/CompletionResponse'
      additionalProperties: false
      required:
        - batch
      title: BatchCompletionResponse
    CompletionResponse:
      type: object
      properties:
        metrics:
          type: array
          items:
<<<<<<< HEAD
            $ref: '#/components/schemas/MetricEvent'
=======
            $ref: '#/components/schemas/MetricInResponse'
>>>>>>> 66d6c258
        content:
          type: string
          description: The generated completion text
        stop_reason:
          type: string
          enum:
            - end_of_turn
            - end_of_message
            - out_of_tokens
          description: Reason why generation stopped
        logprobs:
          type: array
          items:
            $ref: '#/components/schemas/TokenLogProbs'
          description: >-
            Optional log probabilities for generated tokens
      additionalProperties: false
      required:
        - content
        - stop_reason
      title: CompletionResponse
      description: Response from a completion request.
    CancelTrainingJobRequest:
      type: object
      properties:
        job_uuid:
          type: string
      additionalProperties: false
      required:
        - job_uuid
      title: CancelTrainingJobRequest
    ToolConfig:
      type: object
      properties:
        tool_choice:
          oneOf:
            - type: string
              enum:
                - auto
                - required
                - none
              title: ToolChoice
              description: >-
                Whether tool use is required or automatic. This is a hint to the model
                which may not be followed. It depends on the Instruction Following
                capabilities of the model.
            - type: string
          default: auto
          description: >-
            (Optional) Whether tool use is automatic, required, or none. Can also
            specify a tool name to use a specific tool. Defaults to ToolChoice.auto.
        tool_prompt_format:
          type: string
          enum:
            - json
            - function_tag
            - python_list
          description: >-
            (Optional) Instructs the model how to format tool calls. By default, Llama
            Stack will attempt to use a format that is best adapted to the model.
            - `ToolPromptFormat.json`: The tool calls are formatted as a JSON object.
            - `ToolPromptFormat.function_tag`: The tool calls are enclosed in a <function=function_name>
            tag. - `ToolPromptFormat.python_list`: The tool calls are output as Python
            syntax -- a list of function calls.
        system_message_behavior:
          type: string
          enum:
            - append
            - replace
          description: >-
            (Optional) Config for how to override the default system prompt. - `SystemMessageBehavior.append`:
            Appends the provided system message to the default system prompt. - `SystemMessageBehavior.replace`:
            Replaces the default system prompt with the provided system message. The
            system message can include the string '{{function_definitions}}' to indicate
            where the function definitions should be inserted.
          default: append
      additionalProperties: false
      title: ToolConfig
      description: Configuration for tool use.
    ChatCompletionRequest:
      type: object
      properties:
        model_id:
          type: string
          description: >-
            The identifier of the model to use. The model must be registered with
            Llama Stack and available via the /models endpoint.
        messages:
          type: array
          items:
            $ref: '#/components/schemas/Message'
          description: List of messages in the conversation
        sampling_params:
          $ref: '#/components/schemas/SamplingParams'
          description: >-
            Parameters to control the sampling strategy
        tools:
          type: array
          items:
            $ref: '#/components/schemas/ToolDefinition'
          description: >-
            (Optional) List of tool definitions available to the model
        tool_choice:
          type: string
          enum:
            - auto
            - required
            - none
          description: >-
            (Optional) Whether tool use is required or automatic. Defaults to ToolChoice.auto.
            .. deprecated:: Use tool_config instead.
        tool_prompt_format:
          type: string
          enum:
            - json
            - function_tag
            - python_list
          description: >-
            (Optional) Instructs the model how to format tool calls. By default, Llama
            Stack will attempt to use a format that is best adapted to the model.
            - `ToolPromptFormat.json`: The tool calls are formatted as a JSON object.
            - `ToolPromptFormat.function_tag`: The tool calls are enclosed in a <function=function_name>
            tag. - `ToolPromptFormat.python_list`: The tool calls are output as Python
            syntax -- a list of function calls. .. deprecated:: Use tool_config instead.
        response_format:
          $ref: '#/components/schemas/ResponseFormat'
          description: >-
            (Optional) Grammar specification for guided (structured) decoding. There
            are two options: - `ResponseFormat.json_schema`: The grammar is a JSON
            schema. Most providers support this format. - `ResponseFormat.grammar`:
            The grammar is a BNF grammar. This format is more flexible, but not all
            providers support it.
        stream:
          type: boolean
          description: >-
            (Optional) If True, generate an SSE event stream of the response. Defaults
            to False.
        logprobs:
          type: object
          properties:
            top_k:
              type: integer
              default: 0
              description: >-
                How many tokens (for each position) to return log probabilities for.
          additionalProperties: false
          description: >-
            (Optional) If specified, log probabilities for each token position will
            be returned.
        tool_config:
          $ref: '#/components/schemas/ToolConfig'
          description: (Optional) Configuration for tool use.
      additionalProperties: false
      required:
        - model_id
        - messages
      title: ChatCompletionRequest
    ChatCompletionResponseEvent:
      type: object
      properties:
        event_type:
          type: string
          enum:
            - start
            - complete
            - progress
          description: Type of the event
        delta:
          $ref: '#/components/schemas/ContentDelta'
          description: >-
            Content generated since last event. This can be one or more tokens, or
            a tool call.
        logprobs:
          type: array
          items:
            $ref: '#/components/schemas/TokenLogProbs'
          description: >-
            Optional log probabilities for generated tokens
        stop_reason:
          type: string
          enum:
            - end_of_turn
            - end_of_message
            - out_of_tokens
          description: >-
            Optional reason why generation stopped, if complete
      additionalProperties: false
      required:
        - event_type
        - delta
      title: ChatCompletionResponseEvent
      description: >-
        An event during chat completion generation.
    ChatCompletionResponseStreamChunk:
      type: object
      properties:
        metrics:
          type: array
          items:
            $ref: '#/components/schemas/MetricInResponse'
        event:
          $ref: '#/components/schemas/ChatCompletionResponseEvent'
          description: The event containing the new content
      additionalProperties: false
      required:
        - event
      title: ChatCompletionResponseStreamChunk
      description: >-
        A chunk of a streamed chat completion response.
    ContentDelta:
      oneOf:
        - $ref: '#/components/schemas/TextDelta'
        - $ref: '#/components/schemas/ImageDelta'
        - $ref: '#/components/schemas/ToolCallDelta'
      discriminator:
        propertyName: type
        mapping:
          text: '#/components/schemas/TextDelta'
          image: '#/components/schemas/ImageDelta'
          tool_call: '#/components/schemas/ToolCallDelta'
    ImageDelta:
      type: object
      properties:
        type:
          type: string
          const: image
          default: image
        image:
          type: string
          contentEncoding: base64
      additionalProperties: false
      required:
        - type
        - image
      title: ImageDelta
    TextDelta:
      type: object
      properties:
        type:
          type: string
          const: text
          default: text
        text:
          type: string
      additionalProperties: false
      required:
        - type
        - text
      title: TextDelta
    ToolCallDelta:
      type: object
      properties:
        type:
          type: string
          const: tool_call
          default: tool_call
        tool_call:
          oneOf:
            - type: string
            - $ref: '#/components/schemas/ToolCall'
        parse_status:
          type: string
          enum:
            - started
            - in_progress
            - failed
            - succeeded
          title: ToolCallParseStatus
      additionalProperties: false
      required:
        - type
        - tool_call
        - parse_status
      title: ToolCallDelta
    CompletionRequest:
      type: object
      properties:
        model_id:
          type: string
          description: >-
            The identifier of the model to use. The model must be registered with
            Llama Stack and available via the /models endpoint.
        content:
          $ref: '#/components/schemas/InterleavedContent'
          description: The content to generate a completion for
        sampling_params:
          $ref: '#/components/schemas/SamplingParams'
          description: >-
            (Optional) Parameters to control the sampling strategy
        response_format:
          $ref: '#/components/schemas/ResponseFormat'
          description: >-
            (Optional) Grammar specification for guided (structured) decoding
        stream:
          type: boolean
          description: >-
            (Optional) If True, generate an SSE event stream of the response. Defaults
            to False.
        logprobs:
          type: object
          properties:
            top_k:
              type: integer
              default: 0
              description: >-
                How many tokens (for each position) to return log probabilities for.
          additionalProperties: false
          description: >-
            (Optional) If specified, log probabilities for each token position will
            be returned.
      additionalProperties: false
      required:
        - model_id
        - content
      title: CompletionRequest
    CompletionResponseStreamChunk:
      type: object
      properties:
        metrics:
          type: array
          items:
<<<<<<< HEAD
            $ref: '#/components/schemas/MetricEvent'
=======
            $ref: '#/components/schemas/MetricInResponse'
>>>>>>> 66d6c258
        delta:
          type: string
          description: >-
            New content generated since last chunk. This can be one or more tokens.
        stop_reason:
          type: string
          enum:
            - end_of_turn
            - end_of_message
            - out_of_tokens
          description: >-
            Optional reason why generation stopped, if complete
        logprobs:
          type: array
          items:
            $ref: '#/components/schemas/TokenLogProbs'
          description: >-
            Optional log probabilities for generated tokens
      additionalProperties: false
      required:
        - delta
      title: CompletionResponseStreamChunk
      description: >-
        A chunk of a streamed completion response.
    AgentConfig:
      type: object
      properties:
        sampling_params:
          $ref: '#/components/schemas/SamplingParams'
        input_shields:
          type: array
          items:
            type: string
        output_shields:
          type: array
          items:
            type: string
        toolgroups:
          type: array
          items:
            $ref: '#/components/schemas/AgentTool'
        client_tools:
          type: array
          items:
            $ref: '#/components/schemas/ToolDef'
        tool_choice:
          type: string
          enum:
            - auto
            - required
            - none
          title: ToolChoice
          description: >-
            Whether tool use is required or automatic. This is a hint to the model
            which may not be followed. It depends on the Instruction Following capabilities
            of the model.
          deprecated: true
        tool_prompt_format:
          type: string
          enum:
            - json
            - function_tag
            - python_list
          title: ToolPromptFormat
          description: >-
            Prompt format for calling custom / zero shot tools.
          deprecated: true
        tool_config:
          $ref: '#/components/schemas/ToolConfig'
        max_infer_iters:
          type: integer
          default: 10
        model:
          type: string
        instructions:
          type: string
        enable_session_persistence:
          type: boolean
          default: false
        response_format:
          $ref: '#/components/schemas/ResponseFormat'
      additionalProperties: false
      required:
        - model
        - instructions
      title: AgentConfig
    AgentTool:
      oneOf:
        - type: string
        - type: object
          properties:
            name:
              type: string
            args:
              type: object
              additionalProperties:
                oneOf:
                  - type: 'null'
                  - type: boolean
                  - type: number
                  - type: string
                  - type: array
                  - type: object
          additionalProperties: false
          required:
            - name
            - args
          title: AgentToolGroupWithArgs
    ToolDef:
      type: object
      properties:
        name:
          type: string
        description:
          type: string
        parameters:
          type: array
          items:
            $ref: '#/components/schemas/ToolParameter'
        metadata:
          type: object
          additionalProperties:
            oneOf:
              - type: 'null'
              - type: boolean
              - type: number
              - type: string
              - type: array
              - type: object
      additionalProperties: false
      required:
        - name
      title: ToolDef
    ToolParameter:
      type: object
      properties:
        name:
          type: string
        parameter_type:
          type: string
        description:
          type: string
        required:
          type: boolean
          default: true
        default:
          oneOf:
            - type: 'null'
            - type: boolean
            - type: number
            - type: string
            - type: array
            - type: object
      additionalProperties: false
      required:
        - name
        - parameter_type
        - description
        - required
      title: ToolParameter
    CreateAgentRequest:
      type: object
      properties:
        agent_config:
          $ref: '#/components/schemas/AgentConfig'
          description: The configuration for the agent.
      additionalProperties: false
      required:
        - agent_config
      title: CreateAgentRequest
    AgentCreateResponse:
      type: object
      properties:
        agent_id:
          type: string
      additionalProperties: false
      required:
        - agent_id
      title: AgentCreateResponse
    CreateAgentSessionRequest:
      type: object
      properties:
        session_name:
          type: string
          description: The name of the session to create.
      additionalProperties: false
      required:
        - session_name
      title: CreateAgentSessionRequest
    AgentSessionCreateResponse:
      type: object
      properties:
        session_id:
          type: string
      additionalProperties: false
      required:
        - session_id
      title: AgentSessionCreateResponse
    CreateAgentTurnRequest:
      type: object
      properties:
        messages:
          type: array
          items:
            oneOf:
              - $ref: '#/components/schemas/UserMessage'
              - $ref: '#/components/schemas/ToolResponseMessage'
          description: List of messages to start the turn with.
        stream:
          type: boolean
          description: >-
            (Optional) If True, generate an SSE event stream of the response. Defaults
            to False.
        documents:
          type: array
          items:
            type: object
            properties:
              content:
                oneOf:
                  - type: string
                  - $ref: '#/components/schemas/InterleavedContentItem'
                  - type: array
                    items:
                      $ref: '#/components/schemas/InterleavedContentItem'
                  - $ref: '#/components/schemas/URL'
                description: The content of the document.
              mime_type:
                type: string
                description: The MIME type of the document.
            additionalProperties: false
            required:
              - content
              - mime_type
            title: Document
            description: A document to be used by an agent.
          description: >-
            (Optional) List of documents to create the turn with.
        toolgroups:
          type: array
          items:
            $ref: '#/components/schemas/AgentTool'
          description: >-
            (Optional) List of toolgroups to create the turn with, will be used in
            addition to the agent's config toolgroups for the request.
        tool_config:
          $ref: '#/components/schemas/ToolConfig'
          description: >-
            (Optional) The tool configuration to create the turn with, will be used
            to override the agent's tool_config.
      additionalProperties: false
      required:
        - messages
      title: CreateAgentTurnRequest
    InferenceStep:
      type: object
      properties:
        turn_id:
          type: string
          description: The ID of the turn.
        step_id:
          type: string
          description: The ID of the step.
        started_at:
          type: string
          format: date-time
          description: The time the step started.
        completed_at:
          type: string
          format: date-time
          description: The time the step completed.
        step_type:
          type: string
          const: inference
          default: inference
        model_response:
          $ref: '#/components/schemas/CompletionMessage'
          description: The response from the LLM.
      additionalProperties: false
      required:
        - turn_id
        - step_id
        - step_type
        - model_response
      title: InferenceStep
      description: An inference step in an agent turn.
    MemoryRetrievalStep:
      type: object
      properties:
        turn_id:
          type: string
          description: The ID of the turn.
        step_id:
          type: string
          description: The ID of the step.
        started_at:
          type: string
          format: date-time
          description: The time the step started.
        completed_at:
          type: string
          format: date-time
          description: The time the step completed.
        step_type:
          type: string
          const: memory_retrieval
          default: memory_retrieval
        vector_db_ids:
          type: string
          description: >-
            The IDs of the vector databases to retrieve context from.
        inserted_context:
          $ref: '#/components/schemas/InterleavedContent'
          description: >-
            The context retrieved from the vector databases.
      additionalProperties: false
      required:
        - turn_id
        - step_id
        - step_type
        - vector_db_ids
        - inserted_context
      title: MemoryRetrievalStep
      description: >-
        A memory retrieval step in an agent turn.
    SafetyViolation:
      type: object
      properties:
        violation_level:
          $ref: '#/components/schemas/ViolationLevel'
        user_message:
          type: string
        metadata:
          type: object
          additionalProperties:
            oneOf:
              - type: 'null'
              - type: boolean
              - type: number
              - type: string
              - type: array
              - type: object
      additionalProperties: false
      required:
        - violation_level
        - metadata
      title: SafetyViolation
    ShieldCallStep:
      type: object
      properties:
        turn_id:
          type: string
          description: The ID of the turn.
        step_id:
          type: string
          description: The ID of the step.
        started_at:
          type: string
          format: date-time
          description: The time the step started.
        completed_at:
          type: string
          format: date-time
          description: The time the step completed.
        step_type:
          type: string
          const: shield_call
          default: shield_call
        violation:
          $ref: '#/components/schemas/SafetyViolation'
          description: The violation from the shield call.
      additionalProperties: false
      required:
        - turn_id
        - step_id
        - step_type
      title: ShieldCallStep
      description: A shield call step in an agent turn.
    ToolExecutionStep:
      type: object
      properties:
        turn_id:
          type: string
          description: The ID of the turn.
        step_id:
          type: string
          description: The ID of the step.
        started_at:
          type: string
          format: date-time
          description: The time the step started.
        completed_at:
          type: string
          format: date-time
          description: The time the step completed.
        step_type:
          type: string
          const: tool_execution
          default: tool_execution
        tool_calls:
          type: array
          items:
            $ref: '#/components/schemas/ToolCall'
          description: The tool calls to execute.
        tool_responses:
          type: array
          items:
            $ref: '#/components/schemas/ToolResponse'
          description: The tool responses from the tool calls.
      additionalProperties: false
      required:
        - turn_id
        - step_id
        - step_type
        - tool_calls
        - tool_responses
      title: ToolExecutionStep
      description: A tool execution step in an agent turn.
    ToolResponse:
      type: object
      properties:
        call_id:
          type: string
        tool_name:
          oneOf:
            - type: string
              enum:
                - brave_search
                - wolfram_alpha
                - photogen
                - code_interpreter
              title: BuiltinTool
            - type: string
        content:
          $ref: '#/components/schemas/InterleavedContent'
        metadata:
          type: object
          additionalProperties:
            oneOf:
              - type: 'null'
              - type: boolean
              - type: number
              - type: string
              - type: array
              - type: object
      additionalProperties: false
      required:
        - call_id
        - tool_name
        - content
      title: ToolResponse
    Turn:
      type: object
      properties:
        turn_id:
          type: string
        session_id:
          type: string
        input_messages:
          type: array
          items:
            oneOf:
              - $ref: '#/components/schemas/UserMessage'
              - $ref: '#/components/schemas/ToolResponseMessage'
        steps:
          type: array
          items:
            oneOf:
              - $ref: '#/components/schemas/InferenceStep'
              - $ref: '#/components/schemas/ToolExecutionStep'
              - $ref: '#/components/schemas/ShieldCallStep'
              - $ref: '#/components/schemas/MemoryRetrievalStep'
            discriminator:
              propertyName: step_type
              mapping:
                inference: '#/components/schemas/InferenceStep'
                tool_execution: '#/components/schemas/ToolExecutionStep'
                shield_call: '#/components/schemas/ShieldCallStep'
                memory_retrieval: '#/components/schemas/MemoryRetrievalStep'
        output_message:
          $ref: '#/components/schemas/CompletionMessage'
        output_attachments:
          type: array
          items:
            type: object
            properties:
              content:
                oneOf:
                  - type: string
                  - $ref: '#/components/schemas/InterleavedContentItem'
                  - type: array
                    items:
                      $ref: '#/components/schemas/InterleavedContentItem'
                  - $ref: '#/components/schemas/URL'
                description: The content of the attachment.
              mime_type:
                type: string
                description: The MIME type of the attachment.
            additionalProperties: false
            required:
              - content
              - mime_type
            title: Attachment
            description: An attachment to an agent turn.
        started_at:
          type: string
          format: date-time
        completed_at:
          type: string
          format: date-time
      additionalProperties: false
      required:
        - turn_id
        - session_id
        - input_messages
        - steps
        - output_message
        - started_at
      title: Turn
      description: >-
        A single turn in an interaction with an Agentic System.
    ViolationLevel:
      type: string
      enum:
        - info
        - warn
        - error
      title: ViolationLevel
    AgentTurnResponseEvent:
      type: object
      properties:
        payload:
          $ref: '#/components/schemas/AgentTurnResponseEventPayload'
      additionalProperties: false
      required:
        - payload
      title: AgentTurnResponseEvent
    AgentTurnResponseEventPayload:
      oneOf:
        - $ref: '#/components/schemas/AgentTurnResponseStepStartPayload'
        - $ref: '#/components/schemas/AgentTurnResponseStepProgressPayload'
        - $ref: '#/components/schemas/AgentTurnResponseStepCompletePayload'
        - $ref: '#/components/schemas/AgentTurnResponseTurnStartPayload'
        - $ref: '#/components/schemas/AgentTurnResponseTurnCompletePayload'
        - $ref: '#/components/schemas/AgentTurnResponseTurnAwaitingInputPayload'
      discriminator:
        propertyName: event_type
        mapping:
          step_start: '#/components/schemas/AgentTurnResponseStepStartPayload'
          step_progress: '#/components/schemas/AgentTurnResponseStepProgressPayload'
          step_complete: '#/components/schemas/AgentTurnResponseStepCompletePayload'
          turn_start: '#/components/schemas/AgentTurnResponseTurnStartPayload'
          turn_complete: '#/components/schemas/AgentTurnResponseTurnCompletePayload'
          turn_awaiting_input: '#/components/schemas/AgentTurnResponseTurnAwaitingInputPayload'
    AgentTurnResponseStepCompletePayload:
      type: object
      properties:
        event_type:
          type: string
          const: step_complete
          default: step_complete
        step_type:
          type: string
          enum:
            - inference
            - tool_execution
            - shield_call
            - memory_retrieval
          title: StepType
          description: Type of the step in an agent turn.
        step_id:
          type: string
        step_details:
          oneOf:
            - $ref: '#/components/schemas/InferenceStep'
            - $ref: '#/components/schemas/ToolExecutionStep'
            - $ref: '#/components/schemas/ShieldCallStep'
            - $ref: '#/components/schemas/MemoryRetrievalStep'
          discriminator:
            propertyName: step_type
            mapping:
              inference: '#/components/schemas/InferenceStep'
              tool_execution: '#/components/schemas/ToolExecutionStep'
              shield_call: '#/components/schemas/ShieldCallStep'
              memory_retrieval: '#/components/schemas/MemoryRetrievalStep'
      additionalProperties: false
      required:
        - event_type
        - step_type
        - step_id
        - step_details
      title: AgentTurnResponseStepCompletePayload
    AgentTurnResponseStepProgressPayload:
      type: object
      properties:
        event_type:
          type: string
          const: step_progress
          default: step_progress
        step_type:
          type: string
          enum:
            - inference
            - tool_execution
            - shield_call
            - memory_retrieval
          title: StepType
          description: Type of the step in an agent turn.
        step_id:
          type: string
        delta:
          $ref: '#/components/schemas/ContentDelta'
      additionalProperties: false
      required:
        - event_type
        - step_type
        - step_id
        - delta
      title: AgentTurnResponseStepProgressPayload
    AgentTurnResponseStepStartPayload:
      type: object
      properties:
        event_type:
          type: string
          const: step_start
          default: step_start
        step_type:
          type: string
          enum:
            - inference
            - tool_execution
            - shield_call
            - memory_retrieval
          title: StepType
          description: Type of the step in an agent turn.
        step_id:
          type: string
        metadata:
          type: object
          additionalProperties:
            oneOf:
              - type: 'null'
              - type: boolean
              - type: number
              - type: string
              - type: array
              - type: object
      additionalProperties: false
      required:
        - event_type
        - step_type
        - step_id
      title: AgentTurnResponseStepStartPayload
    AgentTurnResponseStreamChunk:
      type: object
      properties:
        event:
          $ref: '#/components/schemas/AgentTurnResponseEvent'
      additionalProperties: false
      required:
        - event
      title: AgentTurnResponseStreamChunk
      description: streamed agent turn completion response.
    "AgentTurnResponseTurnAwaitingInputPayload":
      type: object
      properties:
        event_type:
          type: string
          const: turn_awaiting_input
          default: turn_awaiting_input
        turn:
          $ref: '#/components/schemas/Turn'
      additionalProperties: false
      required:
        - event_type
        - turn
      title: >-
        AgentTurnResponseTurnAwaitingInputPayload
    AgentTurnResponseTurnCompletePayload:
      type: object
      properties:
        event_type:
          type: string
          const: turn_complete
          default: turn_complete
        turn:
          $ref: '#/components/schemas/Turn'
      additionalProperties: false
      required:
        - event_type
        - turn
      title: AgentTurnResponseTurnCompletePayload
    AgentTurnResponseTurnStartPayload:
      type: object
      properties:
        event_type:
          type: string
          const: turn_start
          default: turn_start
        turn_id:
          type: string
      additionalProperties: false
      required:
        - event_type
        - turn_id
      title: AgentTurnResponseTurnStartPayload
    CreateUploadSessionRequest:
      type: object
      properties:
        bucket:
          type: string
          description: >-
            Bucket under which the file is stored (valid chars: a-zA-Z0-9_-)
        key:
          type: string
          description: >-
            Key under which the file is stored (valid chars: a-zA-Z0-9_-/.)
        mime_type:
          type: string
          description: MIME type of the file
        size:
          type: integer
          description: File size in bytes
      additionalProperties: false
      required:
        - bucket
        - key
        - mime_type
        - size
      title: CreateUploadSessionRequest
    FileUploadResponse:
      type: object
      properties:
        id:
          type: string
          description: ID of the upload session
        url:
          type: string
          description: Upload URL for the file or file parts
        offset:
          type: integer
          description: Upload content offset
        size:
          type: integer
          description: Upload content size
      additionalProperties: false
      required:
        - id
        - url
        - offset
        - size
      title: FileUploadResponse
      description: >-
        Response after initiating a file upload session.
    EmbeddingsRequest:
      type: object
      properties:
        model_id:
          type: string
          description: >-
            The identifier of the model to use. The model must be an embedding model
            registered with Llama Stack and available via the /models endpoint.
        contents:
          oneOf:
            - type: array
              items:
                type: string
            - type: array
              items:
                $ref: '#/components/schemas/InterleavedContentItem'
          description: >-
            List of contents to generate embeddings for. Each content can be a string
            or an InterleavedContentItem (and hence can be multimodal). The behavior
            depends on the model and provider. Some models may only support text.
        text_truncation:
          type: string
          enum:
            - none
            - start
            - end
          description: >-
            (Optional) Config for how to truncate text for embedding when text is
            longer than the model's max sequence length.
        output_dimension:
          type: integer
          description: >-
            (Optional) Output dimensionality for the embeddings. Only supported by
            Matryoshka models.
        task_type:
          type: string
          enum:
            - query
            - document
          description: >-
            (Optional) How is the embedding being used? This is only supported by
            asymmetric embedding models.
      additionalProperties: false
      required:
        - model_id
        - contents
      title: EmbeddingsRequest
    EmbeddingsResponse:
      type: object
      properties:
        embeddings:
          type: array
          items:
            type: array
            items:
              type: number
          description: >-
            List of embedding vectors, one per input content. Each embedding is a
            list of floats. The dimensionality of the embedding is model-specific;
            you can check model metadata using /models/{model_id}
      additionalProperties: false
      required:
        - embeddings
      title: EmbeddingsResponse
      description: >-
        Response containing generated embeddings.
    AgentCandidate:
      type: object
      properties:
        type:
          type: string
          const: agent
          default: agent
        config:
          $ref: '#/components/schemas/AgentConfig'
          description: >-
            The configuration for the agent candidate.
      additionalProperties: false
      required:
        - type
        - config
      title: AgentCandidate
      description: An agent candidate for evaluation.
    AggregationFunctionType:
      type: string
      enum:
        - average
        - weighted_average
        - median
        - categorical_count
        - accuracy
      title: AggregationFunctionType
    BasicScoringFnParams:
      type: object
      properties:
        type:
          type: string
          const: basic
          default: basic
        aggregation_functions:
          type: array
          items:
            $ref: '#/components/schemas/AggregationFunctionType'
      additionalProperties: false
      required:
        - type
      title: BasicScoringFnParams
    BenchmarkConfig:
      type: object
      properties:
        eval_candidate:
          $ref: '#/components/schemas/EvalCandidate'
          description: The candidate to evaluate.
        scoring_params:
          type: object
          additionalProperties:
            $ref: '#/components/schemas/ScoringFnParams'
          description: >-
            Map between scoring function id and parameters for each scoring function
            you want to run
        num_examples:
          type: integer
          description: >-
            (Optional) The number of examples to evaluate. If not provided, all examples
            in the dataset will be evaluated
      additionalProperties: false
      required:
        - eval_candidate
        - scoring_params
      title: BenchmarkConfig
      description: >-
        A benchmark configuration for evaluation.
    EvalCandidate:
      oneOf:
        - $ref: '#/components/schemas/ModelCandidate'
        - $ref: '#/components/schemas/AgentCandidate'
      discriminator:
        propertyName: type
        mapping:
          model: '#/components/schemas/ModelCandidate'
          agent: '#/components/schemas/AgentCandidate'
    LLMAsJudgeScoringFnParams:
      type: object
      properties:
        type:
          type: string
          const: llm_as_judge
          default: llm_as_judge
        judge_model:
          type: string
        prompt_template:
          type: string
        judge_score_regexes:
          type: array
          items:
            type: string
        aggregation_functions:
          type: array
          items:
            $ref: '#/components/schemas/AggregationFunctionType'
      additionalProperties: false
      required:
        - type
        - judge_model
      title: LLMAsJudgeScoringFnParams
    ModelCandidate:
      type: object
      properties:
        type:
          type: string
          const: model
          default: model
        model:
          type: string
          description: The model ID to evaluate.
        sampling_params:
          $ref: '#/components/schemas/SamplingParams'
          description: The sampling parameters for the model.
        system_message:
          $ref: '#/components/schemas/SystemMessage'
          description: >-
            (Optional) The system message providing instructions or context to the
            model.
      additionalProperties: false
      required:
        - type
        - model
        - sampling_params
      title: ModelCandidate
      description: A model candidate for evaluation.
    RegexParserScoringFnParams:
      type: object
      properties:
        type:
          type: string
          const: regex_parser
          default: regex_parser
        parsing_regexes:
          type: array
          items:
            type: string
        aggregation_functions:
          type: array
          items:
            $ref: '#/components/schemas/AggregationFunctionType'
      additionalProperties: false
      required:
        - type
      title: RegexParserScoringFnParams
    ScoringFnParams:
      oneOf:
        - $ref: '#/components/schemas/LLMAsJudgeScoringFnParams'
        - $ref: '#/components/schemas/RegexParserScoringFnParams'
        - $ref: '#/components/schemas/BasicScoringFnParams'
      discriminator:
        propertyName: type
        mapping:
          llm_as_judge: '#/components/schemas/LLMAsJudgeScoringFnParams'
          regex_parser: '#/components/schemas/RegexParserScoringFnParams'
          basic: '#/components/schemas/BasicScoringFnParams'
    EvaluateRowsRequest:
      type: object
      properties:
        input_rows:
          type: array
          items:
            type: object
            additionalProperties:
              oneOf:
                - type: 'null'
                - type: boolean
                - type: number
                - type: string
                - type: array
                - type: object
          description: The rows to evaluate.
        scoring_functions:
          type: array
          items:
            type: string
          description: >-
            The scoring functions to use for the evaluation.
        benchmark_config:
          $ref: '#/components/schemas/BenchmarkConfig'
          description: The configuration for the benchmark.
      additionalProperties: false
      required:
        - input_rows
        - scoring_functions
        - benchmark_config
      title: EvaluateRowsRequest
    EvaluateResponse:
      type: object
      properties:
        generations:
          type: array
          items:
            type: object
            additionalProperties:
              oneOf:
                - type: 'null'
                - type: boolean
                - type: number
                - type: string
                - type: array
                - type: object
          description: The generations from the evaluation.
        scores:
          type: object
          additionalProperties:
            $ref: '#/components/schemas/ScoringResult'
          description: The scores from the evaluation.
      additionalProperties: false
      required:
        - generations
        - scores
      title: EvaluateResponse
      description: The response from an evaluation.
    ScoringResult:
      type: object
      properties:
        score_rows:
          type: array
          items:
            type: object
            additionalProperties:
              oneOf:
                - type: 'null'
                - type: boolean
                - type: number
                - type: string
                - type: array
                - type: object
          description: >-
            The scoring result for each row. Each row is a map of column name to value.
        aggregated_results:
          type: object
          additionalProperties:
            oneOf:
              - type: 'null'
              - type: boolean
              - type: number
              - type: string
              - type: array
              - type: object
          description: Map of metric name to aggregated value
      additionalProperties: false
      required:
        - score_rows
        - aggregated_results
      title: ScoringResult
      description: A scoring result for a single row.
    Agent:
      type: object
      properties:
        agent_id:
          type: string
        agent_config:
          $ref: '#/components/schemas/AgentConfig'
        created_at:
          type: string
          format: date-time
      additionalProperties: false
      required:
        - agent_id
        - agent_config
        - created_at
      title: Agent
    Session:
      type: object
      properties:
        session_id:
          type: string
        session_name:
          type: string
        turns:
          type: array
          items:
            $ref: '#/components/schemas/Turn'
        started_at:
          type: string
          format: date-time
      additionalProperties: false
      required:
        - session_id
        - session_name
        - turns
        - started_at
      title: Session
      description: >-
        A single session of an interaction with an Agentic System.
    AgentStepResponse:
      type: object
      properties:
        step:
          oneOf:
            - $ref: '#/components/schemas/InferenceStep'
            - $ref: '#/components/schemas/ToolExecutionStep'
            - $ref: '#/components/schemas/ShieldCallStep'
            - $ref: '#/components/schemas/MemoryRetrievalStep'
          discriminator:
            propertyName: step_type
            mapping:
              inference: '#/components/schemas/InferenceStep'
              tool_execution: '#/components/schemas/ToolExecutionStep'
              shield_call: '#/components/schemas/ShieldCallStep'
              memory_retrieval: '#/components/schemas/MemoryRetrievalStep'
      additionalProperties: false
      required:
        - step
      title: AgentStepResponse
    Benchmark:
      type: object
      properties:
        identifier:
          type: string
        provider_resource_id:
          type: string
        provider_id:
          type: string
        type:
          type: string
          const: benchmark
          default: benchmark
        dataset_id:
          type: string
        scoring_functions:
          type: array
          items:
            type: string
        metadata:
          type: object
          additionalProperties:
            oneOf:
              - type: 'null'
              - type: boolean
              - type: number
              - type: string
              - type: array
              - type: object
      additionalProperties: false
      required:
        - identifier
        - provider_resource_id
        - provider_id
        - type
        - dataset_id
        - scoring_functions
        - metadata
      title: Benchmark
    DataSource:
      oneOf:
        - $ref: '#/components/schemas/URIDataSource'
        - $ref: '#/components/schemas/RowsDataSource'
      discriminator:
        propertyName: type
        mapping:
          uri: '#/components/schemas/URIDataSource'
          rows: '#/components/schemas/RowsDataSource'
    Dataset:
      type: object
      properties:
        identifier:
          type: string
        provider_resource_id:
          type: string
        provider_id:
          type: string
        type:
          type: string
          const: dataset
          default: dataset
        purpose:
          type: string
          enum:
            - post-training/messages
            - eval/question-answer
            - eval/messages-answer
          title: DatasetPurpose
          description: >-
            Purpose of the dataset. Each purpose has a required input data schema.
        source:
          $ref: '#/components/schemas/DataSource'
        metadata:
          type: object
          additionalProperties:
            oneOf:
              - type: 'null'
              - type: boolean
              - type: number
              - type: string
              - type: array
              - type: object
      additionalProperties: false
      required:
        - identifier
        - provider_resource_id
        - provider_id
        - type
        - purpose
        - source
        - metadata
      title: Dataset
    RowsDataSource:
      type: object
      properties:
        type:
          type: string
          const: rows
          default: rows
        rows:
          type: array
          items:
            type: object
            additionalProperties:
              oneOf:
                - type: 'null'
                - type: boolean
                - type: number
                - type: string
                - type: array
                - type: object
          description: >-
            The dataset is stored in rows. E.g. - [ {"messages": [{"role": "user",
            "content": "Hello, world!"}, {"role": "assistant", "content": "Hello,
            world!"}]} ]
      additionalProperties: false
      required:
        - type
        - rows
      title: RowsDataSource
      description: A dataset stored in rows.
    URIDataSource:
      type: object
      properties:
        type:
          type: string
          const: uri
          default: uri
        uri:
          type: string
          description: >-
            The dataset can be obtained from a URI. E.g. - "https://mywebsite.com/mydata.jsonl"
            - "lsfs://mydata.jsonl" - "data:csv;base64,{base64_content}"
      additionalProperties: false
      required:
        - type
        - uri
      title: URIDataSource
      description: >-
        A dataset that can be obtained from a URI.
    FileResponse:
      type: object
      properties:
        bucket:
          type: string
          description: >-
            Bucket under which the file is stored (valid chars: a-zA-Z0-9_-)
        key:
          type: string
          description: >-
            Key under which the file is stored (valid chars: a-zA-Z0-9_-/.)
        mime_type:
          type: string
          description: MIME type of the file
        url:
          type: string
          description: Upload URL for the file contents
        bytes:
          type: integer
          description: Size of the file in bytes
        created_at:
          type: integer
          description: Timestamp of when the file was created
      additionalProperties: false
      required:
        - bucket
        - key
        - mime_type
        - url
        - bytes
        - created_at
      title: FileResponse
      description: Response representing a file entry.
    Model:
      type: object
      properties:
        identifier:
          type: string
        provider_resource_id:
          type: string
        provider_id:
          type: string
        type:
          type: string
          const: model
          default: model
        metadata:
          type: object
          additionalProperties:
            oneOf:
              - type: 'null'
              - type: boolean
              - type: number
              - type: string
              - type: array
              - type: object
        model_type:
          $ref: '#/components/schemas/ModelType'
          default: llm
      additionalProperties: false
      required:
        - identifier
        - provider_resource_id
        - provider_id
        - type
        - metadata
        - model_type
      title: Model
    ModelType:
      type: string
      enum:
        - llm
        - embedding
      title: ModelType
    AgentTurnInputType:
      type: object
      properties:
        type:
          type: string
          const: agent_turn_input
          default: agent_turn_input
      additionalProperties: false
      required:
        - type
      title: AgentTurnInputType
    ArrayType:
      type: object
      properties:
        type:
          type: string
          const: array
          default: array
      additionalProperties: false
      required:
        - type
      title: ArrayType
    BooleanType:
      type: object
      properties:
        type:
          type: string
          const: boolean
          default: boolean
      additionalProperties: false
      required:
        - type
      title: BooleanType
    ChatCompletionInputType:
      type: object
      properties:
        type:
          type: string
          const: chat_completion_input
          default: chat_completion_input
      additionalProperties: false
      required:
        - type
      title: ChatCompletionInputType
    CompletionInputType:
      type: object
      properties:
        type:
          type: string
          const: completion_input
          default: completion_input
      additionalProperties: false
      required:
        - type
      title: CompletionInputType
    JsonType:
      type: object
      properties:
        type:
          type: string
          const: json
          default: json
      additionalProperties: false
      required:
        - type
      title: JsonType
    NumberType:
      type: object
      properties:
        type:
          type: string
          const: number
          default: number
      additionalProperties: false
      required:
        - type
      title: NumberType
    ObjectType:
      type: object
      properties:
        type:
          type: string
          const: object
          default: object
      additionalProperties: false
      required:
        - type
      title: ObjectType
    ParamType:
      oneOf:
        - $ref: '#/components/schemas/StringType'
        - $ref: '#/components/schemas/NumberType'
        - $ref: '#/components/schemas/BooleanType'
        - $ref: '#/components/schemas/ArrayType'
        - $ref: '#/components/schemas/ObjectType'
        - $ref: '#/components/schemas/JsonType'
        - $ref: '#/components/schemas/UnionType'
        - $ref: '#/components/schemas/ChatCompletionInputType'
        - $ref: '#/components/schemas/CompletionInputType'
        - $ref: '#/components/schemas/AgentTurnInputType'
      discriminator:
        propertyName: type
        mapping:
          string: '#/components/schemas/StringType'
          number: '#/components/schemas/NumberType'
          boolean: '#/components/schemas/BooleanType'
          array: '#/components/schemas/ArrayType'
          object: '#/components/schemas/ObjectType'
          json: '#/components/schemas/JsonType'
          union: '#/components/schemas/UnionType'
          chat_completion_input: '#/components/schemas/ChatCompletionInputType'
          completion_input: '#/components/schemas/CompletionInputType'
          agent_turn_input: '#/components/schemas/AgentTurnInputType'
    ScoringFn:
      type: object
      properties:
        identifier:
          type: string
        provider_resource_id:
          type: string
        provider_id:
          type: string
        type:
          type: string
          const: scoring_function
          default: scoring_function
        description:
          type: string
        metadata:
          type: object
          additionalProperties:
            oneOf:
              - type: 'null'
              - type: boolean
              - type: number
              - type: string
              - type: array
              - type: object
        return_type:
          $ref: '#/components/schemas/ParamType'
        params:
          $ref: '#/components/schemas/ScoringFnParams'
      additionalProperties: false
      required:
        - identifier
        - provider_resource_id
        - provider_id
        - type
        - metadata
<<<<<<< HEAD
        - model_type
      title: Model
    ModelType:
      type: string
      enum:
        - llm
        - embedding
      title: ModelType
    Preprocessor:
      type: object
      properties:
        identifier:
          type: string
        provider_resource_id:
          type: string
        provider_id:
          type: string
        type:
          type: string
          const: preprocessor
          default: preprocessor
        metadata:
          type: object
          additionalProperties:
            oneOf:
              - type: 'null'
              - type: boolean
              - type: number
              - type: string
              - type: array
              - type: object
      additionalProperties: false
      required:
        - identifier
        - provider_resource_id
        - provider_id
        - type
      title: Preprocessor
    PaginatedRowsResult:
=======
        - return_type
      title: ScoringFn
    StringType:
>>>>>>> 66d6c258
      type: object
      properties:
        type:
          type: string
          const: string
          default: string
      additionalProperties: false
      required:
        - type
      title: StringType
    UnionType:
      type: object
      properties:
        type:
          type: string
          const: union
          default: union
      additionalProperties: false
      required:
        - type
      title: UnionType
    Shield:
      type: object
      properties:
        identifier:
          type: string
        provider_resource_id:
          type: string
        provider_id:
          type: string
        type:
          type: string
          const: shield
          default: shield
        params:
          type: object
          additionalProperties:
            oneOf:
              - type: 'null'
              - type: boolean
              - type: number
              - type: string
              - type: array
              - type: object
      additionalProperties: false
      required:
        - identifier
        - provider_resource_id
        - provider_id
        - type
      title: Shield
      description: >-
        A safety shield resource that can be used to check content
    Span:
      type: object
      properties:
        span_id:
          type: string
        trace_id:
          type: string
        parent_span_id:
          type: string
        name:
          type: string
        start_time:
          type: string
          format: date-time
        end_time:
          type: string
          format: date-time
        attributes:
          type: object
          additionalProperties:
            oneOf:
              - type: 'null'
              - type: boolean
              - type: number
              - type: string
              - type: array
              - type: object
      additionalProperties: false
      required:
        - span_id
        - trace_id
        - name
        - start_time
      title: Span
    GetSpanTreeRequest:
      type: object
      properties:
        attributes_to_return:
          type: array
          items:
            type: string
        max_depth:
          type: integer
      additionalProperties: false
      title: GetSpanTreeRequest
    SpanStatus:
      type: string
      enum:
        - ok
        - error
      title: SpanStatus
    SpanWithStatus:
      type: object
      properties:
        span_id:
          type: string
        trace_id:
          type: string
        parent_span_id:
          type: string
        name:
          type: string
        start_time:
          type: string
          format: date-time
        end_time:
          type: string
          format: date-time
        attributes:
          type: object
          additionalProperties:
            oneOf:
              - type: 'null'
              - type: boolean
              - type: number
              - type: string
              - type: array
              - type: object
        status:
          $ref: '#/components/schemas/SpanStatus'
      additionalProperties: false
      required:
        - span_id
        - trace_id
        - name
        - start_time
      title: SpanWithStatus
    QuerySpanTreeResponse:
      type: object
      properties:
        data:
          type: object
          additionalProperties:
            $ref: '#/components/schemas/SpanWithStatus'
      additionalProperties: false
      required:
        - data
      title: QuerySpanTreeResponse
    Tool:
      type: object
      properties:
        identifier:
          type: string
        provider_resource_id:
          type: string
        provider_id:
          type: string
        type:
          type: string
          const: tool
          default: tool
        toolgroup_id:
          type: string
        tool_host:
          $ref: '#/components/schemas/ToolHost'
        description:
          type: string
        parameters:
          type: array
          items:
            $ref: '#/components/schemas/ToolParameter'
        metadata:
          type: object
          additionalProperties:
            oneOf:
              - type: 'null'
              - type: boolean
              - type: number
              - type: string
              - type: array
              - type: object
      additionalProperties: false
      required:
        - identifier
        - provider_resource_id
        - provider_id
        - type
        - toolgroup_id
        - tool_host
        - description
        - parameters
      title: Tool
    ToolHost:
      type: string
      enum:
        - distribution
        - client
        - model_context_protocol
      title: ToolHost
    ToolGroup:
      type: object
      properties:
        identifier:
          type: string
        provider_resource_id:
          type: string
        provider_id:
          type: string
        type:
          type: string
          const: tool_group
          default: tool_group
        mcp_endpoint:
          $ref: '#/components/schemas/URL'
        args:
          type: object
          additionalProperties:
            oneOf:
              - type: 'null'
              - type: boolean
              - type: number
              - type: string
              - type: array
              - type: object
      additionalProperties: false
      required:
        - identifier
        - provider_resource_id
        - provider_id
        - type
      title: ToolGroup
    Trace:
      type: object
      properties:
        trace_id:
          type: string
        root_span_id:
          type: string
        start_time:
          type: string
          format: date-time
        end_time:
          type: string
          format: date-time
      additionalProperties: false
      required:
        - trace_id
        - root_span_id
        - start_time
      title: Trace
    Checkpoint:
      description: Checkpoint created during training runs
      title: Checkpoint
    PostTrainingJobArtifactsResponse:
      type: object
      properties:
        job_uuid:
          type: string
        checkpoints:
          type: array
          items:
            $ref: '#/components/schemas/Checkpoint'
      additionalProperties: false
      required:
        - job_uuid
        - checkpoints
      title: PostTrainingJobArtifactsResponse
      description: Artifacts of a finetuning job.
    PostTrainingJobStatusResponse:
      type: object
      properties:
        job_uuid:
          type: string
        status:
          type: string
          enum:
            - completed
            - in_progress
            - failed
            - scheduled
            - cancelled
          title: JobStatus
        scheduled_at:
          type: string
          format: date-time
        started_at:
          type: string
          format: date-time
        completed_at:
          type: string
          format: date-time
        resources_allocated:
          type: object
          additionalProperties:
            oneOf:
              - type: 'null'
              - type: boolean
              - type: number
              - type: string
              - type: array
              - type: object
        checkpoints:
          type: array
          items:
            $ref: '#/components/schemas/Checkpoint'
      additionalProperties: false
      required:
        - job_uuid
        - status
        - checkpoints
      title: PostTrainingJobStatusResponse
      description: Status of a finetuning job.
    ListPostTrainingJobsResponse:
      type: object
      properties:
        data:
          type: array
          items:
            type: object
            properties:
              job_uuid:
                type: string
            additionalProperties: false
            required:
              - job_uuid
            title: PostTrainingJob
      additionalProperties: false
      required:
        - data
      title: ListPostTrainingJobsResponse
    VectorDB:
      type: object
      properties:
        identifier:
          type: string
        provider_resource_id:
          type: string
        provider_id:
          type: string
        type:
          type: string
          const: vector_db
          default: vector_db
        embedding_model:
          type: string
        embedding_dimension:
          type: integer
      additionalProperties: false
      required:
        - identifier
        - provider_resource_id
        - provider_id
        - type
        - embedding_model
        - embedding_dimension
      title: VectorDB
    HealthInfo:
      type: object
      properties:
        status:
          type: string
      additionalProperties: false
      required:
        - status
      title: HealthInfo
    PreprocessorChainElement:
      type: object
      properties:
        preprocessor_id:
          type: string
        options:
          type: object
          additionalProperties:
            oneOf:
              - type: 'null'
              - type: boolean
              - type: number
              - type: string
              - type: array
              - type: object
      additionalProperties: false
      required:
        - preprocessor_id
      title: PreprocessorChainElement
    RAGDocument:
      type: object
      properties:
        document_id:
          type: string
          description: The unique identifier for the document.
        content:
          oneOf:
            - type: string
            - $ref: '#/components/schemas/InterleavedContentItem'
            - type: array
              items:
                $ref: '#/components/schemas/InterleavedContentItem'
            - $ref: '#/components/schemas/URL'
          description: The content of the document.
        mime_type:
          type: string
          description: The MIME type of the document.
        metadata:
          type: object
          additionalProperties:
            oneOf:
              - type: 'null'
              - type: boolean
              - type: number
              - type: string
              - type: array
              - type: object
          description: Additional metadata for the document.
      additionalProperties: false
      required:
        - document_id
        - content
        - metadata
      title: RAGDocument
      description: >-
        A document to be used for document ingestion in the RAG Tool.
    InsertRequest:
      type: object
      properties:
        documents:
          type: array
          items:
            $ref: '#/components/schemas/RAGDocument'
        vector_db_id:
          type: string
        chunk_size_in_tokens:
          type: integer
        preprocessor_chain:
          type: array
          items:
            $ref: '#/components/schemas/PreprocessorChainElement'
      additionalProperties: false
      required:
        - documents
        - vector_db_id
        - chunk_size_in_tokens
      title: InsertRequest
    InsertChunksRequest:
      type: object
      properties:
        vector_db_id:
          type: string
        chunks:
          type: array
          items:
            type: object
            properties:
              content:
                $ref: '#/components/schemas/InterleavedContent'
              metadata:
                type: object
                additionalProperties:
                  oneOf:
                    - type: 'null'
                    - type: boolean
                    - type: number
                    - type: string
                    - type: array
                    - type: object
            additionalProperties: false
            required:
              - content
              - metadata
            title: Chunk
        ttl_seconds:
          type: integer
      additionalProperties: false
      required:
        - vector_db_id
        - chunks
      title: InsertChunksRequest
    ProviderInfo:
      type: object
      properties:
        api:
          type: string
        provider_id:
          type: string
        provider_type:
          type: string
        config:
          type: object
          additionalProperties:
            oneOf:
              - type: 'null'
              - type: boolean
              - type: number
              - type: string
              - type: array
              - type: object
      additionalProperties: false
      required:
        - api
        - provider_id
        - provider_type
        - config
      title: ProviderInfo
    InvokeToolRequest:
      type: object
      properties:
        tool_name:
          type: string
        kwargs:
          type: object
          additionalProperties:
            oneOf:
              - type: 'null'
              - type: boolean
              - type: number
              - type: string
              - type: array
              - type: object
      additionalProperties: false
      required:
        - tool_name
        - kwargs
      title: InvokeToolRequest
    ToolInvocationResult:
      type: object
      properties:
        content:
          $ref: '#/components/schemas/InterleavedContent'
        error_message:
          type: string
        error_code:
          type: integer
        metadata:
          type: object
          additionalProperties:
            oneOf:
              - type: 'null'
              - type: boolean
              - type: number
              - type: string
              - type: array
              - type: object
      additionalProperties: false
      title: ToolInvocationResult
    PaginatedResponse:
      type: object
      properties:
        data:
          type: array
          items:
            type: object
            additionalProperties:
              oneOf:
                - type: 'null'
                - type: boolean
                - type: number
                - type: string
                - type: array
                - type: object
          description: The list of items for the current page
        has_more:
          type: boolean
          description: >-
            Whether there are more items available after this set
      additionalProperties: false
      required:
        - data
        - has_more
      title: PaginatedResponse
      description: >-
        A generic paginated response that follows a simple format.
    Job:
      type: object
      properties:
        job_id:
          type: string
        status:
          type: string
          enum:
            - completed
            - in_progress
            - failed
            - scheduled
            - cancelled
          title: JobStatus
      additionalProperties: false
      required:
        - job_id
        - status
      title: Job
    ListAgentSessionsResponse:
      type: object
      properties:
        data:
          type: array
          items:
            $ref: '#/components/schemas/Session'
      additionalProperties: false
      required:
        - data
      title: ListAgentSessionsResponse
    ListAgentsResponse:
      type: object
      properties:
        data:
          type: array
          items:
            $ref: '#/components/schemas/Agent'
      additionalProperties: false
      required:
        - data
      title: ListAgentsResponse
    BucketResponse:
      type: object
      properties:
        name:
          type: string
      additionalProperties: false
      required:
        - name
      title: BucketResponse
    ListBucketResponse:
      type: object
      properties:
        data:
          type: array
          items:
            $ref: '#/components/schemas/BucketResponse'
          description: List of FileResponse entries
      additionalProperties: false
      required:
        - data
      title: ListBucketResponse
      description: >-
        Response representing a list of file entries.
    ListBenchmarksResponse:
      type: object
      properties:
        data:
          type: array
          items:
            $ref: '#/components/schemas/Benchmark'
      additionalProperties: false
      required:
        - data
      title: ListBenchmarksResponse
    ListDatasetsResponse:
      type: object
      properties:
        data:
          type: array
          items:
            $ref: '#/components/schemas/Dataset'
      additionalProperties: false
      required:
        - data
      title: ListDatasetsResponse
    ListFileResponse:
      type: object
      properties:
        data:
          type: array
          items:
            $ref: '#/components/schemas/FileResponse'
          description: List of FileResponse entries
      additionalProperties: false
      required:
        - data
      title: ListFileResponse
      description: >-
        Response representing a list of file entries.
    ListModelsResponse:
      type: object
      properties:
        data:
          type: array
          items:
            $ref: '#/components/schemas/Model'
      additionalProperties: false
      required:
        - data
      title: ListModelsResponse
<<<<<<< HEAD
    ListPreprocessorsResponse:
      type: object
      properties:
        data:
          type: array
          items:
            $ref: '#/components/schemas/Preprocessor'
      additionalProperties: false
      required:
        - data
      title: ListPreprocessorsResponse
    ProviderInfo:
      type: object
      properties:
        api:
          type: string
        provider_id:
          type: string
        provider_type:
          type: string
      additionalProperties: false
      required:
        - api
        - provider_id
        - provider_type
      title: ProviderInfo
=======
>>>>>>> 66d6c258
    ListProvidersResponse:
      type: object
      properties:
        data:
          type: array
          items:
            $ref: '#/components/schemas/ProviderInfo'
      additionalProperties: false
      required:
        - data
      title: ListProvidersResponse
    RouteInfo:
      type: object
      properties:
        route:
          type: string
        method:
          type: string
        provider_types:
          type: array
          items:
            type: string
      additionalProperties: false
      required:
        - route
        - method
        - provider_types
      title: RouteInfo
    ListRoutesResponse:
      type: object
      properties:
        data:
          type: array
          items:
            $ref: '#/components/schemas/RouteInfo'
      additionalProperties: false
      required:
        - data
      title: ListRoutesResponse
    ListToolDefsResponse:
      type: object
      properties:
        data:
          type: array
          items:
            $ref: '#/components/schemas/ToolDef'
      additionalProperties: false
      required:
        - data
      title: ListToolDefsResponse
    ListScoringFunctionsResponse:
      type: object
      properties:
        data:
          type: array
          items:
            $ref: '#/components/schemas/ScoringFn'
      additionalProperties: false
      required:
        - data
      title: ListScoringFunctionsResponse
    ListShieldsResponse:
      type: object
      properties:
        data:
          type: array
          items:
            $ref: '#/components/schemas/Shield'
      additionalProperties: false
      required:
        - data
      title: ListShieldsResponse
    ListToolGroupsResponse:
      type: object
      properties:
        data:
          type: array
          items:
            $ref: '#/components/schemas/ToolGroup'
      additionalProperties: false
      required:
        - data
      title: ListToolGroupsResponse
    ListToolsResponse:
      type: object
      properties:
        data:
          type: array
          items:
            $ref: '#/components/schemas/Tool'
      additionalProperties: false
      required:
        - data
      title: ListToolsResponse
    ListVectorDBsResponse:
      type: object
      properties:
        data:
          type: array
          items:
            $ref: '#/components/schemas/VectorDB'
      additionalProperties: false
      required:
        - data
      title: ListVectorDBsResponse
    Event:
      oneOf:
        - $ref: '#/components/schemas/UnstructuredLogEvent'
        - $ref: '#/components/schemas/MetricEvent'
        - $ref: '#/components/schemas/StructuredLogEvent'
      discriminator:
        propertyName: type
        mapping:
          unstructured_log: '#/components/schemas/UnstructuredLogEvent'
          metric: '#/components/schemas/MetricEvent'
          structured_log: '#/components/schemas/StructuredLogEvent'
    LogSeverity:
      type: string
      enum:
        - verbose
        - debug
        - info
        - warn
        - error
        - critical
      title: LogSeverity
    MetricEvent:
      type: object
      properties:
        trace_id:
          type: string
        span_id:
          type: string
        timestamp:
          type: string
          format: date-time
        attributes:
          type: object
          additionalProperties:
            oneOf:
              - type: string
              - type: integer
              - type: number
              - type: boolean
              - type: 'null'
        type:
          type: string
          const: metric
          default: metric
        metric:
          type: string
        value:
          oneOf:
            - type: integer
            - type: number
        unit:
          type: string
      additionalProperties: false
      required:
        - trace_id
        - span_id
        - timestamp
        - type
        - metric
        - value
        - unit
      title: MetricEvent
    SpanEndPayload:
      type: object
      properties:
        type:
          type: string
          const: span_end
          default: span_end
        status:
          $ref: '#/components/schemas/SpanStatus'
      additionalProperties: false
      required:
        - type
        - status
      title: SpanEndPayload
    SpanStartPayload:
      type: object
      properties:
        type:
          type: string
          const: span_start
          default: span_start
        name:
          type: string
        parent_span_id:
          type: string
      additionalProperties: false
      required:
        - type
        - name
      title: SpanStartPayload
    StructuredLogEvent:
      type: object
      properties:
        trace_id:
          type: string
        span_id:
          type: string
        timestamp:
          type: string
          format: date-time
        attributes:
          type: object
          additionalProperties:
            oneOf:
              - type: string
              - type: integer
              - type: number
              - type: boolean
              - type: 'null'
        type:
          type: string
          const: structured_log
          default: structured_log
        payload:
          $ref: '#/components/schemas/StructuredLogPayload'
      additionalProperties: false
      required:
        - trace_id
        - span_id
        - timestamp
        - type
        - payload
      title: StructuredLogEvent
    StructuredLogPayload:
      oneOf:
        - $ref: '#/components/schemas/SpanStartPayload'
        - $ref: '#/components/schemas/SpanEndPayload'
      discriminator:
        propertyName: type
        mapping:
          span_start: '#/components/schemas/SpanStartPayload'
          span_end: '#/components/schemas/SpanEndPayload'
    UnstructuredLogEvent:
      type: object
      properties:
        trace_id:
          type: string
        span_id:
          type: string
        timestamp:
          type: string
          format: date-time
        attributes:
          type: object
          additionalProperties:
            oneOf:
              - type: string
              - type: integer
              - type: number
              - type: boolean
              - type: 'null'
        type:
          type: string
          const: unstructured_log
          default: unstructured_log
        message:
          type: string
        severity:
          $ref: '#/components/schemas/LogSeverity'
      additionalProperties: false
      required:
        - trace_id
        - span_id
        - timestamp
        - type
        - message
        - severity
      title: UnstructuredLogEvent
    LogEventRequest:
      type: object
      properties:
        event:
          $ref: '#/components/schemas/Event'
        ttl_seconds:
          type: integer
      additionalProperties: false
      required:
        - event
        - ttl_seconds
      title: LogEventRequest
    DPOAlignmentConfig:
      type: object
      properties:
        reward_scale:
          type: number
        reward_clip:
          type: number
        epsilon:
          type: number
        gamma:
          type: number
      additionalProperties: false
      required:
        - reward_scale
        - reward_clip
        - epsilon
        - gamma
      title: DPOAlignmentConfig
    DataConfig:
      type: object
      properties:
        dataset_id:
          type: string
        batch_size:
          type: integer
        shuffle:
          type: boolean
        data_format:
          $ref: '#/components/schemas/DatasetFormat'
        validation_dataset_id:
          type: string
        packed:
          type: boolean
          default: false
        train_on_input:
          type: boolean
          default: false
      additionalProperties: false
      required:
        - dataset_id
        - batch_size
        - shuffle
        - data_format
      title: DataConfig
    DatasetFormat:
      type: string
      enum:
        - instruct
        - dialog
      title: DatasetFormat
    EfficiencyConfig:
      type: object
      properties:
        enable_activation_checkpointing:
          type: boolean
          default: false
        enable_activation_offloading:
          type: boolean
          default: false
        memory_efficient_fsdp_wrap:
          type: boolean
          default: false
        fsdp_cpu_offload:
          type: boolean
          default: false
      additionalProperties: false
      title: EfficiencyConfig
    OptimizerConfig:
      type: object
      properties:
        optimizer_type:
          $ref: '#/components/schemas/OptimizerType'
        lr:
          type: number
        weight_decay:
          type: number
        num_warmup_steps:
          type: integer
      additionalProperties: false
      required:
        - optimizer_type
        - lr
        - weight_decay
        - num_warmup_steps
      title: OptimizerConfig
    OptimizerType:
      type: string
      enum:
        - adam
        - adamw
        - sgd
      title: OptimizerType
    TrainingConfig:
      type: object
      properties:
        n_epochs:
          type: integer
        max_steps_per_epoch:
          type: integer
        gradient_accumulation_steps:
          type: integer
        max_validation_steps:
          type: integer
        data_config:
          $ref: '#/components/schemas/DataConfig'
        optimizer_config:
          $ref: '#/components/schemas/OptimizerConfig'
        efficiency_config:
          $ref: '#/components/schemas/EfficiencyConfig'
        dtype:
          type: string
          default: bf16
      additionalProperties: false
      required:
        - n_epochs
        - max_steps_per_epoch
        - gradient_accumulation_steps
        - max_validation_steps
        - data_config
        - optimizer_config
      title: TrainingConfig
    PreferenceOptimizeRequest:
      type: object
      properties:
        job_uuid:
          type: string
        finetuned_model:
          type: string
        algorithm_config:
          $ref: '#/components/schemas/DPOAlignmentConfig'
        training_config:
          $ref: '#/components/schemas/TrainingConfig'
        hyperparam_search_config:
          type: object
          additionalProperties:
            oneOf:
              - type: 'null'
              - type: boolean
              - type: number
              - type: string
              - type: array
              - type: object
        logger_config:
          type: object
          additionalProperties:
            oneOf:
              - type: 'null'
              - type: boolean
              - type: number
              - type: string
              - type: array
              - type: object
      additionalProperties: false
      required:
        - job_uuid
        - finetuned_model
        - algorithm_config
        - training_config
        - hyperparam_search_config
        - logger_config
      title: PreferenceOptimizeRequest
    PostTrainingJob:
      type: object
      properties:
        job_uuid:
          type: string
      additionalProperties: false
      required:
        - job_uuid
      title: PostTrainingJob
    PreprocessingDataElement:
      type: object
      properties:
        data_element_id:
          type: string
        data_element_type:
          type: string
          enum:
            - document_uri
            - document_directory_uri
            - binary_document
            - raw_text_document
            - chunks
          title: PreprocessingDataType
        data_element_format:
          type: string
          enum:
            - pdf
            - docx
            - xlsx
            - pptx
            - md
            - json
            - html
            - csv
            - txt
          title: PreprocessingDataFormat
        data_element_path_or_content:
          oneOf:
            - type: string
            - $ref: '#/components/schemas/InterleavedContentItem'
            - type: array
              items:
                $ref: '#/components/schemas/InterleavedContentItem'
            - $ref: '#/components/schemas/URL'
            - type: object
              properties:
                content:
                  $ref: '#/components/schemas/InterleavedContent'
                metadata:
                  type: object
                  additionalProperties:
                    oneOf:
                      - type: 'null'
                      - type: boolean
                      - type: number
                      - type: string
                      - type: array
                      - type: object
              additionalProperties: false
              required:
                - content
                - metadata
              title: Chunk
      additionalProperties: false
      required:
        - data_element_id
      title: PreprocessingDataElement
    PreprocessRequest:
      type: object
      properties:
        preprocessors:
          type: array
          items:
            $ref: '#/components/schemas/PreprocessorChainElement'
        preprocessor_inputs:
          type: array
          items:
            $ref: '#/components/schemas/PreprocessingDataElement'
      additionalProperties: false
      required:
        - preprocessors
        - preprocessor_inputs
      title: PreprocessRequest
    PreprocessorResponse:
      type: object
      properties:
        success:
          type: boolean
        output_data_type:
          type: string
          enum:
            - document_uri
            - document_directory_uri
            - binary_document
            - raw_text_document
            - chunks
          title: PreprocessingDataType
        results:
          type: array
          items:
            $ref: '#/components/schemas/PreprocessingDataElement'
      additionalProperties: false
      required:
        - success
        - output_data_type
      title: PreprocessorResponse
    DefaultRAGQueryGeneratorConfig:
      type: object
      properties:
        type:
          type: string
          const: default
          default: default
        separator:
          type: string
          default: ' '
      additionalProperties: false
      required:
        - type
        - separator
      title: DefaultRAGQueryGeneratorConfig
    LLMRAGQueryGeneratorConfig:
      type: object
      properties:
        type:
          type: string
          const: llm
          default: llm
        model:
          type: string
        template:
          type: string
      additionalProperties: false
      required:
        - type
        - model
        - template
      title: LLMRAGQueryGeneratorConfig
    RAGQueryConfig:
      type: object
      properties:
        query_generator_config:
          $ref: '#/components/schemas/RAGQueryGeneratorConfig'
        max_tokens_in_context:
          type: integer
          default: 4096
        max_chunks:
          type: integer
          default: 5
      additionalProperties: false
      required:
        - query_generator_config
        - max_tokens_in_context
        - max_chunks
      title: RAGQueryConfig
    RAGQueryGeneratorConfig:
      oneOf:
        - $ref: '#/components/schemas/DefaultRAGQueryGeneratorConfig'
        - $ref: '#/components/schemas/LLMRAGQueryGeneratorConfig'
      discriminator:
        propertyName: type
        mapping:
          default: '#/components/schemas/DefaultRAGQueryGeneratorConfig'
          llm: '#/components/schemas/LLMRAGQueryGeneratorConfig'
    QueryRequest:
      type: object
      properties:
        content:
          $ref: '#/components/schemas/InterleavedContent'
        vector_db_ids:
          type: array
          items:
            type: string
        query_config:
          $ref: '#/components/schemas/RAGQueryConfig'
      additionalProperties: false
      required:
        - content
        - vector_db_ids
      title: QueryRequest
    RAGQueryResult:
      type: object
      properties:
        content:
          $ref: '#/components/schemas/InterleavedContent'
        metadata:
          type: object
          additionalProperties:
            oneOf:
              - type: 'null'
              - type: boolean
              - type: number
              - type: string
              - type: array
              - type: object
      additionalProperties: false
      required:
        - metadata
      title: RAGQueryResult
    QueryChunksRequest:
      type: object
      properties:
        vector_db_id:
          type: string
        query:
          $ref: '#/components/schemas/InterleavedContent'
        params:
          type: object
          additionalProperties:
            oneOf:
              - type: 'null'
              - type: boolean
              - type: number
              - type: string
              - type: array
              - type: object
      additionalProperties: false
      required:
        - vector_db_id
        - query
      title: QueryChunksRequest
    QueryChunksResponse:
      type: object
      properties:
        chunks:
          type: array
          items:
            type: object
            properties:
              content:
                $ref: '#/components/schemas/InterleavedContent'
              metadata:
                type: object
                additionalProperties:
                  oneOf:
                    - type: 'null'
                    - type: boolean
                    - type: number
                    - type: string
                    - type: array
                    - type: object
            additionalProperties: false
            required:
              - content
              - metadata
            title: Chunk
        scores:
          type: array
          items:
            type: number
      additionalProperties: false
      required:
        - chunks
        - scores
      title: QueryChunksResponse
    QueryCondition:
      type: object
      properties:
        key:
          type: string
        op:
          $ref: '#/components/schemas/QueryConditionOp'
        value:
          oneOf:
            - type: 'null'
            - type: boolean
            - type: number
            - type: string
            - type: array
            - type: object
      additionalProperties: false
      required:
        - key
        - op
        - value
      title: QueryCondition
    QueryConditionOp:
      type: string
      enum:
        - eq
        - ne
        - gt
        - lt
      title: QueryConditionOp
    QuerySpansRequest:
      type: object
      properties:
        attribute_filters:
          type: array
          items:
            $ref: '#/components/schemas/QueryCondition'
        attributes_to_return:
          type: array
          items:
            type: string
        max_depth:
          type: integer
      additionalProperties: false
      required:
        - attribute_filters
        - attributes_to_return
      title: QuerySpansRequest
    QuerySpansResponse:
      type: object
      properties:
        data:
          type: array
          items:
            $ref: '#/components/schemas/Span'
      additionalProperties: false
      required:
        - data
      title: QuerySpansResponse
    QueryTracesRequest:
      type: object
      properties:
        attribute_filters:
          type: array
          items:
            $ref: '#/components/schemas/QueryCondition'
        limit:
          type: integer
        offset:
          type: integer
        order_by:
          type: array
          items:
            type: string
      additionalProperties: false
      title: QueryTracesRequest
    QueryTracesResponse:
      type: object
      properties:
        data:
          type: array
          items:
            $ref: '#/components/schemas/Trace'
      additionalProperties: false
      required:
        - data
      title: QueryTracesResponse
    RegisterBenchmarkRequest:
      type: object
      properties:
        benchmark_id:
          type: string
        dataset_id:
          type: string
        scoring_functions:
          type: array
          items:
            type: string
        provider_benchmark_id:
          type: string
        provider_id:
          type: string
        metadata:
          type: object
          additionalProperties:
            oneOf:
              - type: 'null'
              - type: boolean
              - type: number
              - type: string
              - type: array
              - type: object
      additionalProperties: false
      required:
        - benchmark_id
        - dataset_id
        - scoring_functions
      title: RegisterBenchmarkRequest
    RegisterDatasetRequest:
      type: object
      properties:
        purpose:
          type: string
          enum:
            - post-training/messages
            - eval/question-answer
            - eval/messages-answer
          description: >-
            The purpose of the dataset. One of - "post-training/messages": The dataset
            contains a messages column with list of messages for post-training. {
            "messages": [ {"role": "user", "content": "Hello, world!"}, {"role": "assistant",
            "content": "Hello, world!"}, ] } - "eval/question-answer": The dataset
            contains a question column and an answer column for evaluation. { "question":
            "What is the capital of France?", "answer": "Paris" } - "eval/messages-answer":
            The dataset contains a messages column with list of messages and an answer
            column for evaluation. { "messages": [ {"role": "user", "content": "Hello,
            my name is John Doe."}, {"role": "assistant", "content": "Hello, John
            Doe. How can I help you today?"}, {"role": "user", "content": "What's
            my name?"}, ], "answer": "John Doe" }
        source:
          $ref: '#/components/schemas/DataSource'
          description: >-
            The data source of the dataset. Ensure that the data source schema is
            compatible with the purpose of the dataset. Examples: - { "type": "uri",
            "uri": "https://mywebsite.com/mydata.jsonl" } - { "type": "uri", "uri":
            "lsfs://mydata.jsonl" } - { "type": "uri", "uri": "data:csv;base64,{base64_content}"
            } - { "type": "uri", "uri": "huggingface://llamastack/simpleqa?split=train"
            } - { "type": "rows", "rows": [ { "messages": [ {"role": "user", "content":
            "Hello, world!"}, {"role": "assistant", "content": "Hello, world!"}, ]
            } ] }
        metadata:
          type: object
          additionalProperties:
            oneOf:
              - type: 'null'
              - type: boolean
              - type: number
              - type: string
              - type: array
              - type: object
          description: >-
            The metadata for the dataset. - E.g. {"description": "My dataset"}
        dataset_id:
          type: string
          description: >-
            The ID of the dataset. If not provided, an ID will be generated.
      additionalProperties: false
      required:
        - purpose
        - source
      title: RegisterDatasetRequest
    RegisterModelRequest:
      type: object
      properties:
        model_id:
          type: string
        provider_model_id:
          type: string
        provider_id:
          type: string
        metadata:
          type: object
          additionalProperties:
            oneOf:
              - type: 'null'
              - type: boolean
              - type: number
              - type: string
              - type: array
              - type: object
        model_type:
          $ref: '#/components/schemas/ModelType'
      additionalProperties: false
      required:
        - model_id
      title: RegisterModelRequest
    RegisterPreprocessorRequest:
      type: object
      properties:
        preprocessor_id:
          type: string
        provider_id:
          type: string
        metadata:
          type: object
          additionalProperties:
            oneOf:
              - type: 'null'
              - type: boolean
              - type: number
              - type: string
              - type: array
              - type: object
      additionalProperties: false
      required:
        - preprocessor_id
      title: RegisterPreprocessorRequest
    RegisterScoringFunctionRequest:
      type: object
      properties:
        scoring_fn_id:
          type: string
        description:
          type: string
        return_type:
          $ref: '#/components/schemas/ParamType'
        provider_scoring_fn_id:
          type: string
        provider_id:
          type: string
        params:
          $ref: '#/components/schemas/ScoringFnParams'
      additionalProperties: false
      required:
        - scoring_fn_id
        - description
        - return_type
      title: RegisterScoringFunctionRequest
    RegisterShieldRequest:
      type: object
      properties:
        shield_id:
          type: string
        provider_shield_id:
          type: string
        provider_id:
          type: string
        params:
          type: object
          additionalProperties:
            oneOf:
              - type: 'null'
              - type: boolean
              - type: number
              - type: string
              - type: array
              - type: object
      additionalProperties: false
      required:
        - shield_id
      title: RegisterShieldRequest
    RegisterToolGroupRequest:
      type: object
      properties:
        toolgroup_id:
          type: string
        provider_id:
          type: string
        mcp_endpoint:
          $ref: '#/components/schemas/URL'
        args:
          type: object
          additionalProperties:
            oneOf:
              - type: 'null'
              - type: boolean
              - type: number
              - type: string
              - type: array
              - type: object
      additionalProperties: false
      required:
        - toolgroup_id
        - provider_id
      title: RegisterToolGroupRequest
    RegisterVectorDbRequest:
      type: object
      properties:
        vector_db_id:
          type: string
        embedding_model:
          type: string
        embedding_dimension:
          type: integer
        provider_id:
          type: string
        provider_vector_db_id:
          type: string
      additionalProperties: false
      required:
        - vector_db_id
        - embedding_model
      title: RegisterVectorDbRequest
    ResumeAgentTurnRequest:
      type: object
      properties:
        tool_responses:
          type: array
          items:
            $ref: '#/components/schemas/ToolResponse'
          description: >-
            The tool call responses to resume the turn with.
        stream:
          type: boolean
          description: Whether to stream the response.
      additionalProperties: false
      required:
        - tool_responses
      title: ResumeAgentTurnRequest
    RunEvalRequest:
      type: object
      properties:
        benchmark_config:
          $ref: '#/components/schemas/BenchmarkConfig'
          description: The configuration for the benchmark.
      additionalProperties: false
      required:
        - benchmark_config
      title: RunEvalRequest
    RunShieldRequest:
      type: object
      properties:
        shield_id:
          type: string
        messages:
          type: array
          items:
            $ref: '#/components/schemas/Message'
        params:
          type: object
          additionalProperties:
            oneOf:
              - type: 'null'
              - type: boolean
              - type: number
              - type: string
              - type: array
              - type: object
      additionalProperties: false
      required:
        - shield_id
        - messages
        - params
      title: RunShieldRequest
    RunShieldResponse:
      type: object
      properties:
        violation:
          $ref: '#/components/schemas/SafetyViolation'
      additionalProperties: false
      title: RunShieldResponse
    SaveSpansToDatasetRequest:
      type: object
      properties:
        attribute_filters:
          type: array
          items:
            $ref: '#/components/schemas/QueryCondition'
        attributes_to_save:
          type: array
          items:
            type: string
        dataset_id:
          type: string
        max_depth:
          type: integer
      additionalProperties: false
      required:
        - attribute_filters
        - attributes_to_save
        - dataset_id
      title: SaveSpansToDatasetRequest
    ScoreRequest:
      type: object
      properties:
        input_rows:
          type: array
          items:
            type: object
            additionalProperties:
              oneOf:
                - type: 'null'
                - type: boolean
                - type: number
                - type: string
                - type: array
                - type: object
          description: The rows to score.
        scoring_functions:
          type: object
          additionalProperties:
            oneOf:
              - $ref: '#/components/schemas/ScoringFnParams'
              - type: 'null'
          description: >-
            The scoring functions to use for the scoring.
      additionalProperties: false
      required:
        - input_rows
        - scoring_functions
      title: ScoreRequest
    ScoreResponse:
      type: object
      properties:
        results:
          type: object
          additionalProperties:
            $ref: '#/components/schemas/ScoringResult'
          description: >-
            A map of scoring function name to ScoringResult.
      additionalProperties: false
      required:
        - results
      title: ScoreResponse
      description: The response from scoring.
    ScoreBatchRequest:
      type: object
      properties:
        dataset_id:
          type: string
        scoring_functions:
          type: object
          additionalProperties:
            oneOf:
              - $ref: '#/components/schemas/ScoringFnParams'
              - type: 'null'
        save_results_dataset:
          type: boolean
      additionalProperties: false
      required:
        - dataset_id
        - scoring_functions
        - save_results_dataset
      title: ScoreBatchRequest
    ScoreBatchResponse:
      type: object
      properties:
        dataset_id:
          type: string
        results:
          type: object
          additionalProperties:
            $ref: '#/components/schemas/ScoringResult'
      additionalProperties: false
      required:
        - results
      title: ScoreBatchResponse
    AlgorithmConfig:
      oneOf:
        - $ref: '#/components/schemas/LoraFinetuningConfig'
        - $ref: '#/components/schemas/QATFinetuningConfig'
      discriminator:
        propertyName: type
        mapping:
          LoRA: '#/components/schemas/LoraFinetuningConfig'
          QAT: '#/components/schemas/QATFinetuningConfig'
    LoraFinetuningConfig:
      type: object
      properties:
        type:
          type: string
          const: LoRA
          default: LoRA
        lora_attn_modules:
          type: array
          items:
            type: string
        apply_lora_to_mlp:
          type: boolean
        apply_lora_to_output:
          type: boolean
        rank:
          type: integer
        alpha:
          type: integer
        use_dora:
          type: boolean
          default: false
        quantize_base:
          type: boolean
          default: false
      additionalProperties: false
      required:
        - type
        - lora_attn_modules
        - apply_lora_to_mlp
        - apply_lora_to_output
        - rank
        - alpha
      title: LoraFinetuningConfig
    QATFinetuningConfig:
      type: object
      properties:
        type:
          type: string
          const: QAT
          default: QAT
        quantizer_name:
          type: string
        group_size:
          type: integer
      additionalProperties: false
      required:
        - type
        - quantizer_name
        - group_size
      title: QATFinetuningConfig
    SupervisedFineTuneRequest:
      type: object
      properties:
        job_uuid:
          type: string
        training_config:
          $ref: '#/components/schemas/TrainingConfig'
        hyperparam_search_config:
          type: object
          additionalProperties:
            oneOf:
              - type: 'null'
              - type: boolean
              - type: number
              - type: string
              - type: array
              - type: object
        logger_config:
          type: object
          additionalProperties:
            oneOf:
              - type: 'null'
              - type: boolean
              - type: number
              - type: string
              - type: array
              - type: object
        model:
          type: string
        checkpoint_dir:
          type: string
        algorithm_config:
          $ref: '#/components/schemas/AlgorithmConfig'
      additionalProperties: false
      required:
        - job_uuid
        - training_config
        - hyperparam_search_config
        - logger_config
        - model
      title: SupervisedFineTuneRequest
    SyntheticDataGenerateRequest:
      type: object
      properties:
        dialogs:
          type: array
          items:
            $ref: '#/components/schemas/Message'
        filtering_function:
          type: string
          enum:
            - none
            - random
            - top_k
            - top_p
            - top_k_top_p
            - sigmoid
          title: FilteringFunction
          description: The type of filtering function.
        model:
          type: string
      additionalProperties: false
      required:
        - dialogs
        - filtering_function
      title: SyntheticDataGenerateRequest
    SyntheticDataGenerationResponse:
      type: object
      properties:
        synthetic_data:
          type: array
          items:
            type: object
            additionalProperties:
              oneOf:
                - type: 'null'
                - type: boolean
                - type: number
                - type: string
                - type: array
                - type: object
        statistics:
          type: object
          additionalProperties:
            oneOf:
              - type: 'null'
              - type: boolean
              - type: number
              - type: string
              - type: array
              - type: object
      additionalProperties: false
      required:
        - synthetic_data
      title: SyntheticDataGenerationResponse
      description: >-
        Response from the synthetic data generation. Batch of (prompt, response, score)
        tuples that pass the threshold.
    VersionInfo:
      type: object
      properties:
        version:
          type: string
      additionalProperties: false
      required:
        - version
      title: VersionInfo
  responses:
    BadRequest400:
      description: The request was invalid or malformed
      content:
        application/json:
          schema:
            $ref: '#/components/schemas/Error'
          example:
            status: 400
            title: Bad Request
            detail: The request was invalid or malformed
    TooManyRequests429:
      description: >-
        The client has sent too many requests in a given amount of time
      content:
        application/json:
          schema:
            $ref: '#/components/schemas/Error'
          example:
            status: 429
            title: Too Many Requests
            detail: >-
              You have exceeded the rate limit. Please try again later.
    InternalServerError500:
      description: >-
        The server encountered an unexpected error
      content:
        application/json:
          schema:
            $ref: '#/components/schemas/Error'
          example:
            status: 500
            title: Internal Server Error
            detail: >-
              An unexpected error occurred. Our team has been notified.
    DefaultError:
      description: An unexpected error occurred
      content:
        application/json:
          schema:
            $ref: '#/components/schemas/Error'
          example:
            status: 0
            title: Error
            detail: An unexpected error occurred
security:
  - Default: []
tags:
  - name: Agents
    description: >-
      Main functionalities provided by this API:

      - Create agents with specific instructions and ability to use tools.

      - Interactions with agents are grouped into sessions ("threads"), and each interaction
      is called a "turn".

      - Agents can be provided with various tools (see the ToolGroups and ToolRuntime
      APIs for more details).

      - Agents can be provided with various shields (see the Safety API for more details).

      - Agents can also use Memory to retrieve information from knowledge bases. See
      the RAG Tool and Vector IO APIs for more details.
    x-displayName: >-
      Agents API for creating and interacting with agentic systems.
  - name: BatchInference (Coming Soon)
  - name: Benchmarks
  - name: DatasetIO
  - name: Datasets
  - name: Eval
    x-displayName: >-
      Llama Stack Evaluation API for running evaluations on model and agent candidates.
  - name: Files
  - name: Inference
    description: >-
      This API provides the raw interface to the underlying models. Two kinds of models
      are supported:

      - LLM models: these models generate "raw" and "chat" (conversational) completions.

      - Embedding models: these models generate embeddings to be used for semantic
      search.
    x-displayName: >-
      Llama Stack Inference API for generating completions, chat completions, and
      embeddings.
  - name: Inspect
  - name: Models
  - name: PostTraining (Coming Soon)
<<<<<<< HEAD
  - name: Preprocessing
  - name: Preprocessors
=======
  - name: Providers
    x-displayName: >-
      Providers API for inspecting, listing, and modifying providers and their configurations.
>>>>>>> 66d6c258
  - name: Safety
  - name: Scoring
  - name: ScoringFunctions
  - name: Shields
  - name: SyntheticDataGeneration (Coming Soon)
  - name: Telemetry
  - name: ToolGroups
  - name: ToolRuntime
  - name: VectorDBs
  - name: VectorIO
x-tagGroups:
  - name: Operations
    tags:
      - Agents
      - BatchInference (Coming Soon)
      - Benchmarks
      - DatasetIO
      - Datasets
      - Eval
      - Files
      - Inference
      - Inspect
      - Models
      - PostTraining (Coming Soon)
<<<<<<< HEAD
      - Preprocessing
      - Preprocessors
=======
      - Providers
>>>>>>> 66d6c258
      - Safety
      - Scoring
      - ScoringFunctions
      - Shields
      - SyntheticDataGeneration (Coming Soon)
      - Telemetry
      - ToolGroups
      - ToolRuntime
      - VectorDBs
      - VectorIO<|MERGE_RESOLUTION|>--- conflicted
+++ resolved
@@ -883,9 +883,7 @@
           content:
             application/json:
               schema:
-                oneOf:
-                  - $ref: '#/components/schemas/Preprocessor'
-                  - type: 'null'
+                $ref: '#/components/schemas/Preprocessor'
         '400':
           $ref: '#/components/responses/BadRequest400'
         '429':
@@ -1856,7 +1854,6 @@
             schema:
               $ref: '#/components/schemas/RegisterModelRequest'
         required: true
-<<<<<<< HEAD
   /v1/preprocessors:
     get:
       responses:
@@ -1908,10 +1905,7 @@
             schema:
               $ref: '#/components/schemas/RegisterPreprocessorRequest'
         required: true
-  /v1/inspect/providers:
-=======
   /v1/providers:
->>>>>>> 66d6c258
     get:
       responses:
         '200':
@@ -3355,11 +3349,7 @@
         metrics:
           type: array
           items:
-<<<<<<< HEAD
-            $ref: '#/components/schemas/MetricEvent'
-=======
             $ref: '#/components/schemas/MetricInResponse'
->>>>>>> 66d6c258
         content:
           type: string
           description: The generated completion text
@@ -3681,11 +3671,7 @@
         metrics:
           type: array
           items:
-<<<<<<< HEAD
-            $ref: '#/components/schemas/MetricEvent'
-=======
             $ref: '#/components/schemas/MetricInResponse'
->>>>>>> 66d6c258
         delta:
           type: string
           description: >-
@@ -5025,6 +5011,46 @@
         - llm
         - embedding
       title: ModelType
+    Preprocessor:
+      type: object
+      properties:
+        identifier:
+          type: string
+        provider_resource_id:
+          type: string
+        provider_id:
+          type: string
+        type:
+          type: string
+          enum:
+            - model
+            - shield
+            - vector_db
+            - dataset
+            - scoring_function
+            - benchmark
+            - tool
+            - tool_group
+            - preprocessor
+          title: ResourceType
+          default: preprocessor
+        metadata:
+          type: object
+          additionalProperties:
+            oneOf:
+              - type: 'null'
+              - type: boolean
+              - type: number
+              - type: string
+              - type: array
+              - type: object
+      additionalProperties: false
+      required:
+        - identifier
+        - provider_resource_id
+        - provider_id
+        - type
+      title: Preprocessor
     AgentTurnInputType:
       type: object
       properties:
@@ -5174,51 +5200,9 @@
         - provider_id
         - type
         - metadata
-<<<<<<< HEAD
-        - model_type
-      title: Model
-    ModelType:
-      type: string
-      enum:
-        - llm
-        - embedding
-      title: ModelType
-    Preprocessor:
-      type: object
-      properties:
-        identifier:
-          type: string
-        provider_resource_id:
-          type: string
-        provider_id:
-          type: string
-        type:
-          type: string
-          const: preprocessor
-          default: preprocessor
-        metadata:
-          type: object
-          additionalProperties:
-            oneOf:
-              - type: 'null'
-              - type: boolean
-              - type: number
-              - type: string
-              - type: array
-              - type: object
-      additionalProperties: false
-      required:
-        - identifier
-        - provider_resource_id
-        - provider_id
-        - type
-      title: Preprocessor
-    PaginatedRowsResult:
-=======
         - return_type
       title: ScoringFn
     StringType:
->>>>>>> 66d6c258
       type: object
       properties:
         type:
@@ -5903,7 +5887,6 @@
       required:
         - data
       title: ListModelsResponse
-<<<<<<< HEAD
     ListPreprocessorsResponse:
       type: object
       properties:
@@ -5915,23 +5898,6 @@
       required:
         - data
       title: ListPreprocessorsResponse
-    ProviderInfo:
-      type: object
-      properties:
-        api:
-          type: string
-        provider_id:
-          type: string
-        provider_type:
-          type: string
-      additionalProperties: false
-      required:
-        - api
-        - provider_id
-        - provider_type
-      title: ProviderInfo
-=======
->>>>>>> 66d6c258
     ListProvidersResponse:
       type: object
       properties:
@@ -6484,7 +6450,6 @@
       additionalProperties: false
       required:
         - success
-        - output_data_type
       title: PreprocessorResponse
     DefaultRAGQueryGeneratorConfig:
       type: object
@@ -7347,14 +7312,11 @@
   - name: Inspect
   - name: Models
   - name: PostTraining (Coming Soon)
-<<<<<<< HEAD
   - name: Preprocessing
   - name: Preprocessors
-=======
   - name: Providers
     x-displayName: >-
       Providers API for inspecting, listing, and modifying providers and their configurations.
->>>>>>> 66d6c258
   - name: Safety
   - name: Scoring
   - name: ScoringFunctions
@@ -7379,12 +7341,9 @@
       - Inspect
       - Models
       - PostTraining (Coming Soon)
-<<<<<<< HEAD
       - Preprocessing
       - Preprocessors
-=======
       - Providers
->>>>>>> 66d6c258
       - Safety
       - Scoring
       - ScoringFunctions
