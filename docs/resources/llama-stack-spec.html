--- conflicted
+++ resolved
@@ -21,11 +21,7 @@
     "info": {
         "title": "[DRAFT] Llama Stack Specification",
         "version": "0.0.1",
-<<<<<<< HEAD
-        "description": "This is the specification of the llama stack that provides\n                a set of endpoints and their corresponding interfaces that are tailored to\n                best leverage Llama Models. The specification is still in draft and subject to change.\n                Generated at 2024-10-15 10:15:15.195382"
-=======
         "description": "This is the specification of the llama stack that provides\n                a set of endpoints and their corresponding interfaces that are tailored to\n                best leverage Llama Models. The specification is still in draft and subject to change.\n                Generated at 2024-10-10 15:29:56.831109"
->>>>>>> 209cd3d3
     },
     "servers": [
         {
@@ -6232,93 +6228,7 @@
     ],
     "tags": [
         {
-<<<<<<< HEAD
-            "name": "Inference"
-        },
-        {
-            "name": "PostTraining"
-        },
-        {
-            "name": "Agents"
-        },
-        {
-            "name": "MemoryBanks"
-        },
-        {
-            "name": "Inspect"
-        },
-        {
-            "name": "Models"
-        },
-        {
-            "name": "Safety"
-        },
-        {
-            "name": "Evals"
-=======
-            "name": "Evaluations"
-        },
-        {
-            "name": "Inspect"
-        },
-        {
-            "name": "RewardScoring"
-        },
-        {
-            "name": "Datasets"
-        },
-        {
-            "name": "Models"
-        },
-        {
-            "name": "Telemetry"
-        },
-        {
-            "name": "PostTraining"
-        },
-        {
-            "name": "SyntheticDataGeneration"
->>>>>>> 209cd3d3
-        },
-        {
-            "name": "BatchInference"
-        },
-        {
-<<<<<<< HEAD
-            "name": "Shields"
-        },
-        {
-            "name": "SyntheticDataGeneration"
-        },
-        {
-            "name": "Telemetry"
-        },
-        {
-            "name": "RewardScoring"
-        },
-        {
-            "name": "Datasets"
-        },
-        {
-            "name": "Memory"
-=======
-            "name": "Inference"
-        },
-        {
-            "name": "Agents"
-        },
-        {
-            "name": "Memory"
-        },
-        {
-            "name": "Safety"
-        },
-        {
-            "name": "Shields"
-        },
-        {
-            "name": "MemoryBanks"
->>>>>>> 209cd3d3
+
         },
         {
             "name": "BuiltinTool",
