--- conflicted
+++ resolved
@@ -233,7 +233,6 @@
 
 
 @pytest.fixture(scope="session")
-<<<<<<< HEAD
 def inference_sambanova() -> ProviderFixture:
     return ProviderFixture(
         providers=[
@@ -248,7 +247,9 @@
         provider_data=dict(
             sambanova_api_key=get_env_or_fail("SAMBANOVA_API_KEY"),
         ),
-=======
+    )
+
+
 def inference_sentence_transformers() -> ProviderFixture:
     return ProviderFixture(
         providers=[
@@ -258,7 +259,6 @@
                 config={},
             )
         ]
->>>>>>> 2c2969f3
     )
 
 
