# Copyright (c) Meta Platforms, Inc. and affiliates.
# All rights reserved.
#
# This source code is licensed under the terms described in the LICENSE file in
# the root directory of this source tree.


import pytest

from llama_models.llama3.api.datatypes import (
    SamplingParams,
    StopReason,
    ToolCall,
    ToolDefinition,
    ToolParamDefinition,
    ToolPromptFormat,
)

from pydantic import BaseModel, ValidationError

from llama_stack.apis.common.content_types import ToolCallParseStatus
from llama_stack.apis.inference import (
    ChatCompletionResponse,
    ChatCompletionResponseEventType,
    ChatCompletionResponseStreamChunk,
    CompletionResponse,
    CompletionResponseStreamChunk,
    JsonSchemaResponseFormat,
    LogProbConfig,
    SystemMessage,
    ToolChoice,
    UserMessage,
)
from llama_stack.apis.models import ListModelsResponse, Model

from .utils import group_chunks


# How to run this test:
#
# pytest -v -s llama_stack/providers/tests/inference/test_text_inference.py
#   -m "(fireworks or ollama) and llama_3b"
#   --env FIREWORKS_API_KEY=<your_api_key>


def get_expected_stop_reason(model: str):
    return (
        StopReason.end_of_message
        if ("Llama3.1" in model or "Llama-3.1" in model)
        else StopReason.end_of_turn
    )


@pytest.fixture
def common_params(inference_model):
    return {
        "tool_choice": ToolChoice.auto,
        "tool_prompt_format": (
            ToolPromptFormat.json
            if ("Llama3.1" in inference_model or "Llama-3.1" in inference_model)
            else ToolPromptFormat.python_list
        ),
    }


@pytest.fixture
def sample_messages():
    return [
        SystemMessage(content="You are a helpful assistant."),
        UserMessage(content="What's the weather like today?"),
    ]


@pytest.fixture
def sample_tool_definition():
    return ToolDefinition(
        tool_name="get_weather",
        description="Get the current weather",
        parameters={
            "location": ToolParamDefinition(
                param_type="string",
                description="The city and state, e.g. San Francisco, CA",
            ),
        },
    )


class TestInference:
    # Session scope for asyncio because the tests in this class all
    # share the same provider instance.
    @pytest.mark.asyncio(loop_scope="session")
    async def test_model_list(self, inference_model, inference_stack):
        _, models_impl = inference_stack
        response = await models_impl.list_models()
        assert isinstance(response, ListModelsResponse)
        assert isinstance(response.data, list)
        assert len(response.data) >= 1
        assert all(isinstance(model, Model) for model in response.data)

        model_def = None
        for model in response.data:
            if model.identifier == inference_model:
                model_def = model
                break

        assert model_def is not None

    @pytest.mark.asyncio(loop_scope="session")
    async def test_completion(self, inference_model, inference_stack):
        inference_impl, _ = inference_stack

        response = await inference_impl.completion(
            content="Micheael Jordan is born in ",
            stream=False,
            model_id=inference_model,
            sampling_params=SamplingParams(
                max_tokens=50,
            ),
        )

        assert isinstance(response, CompletionResponse)
        assert "1963" in response.content

        chunks = [
            r
            async for r in await inference_impl.completion(
                content="Roses are red,",
                stream=True,
                model_id=inference_model,
                sampling_params=SamplingParams(
                    max_tokens=50,
                ),
            )
        ]

        assert all(isinstance(chunk, CompletionResponseStreamChunk) for chunk in chunks)
        assert len(chunks) >= 1
        last = chunks[-1]
        assert last.stop_reason == StopReason.out_of_tokens

    @pytest.mark.asyncio(loop_scope="session")
    async def test_completion_logprobs(self, inference_model, inference_stack):
        inference_impl, _ = inference_stack

        response = await inference_impl.completion(
            content="Micheael Jordan is born in ",
            stream=False,
            model_id=inference_model,
            sampling_params=SamplingParams(
                max_tokens=5,
            ),
            logprobs=LogProbConfig(
                top_k=3,
            ),
        )

        assert isinstance(response, CompletionResponse)
        assert 1 <= len(response.logprobs) <= 5
        assert response.logprobs, "Logprobs should not be empty"
        assert all(len(logprob.logprobs_by_token) == 3 for logprob in response.logprobs)

        chunks = [
            r
            async for r in await inference_impl.completion(
                content="Roses are red,",
                stream=True,
                model_id=inference_model,
                sampling_params=SamplingParams(
                    max_tokens=5,
                ),
                logprobs=LogProbConfig(
                    top_k=3,
                ),
            )
        ]

        assert all(isinstance(chunk, CompletionResponseStreamChunk) for chunk in chunks)
        assert (
            1 <= len(chunks) <= 6
        )  # why 6 and not 5? the response may have an extra closing chunk, e.g. for usage or stop_reason
        for chunk in chunks:
            if (
                chunk.delta.type == "text" and chunk.delta.text
            ):  # if there's a token, we expect logprobs
                assert chunk.logprobs, "Logprobs should not be empty"
                assert all(
                    len(logprob.logprobs_by_token) == 3 for logprob in chunk.logprobs
                )
            else:  # no token, no logprobs
                assert not chunk.logprobs, "Logprobs should be empty"

    @pytest.mark.asyncio(loop_scope="session")
    async def test_completion_structured_output(self, inference_model, inference_stack):
        inference_impl, _ = inference_stack

        class Output(BaseModel):
            name: str
            year_born: str
            year_retired: str

        user_input = "Michael Jordan was born in 1963. He played basketball for the Chicago Bulls. He retired in 2003."
        response = await inference_impl.completion(
            model_id=inference_model,
            content=user_input,
            stream=False,
            sampling_params=SamplingParams(
                max_tokens=50,
            ),
            response_format=JsonSchemaResponseFormat(
                json_schema=Output.model_json_schema(),
            ),
        )
        assert isinstance(response, CompletionResponse)
        assert isinstance(response.content, str)

        answer = Output.model_validate_json(response.content)
        assert answer.name == "Michael Jordan"
        assert answer.year_born == "1963"
        assert answer.year_retired == "2003"

    @pytest.mark.asyncio(loop_scope="session")
    async def test_chat_completion_non_streaming(
        self, inference_model, inference_stack, common_params, sample_messages
    ):
        inference_impl, _ = inference_stack
        response = await inference_impl.chat_completion(
            model_id=inference_model,
            messages=sample_messages,
            stream=False,
            **common_params,
        )

        assert isinstance(response, ChatCompletionResponse)
        assert response.completion_message.role == "assistant"
        assert isinstance(response.completion_message.content, str)
        assert len(response.completion_message.content) > 0

    @pytest.mark.asyncio(loop_scope="session")
    async def test_structured_output(
        self, inference_model, inference_stack, common_params
    ):
        inference_impl, _ = inference_stack

        class AnswerFormat(BaseModel):
            first_name: str
            last_name: str
            year_of_birth: int
            num_seasons_in_nba: int

        response = await inference_impl.chat_completion(
            model_id=inference_model,
            messages=[
                # we include context about Michael Jordan in the prompt so that the test is
                # focused on the funtionality of the model and not on the information embedded
                # in the model. Llama 3.2 3B Instruct tends to think MJ played for 14 seasons.
                SystemMessage(
                    content=(
                        "You are a helpful assistant.\n\n"
                        "Michael Jordan was born in 1963. He played basketball for the Chicago Bulls for 15 seasons."
                    )
                ),
                UserMessage(content="Please give me information about Michael Jordan."),
            ],
            stream=False,
            response_format=JsonSchemaResponseFormat(
                json_schema=AnswerFormat.model_json_schema(),
            ),
            **common_params,
        )

        assert isinstance(response, ChatCompletionResponse)
        assert response.completion_message.role == "assistant"
        assert isinstance(response.completion_message.content, str)

        answer = AnswerFormat.model_validate_json(response.completion_message.content)
        assert answer.first_name == "Michael"
        assert answer.last_name == "Jordan"
        assert answer.year_of_birth == 1963
        assert answer.num_seasons_in_nba == 15

        response = await inference_impl.chat_completion(
            model_id=inference_model,
            messages=[
                SystemMessage(content="You are a helpful assistant."),
                UserMessage(content="Please give me information about Michael Jordan."),
            ],
            stream=False,
            **common_params,
        )

        assert isinstance(response, ChatCompletionResponse)
        assert isinstance(response.completion_message.content, str)

        with pytest.raises(ValidationError):
            AnswerFormat.model_validate_json(response.completion_message.content)

    @pytest.mark.asyncio(loop_scope="session")
    async def test_chat_completion_streaming(
        self, inference_model, inference_stack, common_params, sample_messages
    ):
        inference_impl, _ = inference_stack
        response = [
            r
            async for r in await inference_impl.chat_completion(
                model_id=inference_model,
                messages=sample_messages,
                stream=True,
                **common_params,
            )
        ]

        assert len(response) > 0
        assert all(
            isinstance(chunk, ChatCompletionResponseStreamChunk) for chunk in response
        )
        grouped = group_chunks(response)
        assert len(grouped[ChatCompletionResponseEventType.start]) == 1
        assert len(grouped[ChatCompletionResponseEventType.progress]) > 0
        assert len(grouped[ChatCompletionResponseEventType.complete]) == 1

        end = grouped[ChatCompletionResponseEventType.complete][0]
        assert end.event.stop_reason == StopReason.end_of_turn

    @pytest.mark.asyncio(loop_scope="session")
    async def test_chat_completion_with_tool_calling(
        self,
        inference_model,
        inference_stack,
        common_params,
        sample_messages,
        sample_tool_definition,
    ):
        inference_impl, _ = inference_stack
<<<<<<< HEAD

=======
>>>>>>> e4865c35
        messages = sample_messages + [
            UserMessage(
                content="What's the weather like in San Francisco?",
            )
        ]

        response = await inference_impl.chat_completion(
            model_id=inference_model,
            messages=messages,
            tools=[sample_tool_definition],
            stream=False,
            **common_params,
        )

        assert isinstance(response, ChatCompletionResponse)

        message = response.completion_message

        # This is not supported in most providers :/ they don't return eom_id / eot_id
        # stop_reason = get_expected_stop_reason(inference_settings["common_params"]["model"])
        # assert message.stop_reason == stop_reason
        assert message.tool_calls is not None
        assert len(message.tool_calls) > 0

        call = message.tool_calls[0]
        assert call.tool_name == "get_weather"
        assert "location" in call.arguments
        assert "San Francisco" in call.arguments["location"]

    @pytest.mark.asyncio(loop_scope="session")
    async def test_chat_completion_with_tool_calling_streaming(
        self,
        inference_model,
        inference_stack,
        common_params,
        sample_messages,
        sample_tool_definition,
    ):
        inference_impl, _ = inference_stack
        messages = sample_messages + [
            UserMessage(
                content="What's the weather like in San Francisco?",
            )
        ]

        response = [
            r
            async for r in await inference_impl.chat_completion(
                model_id=inference_model,
                messages=messages,
                tools=[sample_tool_definition],
                stream=True,
                **common_params,
            )
        ]
        assert len(response) > 0
        assert all(
            isinstance(chunk, ChatCompletionResponseStreamChunk) for chunk in response
        )
        grouped = group_chunks(response)
        assert len(grouped[ChatCompletionResponseEventType.start]) == 1
        assert len(grouped[ChatCompletionResponseEventType.progress]) > 0
        assert len(grouped[ChatCompletionResponseEventType.complete]) == 1

        # This is not supported in most providers :/ they don't return eom_id / eot_id
        # expected_stop_reason = get_expected_stop_reason(
        #     inference_settings["common_params"]["model"]
        # )
        # end = grouped[ChatCompletionResponseEventType.complete][0]
        # assert end.event.stop_reason == expected_stop_reason

        if "Llama3.1" in inference_model:
            assert all(
                chunk.event.delta.type == "tool_call"
                for chunk in grouped[ChatCompletionResponseEventType.progress]
            )
            first = grouped[ChatCompletionResponseEventType.progress][0]
            if not isinstance(
                first.event.delta.tool_call, ToolCall
            ):  # first chunk may contain entire call
                assert first.event.delta.parse_status == ToolCallParseStatus.started

        last = grouped[ChatCompletionResponseEventType.progress][-1]
        # assert last.event.stop_reason == expected_stop_reason
        assert last.event.delta.parse_status == ToolCallParseStatus.succeeded
        assert isinstance(last.event.delta.tool_call, ToolCall)

        call = last.event.delta.tool_call
        assert call.tool_name == "get_weather"
        assert "location" in call.arguments
        assert "San Francisco" in call.arguments["location"]<|MERGE_RESOLUTION|>--- conflicted
+++ resolved
@@ -331,10 +331,6 @@
         sample_tool_definition,
     ):
         inference_impl, _ = inference_stack
-<<<<<<< HEAD
-
-=======
->>>>>>> e4865c35
         messages = sample_messages + [
             UserMessage(
                 content="What's the weather like in San Francisco?",
