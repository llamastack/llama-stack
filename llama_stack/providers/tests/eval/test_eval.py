# Copyright (c) Meta Platforms, Inc. and affiliates.
# All rights reserved.
#
# This source code is licensed under the terms described in the LICENSE file in
# the root directory of this source tree.


import pytest

from llama_models.llama3.api import SamplingParams

from llama_stack.apis.eval.eval import (
    AppEvalTaskConfig,
<<<<<<< HEAD
    BenchmarkEvalTaskConfig,
    EvalTaskDefWithProvider,
    ModelCandidate,
)
=======
    EvalTaskDefWithProvider,
    ModelCandidate,
)
from llama_stack.distribution.datatypes import Api
>>>>>>> 6192bf43
from llama_stack.providers.tests.datasetio.test_datasetio import register_dataset


# How to run this test:
#
# pytest llama_stack/providers/tests/eval/test_eval.py
#   -m "meta_reference"
#   -v -s --tb=short --disable-warnings


class Testeval:
    @pytest.mark.asyncio
    async def test_eval_tasks_list(self, eval_stack):
        # NOTE: this needs you to ensure that you are starting from a clean state
        # but so far we don't have an unregister API unfortunately, so be careful
<<<<<<< HEAD
        _, eval_tasks_impl, _, _, _, _ = eval_stack
        response = await eval_tasks_impl.list_eval_tasks()
        assert isinstance(response, list)

    @pytest.mark.asyncio
    async def test_eval_evaluate_rows(self, eval_stack):
        eval_impl, eval_tasks_impl, _, _, datasetio_impl, datasets_impl = eval_stack
        await register_dataset(
            datasets_impl, for_generation=True, dataset_id="test_dataset_for_eval"
        )

        response = await datasets_impl.list_datasets()
        assert len(response) >= 1
=======
        eval_tasks_impl = eval_stack[Api.eval_tasks]
        response = await eval_tasks_impl.list_eval_tasks()
        assert isinstance(response, list)
        assert len(response) == 0

    @pytest.mark.asyncio
    async def test_eval_evaluate_rows(self, eval_stack):
        eval_impl, eval_tasks_impl, datasetio_impl, datasets_impl = (
            eval_stack[Api.eval],
            eval_stack[Api.eval_tasks],
            eval_stack[Api.datasetio],
            eval_stack[Api.datasets],
        )
        await register_dataset(
            datasets_impl, for_generation=True, dataset_id="test_dataset_for_eval"
        )
        response = await datasets_impl.list_datasets()
        assert len(response) == 1
>>>>>>> 6192bf43
        rows = await datasetio_impl.get_rows_paginated(
            dataset_id="test_dataset_for_eval",
            rows_in_page=3,
        )
        assert len(rows.rows) == 3

        scoring_functions = [
            "meta-reference::llm_as_judge_8b_correctness",
            "meta-reference::equality",
        ]
        task_id = "meta-reference::app_eval"
        task_def = EvalTaskDefWithProvider(
            identifier=task_id,
            dataset_id="test_dataset_for_eval",
            scoring_functions=scoring_functions,
            provider_id="meta-reference",
        )
        await eval_tasks_impl.register_eval_task(task_def)

        response = await eval_impl.evaluate_rows(
            task_id=task_id,
            input_rows=rows.rows,
            scoring_functions=scoring_functions,
            task_config=AppEvalTaskConfig(
                eval_candidate=ModelCandidate(
                    model="Llama3.2-3B-Instruct",
                    sampling_params=SamplingParams(),
                ),
            ),
        )
        assert len(response.generations) == 3
        assert "meta-reference::llm_as_judge_8b_correctness" in response.scores
        assert "meta-reference::equality" in response.scores

    @pytest.mark.asyncio
    async def test_eval_run_eval(self, eval_stack):
<<<<<<< HEAD
        eval_impl, eval_tasks_impl, _, _, datasetio_impl, datasets_impl = eval_stack
        await register_dataset(
            datasets_impl, for_generation=True, dataset_id="test_dataset_for_eval"
        )

        scoring_functions = [
            "meta-reference::llm_as_judge_8b_correctness",
            "meta-reference::subset_of",
        ]

        task_id = "meta-reference::app_eval-2"
        task_def = EvalTaskDefWithProvider(
            identifier=task_id,
            dataset_id="test_dataset_for_eval",
            scoring_functions=scoring_functions,
            provider_id="meta-reference",
        )
        await eval_tasks_impl.register_eval_task(task_def)
        response = await eval_impl.run_eval(
            task_id=task_id,
            task_config=AppEvalTaskConfig(
                eval_candidate=ModelCandidate(
                    model="Llama3.2-3B-Instruct",
                    sampling_params=SamplingParams(),
                ),
            ),
        )
        assert response.job_id == "0"
        job_status = await eval_impl.job_status(task_id, response.job_id)
        assert job_status and job_status.value == "completed"
        eval_response = await eval_impl.job_result(task_id, response.job_id)

        assert eval_response is not None
        assert len(eval_response.generations) == 5
        assert "meta-reference::subset_of" in eval_response.scores
        assert "meta-reference::llm_as_judge_8b_correctness" in eval_response.scores

    @pytest.mark.asyncio
    async def test_eval_run_benchmark_eval(self, eval_stack):
        eval_impl, eval_tasks_impl, _, _, datasetio_impl, datasets_impl = eval_stack
        response = await datasets_impl.list_datasets()
        assert len(response) > 0
        if response[0].provider_id != "huggingface":
            pytest.skip(
                "Only huggingface provider supports pre-registered benchmarks datasets"
            )

        # list benchmarks
        response = await eval_tasks_impl.list_eval_tasks()
        assert len(response) > 0

        benchmark_id = "meta-reference-mmlu"
        response = await eval_impl.run_eval(
            task_id=benchmark_id,
            task_config=BenchmarkEvalTaskConfig(
                eval_candidate=ModelCandidate(
                    model="Llama3.2-3B-Instruct",
                    sampling_params=SamplingParams(),
                ),
                num_examples=3,
            ),
        )
        job_status = await eval_impl.job_status(benchmark_id, response.job_id)
        assert job_status and job_status.value == "completed"
        eval_response = await eval_impl.job_result(benchmark_id, response.job_id)
        assert eval_response is not None
        assert len(eval_response.generations) == 3
=======
        eval_impl, eval_tasks_impl, datasets_impl = (
            eval_stack[Api.eval],
            eval_stack[Api.eval_tasks],
            eval_stack[Api.datasets],
        )
        await register_dataset(
            datasets_impl, for_generation=True, dataset_id="test_dataset_for_eval"
        )

        scoring_functions = [
            "meta-reference::llm_as_judge_8b_correctness",
            "meta-reference::subset_of",
        ]

        task_id = "meta-reference::app_eval-2"
        task_def = EvalTaskDefWithProvider(
            identifier=task_id,
            dataset_id="test_dataset_for_eval",
            scoring_functions=scoring_functions,
            provider_id="meta-reference",
        )
        await eval_tasks_impl.register_eval_task(task_def)
        response = await eval_impl.run_eval(
            task_id=task_id,
            task_config=AppEvalTaskConfig(
                eval_candidate=ModelCandidate(
                    model="Llama3.2-3B-Instruct",
                    sampling_params=SamplingParams(),
                ),
            ),
        )
        assert response.job_id == "0"
        job_status = await eval_impl.job_status(task_id, response.job_id)
        assert job_status and job_status.value == "completed"
        eval_response = await eval_impl.job_result(task_id, response.job_id)

        assert eval_response is not None
        assert len(eval_response.generations) == 5
        assert "meta-reference::subset_of" in eval_response.scores
        assert "meta-reference::llm_as_judge_8b_correctness" in eval_response.scores
>>>>>>> 6192bf43
<|MERGE_RESOLUTION|>--- conflicted
+++ resolved
@@ -11,17 +11,10 @@
 
 from llama_stack.apis.eval.eval import (
     AppEvalTaskConfig,
-<<<<<<< HEAD
     BenchmarkEvalTaskConfig,
     EvalTaskDefWithProvider,
     ModelCandidate,
 )
-=======
-    EvalTaskDefWithProvider,
-    ModelCandidate,
-)
-from llama_stack.distribution.datatypes import Api
->>>>>>> 6192bf43
 from llama_stack.providers.tests.datasetio.test_datasetio import register_dataset
 
 
@@ -37,25 +30,9 @@
     async def test_eval_tasks_list(self, eval_stack):
         # NOTE: this needs you to ensure that you are starting from a clean state
         # but so far we don't have an unregister API unfortunately, so be careful
-<<<<<<< HEAD
-        _, eval_tasks_impl, _, _, _, _ = eval_stack
-        response = await eval_tasks_impl.list_eval_tasks()
-        assert isinstance(response, list)
-
-    @pytest.mark.asyncio
-    async def test_eval_evaluate_rows(self, eval_stack):
-        eval_impl, eval_tasks_impl, _, _, datasetio_impl, datasets_impl = eval_stack
-        await register_dataset(
-            datasets_impl, for_generation=True, dataset_id="test_dataset_for_eval"
-        )
-
-        response = await datasets_impl.list_datasets()
-        assert len(response) >= 1
-=======
         eval_tasks_impl = eval_stack[Api.eval_tasks]
         response = await eval_tasks_impl.list_eval_tasks()
         assert isinstance(response, list)
-        assert len(response) == 0
 
     @pytest.mark.asyncio
     async def test_eval_evaluate_rows(self, eval_stack):
@@ -70,7 +47,6 @@
         )
         response = await datasets_impl.list_datasets()
         assert len(response) == 1
->>>>>>> 6192bf43
         rows = await datasetio_impl.get_rows_paginated(
             dataset_id="test_dataset_for_eval",
             rows_in_page=3,
@@ -107,8 +83,11 @@
 
     @pytest.mark.asyncio
     async def test_eval_run_eval(self, eval_stack):
-<<<<<<< HEAD
-        eval_impl, eval_tasks_impl, _, _, datasetio_impl, datasets_impl = eval_stack
+        eval_impl, eval_tasks_impl, datasets_impl = (
+            eval_stack[Api.eval],
+            eval_stack[Api.eval_tasks],
+            eval_stack[Api.datasets],
+        )
         await register_dataset(
             datasets_impl, for_generation=True, dataset_id="test_dataset_for_eval"
         )
@@ -174,46 +153,4 @@
         assert job_status and job_status.value == "completed"
         eval_response = await eval_impl.job_result(benchmark_id, response.job_id)
         assert eval_response is not None
-        assert len(eval_response.generations) == 3
-=======
-        eval_impl, eval_tasks_impl, datasets_impl = (
-            eval_stack[Api.eval],
-            eval_stack[Api.eval_tasks],
-            eval_stack[Api.datasets],
-        )
-        await register_dataset(
-            datasets_impl, for_generation=True, dataset_id="test_dataset_for_eval"
-        )
-
-        scoring_functions = [
-            "meta-reference::llm_as_judge_8b_correctness",
-            "meta-reference::subset_of",
-        ]
-
-        task_id = "meta-reference::app_eval-2"
-        task_def = EvalTaskDefWithProvider(
-            identifier=task_id,
-            dataset_id="test_dataset_for_eval",
-            scoring_functions=scoring_functions,
-            provider_id="meta-reference",
-        )
-        await eval_tasks_impl.register_eval_task(task_def)
-        response = await eval_impl.run_eval(
-            task_id=task_id,
-            task_config=AppEvalTaskConfig(
-                eval_candidate=ModelCandidate(
-                    model="Llama3.2-3B-Instruct",
-                    sampling_params=SamplingParams(),
-                ),
-            ),
-        )
-        assert response.job_id == "0"
-        job_status = await eval_impl.job_status(task_id, response.job_id)
-        assert job_status and job_status.value == "completed"
-        eval_response = await eval_impl.job_result(task_id, response.job_id)
-
-        assert eval_response is not None
-        assert len(eval_response.generations) == 5
-        assert "meta-reference::subset_of" in eval_response.scores
-        assert "meta-reference::llm_as_judge_8b_correctness" in eval_response.scores
->>>>>>> 6192bf43
+        assert len(eval_response.generations) == 3