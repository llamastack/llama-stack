--- conflicted
+++ resolved
@@ -5,11 +5,7 @@
 # the root directory of this source tree.
 
 import json
-<<<<<<< HEAD
-from typing import Dict, Iterable, List, Union
-=======
-from collections.abc import AsyncGenerator
->>>>>>> a4247ce0
+from collections.abc import Iterable
 
 from openai.types.chat import (
     ChatCompletionAssistantMessageParam as OpenAIChatCompletionAssistantMessage,
@@ -76,7 +72,7 @@
 
 
 async def convert_message_to_openai_dict_with_b64_images(
-    message: Message | Dict,
+    message: Message | dict,
 ) -> OpenAIChatCompletionMessage:
     """
     Convert a Message to an OpenAI API-compatible dictionary.
@@ -105,11 +101,10 @@
     #  List[...] -> List[...]
     async def _convert_message_content(
         content: InterleavedContent,
-<<<<<<< HEAD
-    ) -> Union[str, Iterable[OpenAIChatCompletionContentPartParam]]:
+    ) -> str | Iterable[OpenAIChatCompletionContentPartParam]:
         async def impl(
             content_: InterleavedContent,
-        ) -> Union[str, OpenAIChatCompletionContentPartParam, List[OpenAIChatCompletionContentPartParam]]:
+        ) -> str | OpenAIChatCompletionContentPartParam | list[OpenAIChatCompletionContentPartParam]:
             # Llama Stack and OpenAI spec match for str and text input
             if isinstance(content_, str):
                 return content_
@@ -129,31 +124,6 @@
                 raise ValueError(f"Unsupported content type: {type(content_)}")
 
         ret = await impl(content)
-=======
-        sampling_params: SamplingParams | None = None,
-        response_format: ResponseFormat | None = None,
-        stream: bool | None = False,
-        logprobs: LogProbConfig | None = None,
-    ) -> AsyncGenerator:
-        raise NotImplementedError()
-
-    async def chat_completion(
-        self,
-        model_id: str,
-        messages: list[Message],
-        sampling_params: SamplingParams | None = None,
-        response_format: ResponseFormat | None = None,
-        tools: list[ToolDefinition] | None = None,
-        tool_choice: ToolChoice | None = ToolChoice.auto,
-        tool_prompt_format: ToolPromptFormat | None = ToolPromptFormat.json,
-        stream: bool | None = False,
-        tool_config: ToolConfig | None = None,
-        logprobs: LogProbConfig | None = None,
-    ) -> AsyncGenerator:
-        if sampling_params is None:
-            sampling_params = SamplingParams()
-        model = await self.model_store.get_model(model_id)
->>>>>>> a4247ce0
 
         # OpenAI*Message expects a str or list
         if isinstance(ret, str) or isinstance(ret, list):
@@ -198,94 +168,7 @@
     else:
         raise ValueError(f"Unsupported message type: {type(message)}")
 
-<<<<<<< HEAD
     return out
-=======
-        return result
-
-    async def _stream_chat_completion(self, request: ChatCompletionRequest) -> AsyncGenerator:
-        async def _to_async_generator():
-            streaming = self._get_client().chat.completions.create(**request)
-            for chunk in streaming:
-                yield chunk
-
-        stream = _to_async_generator()
-        async for chunk in process_chat_completion_stream_response(stream, request):
-            yield chunk
-
-    async def embeddings(
-        self,
-        model_id: str,
-        contents: list[str] | list[InterleavedContentItem],
-        text_truncation: TextTruncation | None = TextTruncation.none,
-        output_dimension: int | None = None,
-        task_type: EmbeddingTaskType | None = None,
-    ) -> EmbeddingsResponse:
-        raise NotImplementedError()
-
-    async def convert_chat_completion_request(self, request: ChatCompletionRequest) -> dict:
-        compatible_request = self.convert_sampling_params(request.sampling_params)
-        compatible_request["model"] = request.model
-        compatible_request["messages"] = await self.convert_to_sambanova_messages(request.messages)
-        compatible_request["stream"] = request.stream
-        compatible_request["logprobs"] = False
-        compatible_request["extra_headers"] = {
-            b"User-Agent": b"llama-stack: sambanova-inference-adapter",
-        }
-        compatible_request["tools"] = self.convert_to_sambanova_tool(request.tools)
-        return compatible_request
-
-    def convert_sampling_params(self, sampling_params: SamplingParams, legacy: bool = False) -> dict:
-        params = {}
-
-        if sampling_params:
-            params["frequency_penalty"] = sampling_params.repetition_penalty
-
-            if sampling_params.max_tokens:
-                if legacy:
-                    params["max_tokens"] = sampling_params.max_tokens
-                else:
-                    params["max_completion_tokens"] = sampling_params.max_tokens
-
-            if isinstance(sampling_params.strategy, TopPSamplingStrategy):
-                params["top_p"] = sampling_params.strategy.top_p
-            if isinstance(sampling_params.strategy, TopKSamplingStrategy):
-                params["extra_body"]["top_k"] = sampling_params.strategy.top_k
-            if isinstance(sampling_params.strategy, GreedySamplingStrategy):
-                params["temperature"] = 0.0
-
-        return params
-
-    async def convert_to_sambanova_messages(self, messages: list[Message]) -> list[dict]:
-        conversation = []
-        for message in messages:
-            content = {}
-
-            content["content"] = await self.convert_to_sambanova_content(message)
-
-            if isinstance(message, UserMessage):
-                content["role"] = "user"
-            elif isinstance(message, CompletionMessage):
-                content["role"] = "assistant"
-                tools = []
-                for tool_call in message.tool_calls:
-                    tools.append(
-                        {
-                            "id": tool_call.call_id,
-                            "function": {
-                                "name": tool_call.name,
-                                "arguments": json.dumps(tool_call.arguments),
-                            },
-                            "type": "function",
-                        }
-                    )
-                content["tool_calls"] = tools
-            elif isinstance(message, ToolResponseMessage):
-                content["role"] = "tool"
-                content["tool_call_id"] = message.call_id
-            elif isinstance(message, SystemMessage):
-                content["role"] = "system"
->>>>>>> a4247ce0
 
 
 class SambaNovaInferenceAdapter(LiteLLMOpenAIMixin):
@@ -305,7 +188,6 @@
         if config_api_key:
             return config_api_key.get_secret_value()
         else:
-<<<<<<< HEAD
             provider_data = self.get_request_provider_data()
             if provider_data is None or not provider_data.sambanova_api_key:
                 raise ValueError(
@@ -337,41 +219,6 @@
                     "name": name,
                     "schema": fmt,
                     "strict": True,
-=======
-            content = message.content
-
-        return content
-
-    def convert_to_sambanova_tool(self, tools: list[ToolDefinition]) -> list[dict]:
-        if tools is None:
-            return tools
-
-        compatiable_tools = []
-
-        for tool in tools:
-            properties = {}
-            compatiable_required = []
-            if tool.parameters:
-                for tool_key, tool_param in tool.parameters.items():
-                    properties[tool_key] = {"type": tool_param.param_type}
-                    if tool_param.description:
-                        properties[tool_key]["description"] = tool_param.description
-                    if tool_param.default:
-                        properties[tool_key]["default"] = tool_param.default
-                    if tool_param.required:
-                        compatiable_required.append(tool_key)
-
-            compatiable_tool = {
-                "type": "function",
-                "function": {
-                    "name": tool.tool_name,
-                    "description": tool.description,
-                    "parameters": {
-                        "type": "object",
-                        "properties": properties,
-                        "required": compatiable_required,
-                    },
->>>>>>> a4247ce0
                 },
             }
         if request.tools:
@@ -391,7 +238,6 @@
             api_key = self._get_api_key()
 
         return {
-<<<<<<< HEAD
             "model": request.model,
             "api_key": api_key,
             "api_base": self.config.url,
@@ -399,19 +245,6 @@
             "stream": request.stream,
             **get_sampling_options(request.sampling_params),
         }
-=======
-            "stop": StopReason.end_of_turn,
-            "length": StopReason.out_of_tokens,
-            "tool_calls": StopReason.end_of_message,
-        }.get(finish_reason, StopReason.end_of_turn)
-
-    def convert_to_sambanova_tool_calls(
-        self,
-        tool_calls,
-    ) -> list[ToolCall]:
-        if not tool_calls:
-            return []
->>>>>>> a4247ce0
 
     async def initialize(self):
         await super().initialize()
