# Copyright (c) Meta Platforms, Inc. and affiliates.
# All rights reserved.
#
# This source code is licensed under the terms described in the LICENSE file in
# the root directory of this source tree.

from collections.abc import AsyncGenerator

from fireworks.client import Fireworks

from llama_stack.apis.common.content_types import (
    InterleavedContent,
)
from llama_stack.apis.inference import (
    ChatCompletionRequest,
    ChatCompletionResponse,
    CompletionRequest,
    CompletionResponse,
    Inference,
    LogProbConfig,
    Message,
    ResponseFormat,
    ResponseFormatType,
    SamplingParams,
    ToolChoice,
    ToolConfig,
    ToolDefinition,
    ToolPromptFormat,
)
from llama_stack.core.request_headers import NeedsRequestProviderData
from llama_stack.log import get_logger
from llama_stack.providers.utils.inference.model_registry import (
    ModelRegistryHelper,
)
from llama_stack.providers.utils.inference.openai_compat import (
    convert_message_to_openai_dict,
    get_sampling_options,
    process_chat_completion_response,
    process_chat_completion_stream_response,
    process_completion_response,
    process_completion_stream_response,
)
from llama_stack.providers.utils.inference.openai_mixin import OpenAIMixin
from llama_stack.providers.utils.inference.prompt_adapter import (
    chat_completion_request_to_prompt,
    completion_request_to_prompt,
    request_has_media,
)

from .config import FireworksImplConfig

logger = get_logger(name=__name__, category="inference::fireworks")


class FireworksInferenceAdapter(OpenAIMixin, ModelRegistryHelper, Inference, NeedsRequestProviderData):
    embedding_model_metadata = {
        "nomic-ai/nomic-embed-text-v1.5": {"embedding_dimension": 768, "context_length": 8192},
        "accounts/fireworks/models/qwen3-embedding-8b": {"embedding_dimension": 4096, "context_length": 40960},
    }

    def __init__(self, config: FireworksImplConfig) -> None:
        ModelRegistryHelper.__init__(self)
        self.config = config
        self.allowed_models = config.allowed_models

    async def initialize(self) -> None:
        pass

    async def shutdown(self) -> None:
        pass

    def get_api_key(self) -> str:
        config_api_key = self.config.api_key.get_secret_value() if self.config.api_key else None
        if config_api_key:
            return config_api_key
        else:
            provider_data = self.get_request_provider_data()
            if provider_data is None or not provider_data.fireworks_api_key:
                raise ValueError(
                    'Pass Fireworks API Key in the header X-LlamaStack-Provider-Data as { "fireworks_api_key": <your api key>}'
                )
            return provider_data.fireworks_api_key

    def get_base_url(self) -> str:
        return "https://api.fireworks.ai/inference/v1"

    def _get_client(self) -> Fireworks:
        fireworks_api_key = self.get_api_key()
        return Fireworks(api_key=fireworks_api_key)

    def _preprocess_prompt_for_fireworks(self, prompt: str) -> str:
        """Remove BOS token as Fireworks automatically prepends it"""
        if prompt.startswith("<|begin_of_text|>"):
            return prompt[len("<|begin_of_text|>") :]
        return prompt

    async def completion(
        self,
        model_id: str,
        content: InterleavedContent,
        sampling_params: SamplingParams | None = None,
        response_format: ResponseFormat | None = None,
        stream: bool | None = False,
        logprobs: LogProbConfig | None = None,
    ) -> AsyncGenerator:
        if sampling_params is None:
            sampling_params = SamplingParams()
        model = await self.model_store.get_model(model_id)
        request = CompletionRequest(
            model=model.provider_resource_id,
            content=content,
            sampling_params=sampling_params,
            response_format=response_format,
            stream=stream,
            logprobs=logprobs,
        )
        if stream:
            return self._stream_completion(request)
        else:
            return await self._nonstream_completion(request)

    async def _nonstream_completion(self, request: CompletionRequest) -> CompletionResponse:
        params = await self._get_params(request)
        r = await self._get_client().completion.acreate(**params)
        return process_completion_response(r)

    async def _stream_completion(self, request: CompletionRequest) -> AsyncGenerator:
        params = await self._get_params(request)

        # Wrapper for async generator similar
        async def _to_async_generator():
            stream = self._get_client().completion.create(**params)
            for chunk in stream:
                yield chunk

        stream = _to_async_generator()
        async for chunk in process_completion_stream_response(stream):
            yield chunk

    def _build_options(
        self,
        sampling_params: SamplingParams | None,
        fmt: ResponseFormat,
        logprobs: LogProbConfig | None,
    ) -> dict:
        options = get_sampling_options(sampling_params)
        options.setdefault("max_tokens", 512)

        if fmt:
            if fmt.type == ResponseFormatType.json_schema.value:
                options["response_format"] = {
                    "type": "json_object",
                    "schema": fmt.json_schema,
                }
            elif fmt.type == ResponseFormatType.grammar.value:
                options["response_format"] = {
                    "type": "grammar",
                    "grammar": fmt.bnf,
                }
            else:
                raise ValueError(f"Unknown response format {fmt.type}")

        if logprobs and logprobs.top_k:
            options["logprobs"] = logprobs.top_k
            if options["logprobs"] <= 0 or options["logprobs"] >= 5:
                raise ValueError("Required range: 0 < top_k < 5")

        return options

    async def chat_completion(
        self,
        model_id: str,
        messages: list[Message],
        sampling_params: SamplingParams | None = None,
        tools: list[ToolDefinition] | None = None,
        tool_choice: ToolChoice | None = ToolChoice.auto,
        tool_prompt_format: ToolPromptFormat | None = None,
        response_format: ResponseFormat | None = None,
        stream: bool | None = False,
        logprobs: LogProbConfig | None = None,
        tool_config: ToolConfig | None = None,
    ) -> AsyncGenerator:
        if sampling_params is None:
            sampling_params = SamplingParams()
        model = await self.model_store.get_model(model_id)
        request = ChatCompletionRequest(
            model=model.provider_resource_id,
            messages=messages,
            sampling_params=sampling_params,
            tools=tools or [],
            response_format=response_format,
            stream=stream,
            logprobs=logprobs,
            tool_config=tool_config,
        )

        if stream:
            return self._stream_chat_completion(request)
        else:
            return await self._nonstream_chat_completion(request)

    async def _nonstream_chat_completion(self, request: ChatCompletionRequest) -> ChatCompletionResponse:
        params = await self._get_params(request)
        if "messages" in params:
            r = await self._get_client().chat.completions.acreate(**params)
        else:
            r = await self._get_client().completion.acreate(**params)
        return process_chat_completion_response(r, request)

    async def _stream_chat_completion(self, request: ChatCompletionRequest) -> AsyncGenerator:
        params = await self._get_params(request)

        async def _to_async_generator():
            if "messages" in params:
                stream = self._get_client().chat.completions.acreate(**params)
            else:
                stream = self._get_client().completion.acreate(**params)
            async for chunk in stream:
                yield chunk

        stream = _to_async_generator()
        async for chunk in process_chat_completion_stream_response(stream, request):
            yield chunk

    async def _get_params(self, request: ChatCompletionRequest | CompletionRequest) -> dict:
        input_dict = {}
        media_present = request_has_media(request)

        llama_model = self.get_llama_model(request.model)
        if isinstance(request, ChatCompletionRequest):
            # TODO: tools are never added to the request, so we need to add them here
            if media_present or not llama_model:
                input_dict["messages"] = [
                    await convert_message_to_openai_dict(m, download=True) for m in request.messages
                ]
            else:
                input_dict["prompt"] = await chat_completion_request_to_prompt(request, llama_model)
        else:
            assert not media_present, "Fireworks does not support media for Completion requests"
            input_dict["prompt"] = await completion_request_to_prompt(request)

        # Fireworks always prepends with BOS
        if "prompt" in input_dict:
            if input_dict["prompt"].startswith("<|begin_of_text|>"):
                input_dict["prompt"] = input_dict["prompt"][len("<|begin_of_text|>") :]

        params = {
            "model": request.model,
            **input_dict,
            "stream": bool(request.stream),
            **self._build_options(request.sampling_params, request.response_format, request.logprobs),
        }
        logger.debug(f"params to fireworks: {params}")

        return params

<<<<<<< HEAD
    async def openai_embeddings(
        self,
        model: str,
        input: str | list[str],
        encoding_format: str | None = "float",
        dimensions: int | None = None,
        user: str | None = None,
    ) -> OpenAIEmbeddingsResponse:
        raise NotImplementedError()

    async def openai_completion(
        self,
        model: str,
        prompt: str | list[str] | list[int] | list[list[int]],
        best_of: int | None = None,
        echo: bool | None = None,
        frequency_penalty: float | None = None,
        logit_bias: dict[str, float] | None = None,
        logprobs: bool | None = None,
        max_tokens: int | None = None,
        n: int | None = None,
        presence_penalty: float | None = None,
        seed: int | None = None,
        stop: str | list[str] | None = None,
        stream: bool | None = None,
        stream_options: dict[str, Any] | None = None,
        temperature: float | None = None,
        top_p: float | None = None,
        user: str | None = None,
        guided_choice: list[str] | None = None,
        prompt_logprobs: int | None = None,
        suffix: str | None = None,
    ) -> OpenAICompletion:
        model_obj = await self.model_store.get_model(model)

        # Fireworks always prepends with BOS
        if isinstance(prompt, str) and prompt.startswith("<|begin_of_text|>"):
            prompt = prompt[len("<|begin_of_text|>") :]

        params = await prepare_openai_completion_params(
            model=model_obj.provider_resource_id,
            prompt=prompt,
            best_of=best_of,
            echo=echo,
            frequency_penalty=frequency_penalty,
            logit_bias=logit_bias,
            logprobs=logprobs,
            max_tokens=max_tokens,
            n=n,
            presence_penalty=presence_penalty,
            seed=seed,
            stop=stop,
            stream=stream,
            stream_options=stream_options,
            temperature=temperature,
            top_p=top_p,
            user=user,
        )

        return await self._get_openai_client().completions.create(**params)

    async def openai_chat_completion(
        self,
        model: str,
        messages: list[OpenAIMessageParam],
        frequency_penalty: float | None = None,
        function_call: str | dict[str, Any] | None = None,
        functions: list[dict[str, Any]] | None = None,
        logit_bias: dict[str, float] | None = None,
        logprobs: bool | None = None,
        max_completion_tokens: int | None = None,
        max_tokens: int | None = None,
        n: int | None = None,
        parallel_tool_calls: bool | None = None,
        presence_penalty: float | None = None,
        response_format: OpenAIResponseFormatParam | None = None,
        seed: int | None = None,
        stop: str | list[str] | None = None,
        stream: bool | None = None,
        stream_options: dict[str, Any] | None = None,
        temperature: float | None = None,
        tool_choice: str | dict[str, Any] | None = None,
        tools: list[dict[str, Any]] | None = None,
        top_logprobs: int | None = None,
        top_p: float | None = None,
        user: str | None = None,
    ) -> OpenAIChatCompletion | AsyncIterator[OpenAIChatCompletionChunk]:
        model_obj = await self.model_store.get_model(model)

        # Divert Llama Models through Llama Stack inference APIs because
        # Fireworks chat completions OpenAI-compatible API does not support
        # tool calls properly.
        llama_model = self.get_llama_model(model_obj.provider_resource_id)

        if llama_model:
            return await OpenAIChatCompletionToLlamaStackMixin.openai_chat_completion(
                self,
                model=model,
                messages=messages,
                frequency_penalty=frequency_penalty,
                function_call=function_call,
                functions=functions,
                logit_bias=logit_bias,
                logprobs=logprobs,
                max_completion_tokens=max_completion_tokens,
                max_tokens=max_tokens,
                n=n,
                parallel_tool_calls=parallel_tool_calls,
                presence_penalty=presence_penalty,
                response_format=response_format,
                seed=seed,
                stop=stop,
                stream=stream,
                stream_options=stream_options,
                temperature=temperature,
                tool_choice=tool_choice,
                tools=tools,
                top_logprobs=top_logprobs,
                top_p=top_p,
                user=user,
            )

        params = await prepare_openai_completion_params(
            messages=messages,
            frequency_penalty=frequency_penalty,
            function_call=function_call,
            functions=functions,
            logit_bias=logit_bias,
            logprobs=logprobs,
            max_completion_tokens=max_completion_tokens,
            max_tokens=max_tokens,
            n=n,
            parallel_tool_calls=parallel_tool_calls,
            presence_penalty=presence_penalty,
            response_format=response_format,
            seed=seed,
            stop=stop,
            stream=stream,
            stream_options=stream_options,
            temperature=temperature,
            tool_choice=tool_choice,
            tools=tools,
            top_logprobs=top_logprobs,
            top_p=top_p,
            user=user,
        )

        logger.debug(f"fireworks params: {params}")
        return await self._get_openai_client().chat.completions.create(model=model_obj.provider_resource_id, **params)
=======
    async def embeddings(
        self,
        model_id: str,
        contents: list[str] | list[InterleavedContentItem],
        text_truncation: TextTruncation | None = TextTruncation.none,
        output_dimension: int | None = None,
        task_type: EmbeddingTaskType | None = None,
    ) -> EmbeddingsResponse:
        model = await self.model_store.get_model(model_id)

        kwargs = {}
        if model.metadata.get("embedding_dimension"):
            kwargs["dimensions"] = model.metadata.get("embedding_dimension")
        assert all(not content_has_media(content) for content in contents), (
            "Fireworks does not support media for embeddings"
        )
        response = self._get_client().embeddings.create(
            model=model.provider_resource_id,
            input=[interleaved_content_as_str(content) for content in contents],
            **kwargs,
        )

        embeddings = [data.embedding for data in response.data]
        return EmbeddingsResponse(embeddings=embeddings)
>>>>>>> 65f7b81e
<|MERGE_RESOLUTION|>--- conflicted
+++ resolved
@@ -252,181 +252,4 @@
         }
         logger.debug(f"params to fireworks: {params}")
 
-        return params
-
-<<<<<<< HEAD
-    async def openai_embeddings(
-        self,
-        model: str,
-        input: str | list[str],
-        encoding_format: str | None = "float",
-        dimensions: int | None = None,
-        user: str | None = None,
-    ) -> OpenAIEmbeddingsResponse:
-        raise NotImplementedError()
-
-    async def openai_completion(
-        self,
-        model: str,
-        prompt: str | list[str] | list[int] | list[list[int]],
-        best_of: int | None = None,
-        echo: bool | None = None,
-        frequency_penalty: float | None = None,
-        logit_bias: dict[str, float] | None = None,
-        logprobs: bool | None = None,
-        max_tokens: int | None = None,
-        n: int | None = None,
-        presence_penalty: float | None = None,
-        seed: int | None = None,
-        stop: str | list[str] | None = None,
-        stream: bool | None = None,
-        stream_options: dict[str, Any] | None = None,
-        temperature: float | None = None,
-        top_p: float | None = None,
-        user: str | None = None,
-        guided_choice: list[str] | None = None,
-        prompt_logprobs: int | None = None,
-        suffix: str | None = None,
-    ) -> OpenAICompletion:
-        model_obj = await self.model_store.get_model(model)
-
-        # Fireworks always prepends with BOS
-        if isinstance(prompt, str) and prompt.startswith("<|begin_of_text|>"):
-            prompt = prompt[len("<|begin_of_text|>") :]
-
-        params = await prepare_openai_completion_params(
-            model=model_obj.provider_resource_id,
-            prompt=prompt,
-            best_of=best_of,
-            echo=echo,
-            frequency_penalty=frequency_penalty,
-            logit_bias=logit_bias,
-            logprobs=logprobs,
-            max_tokens=max_tokens,
-            n=n,
-            presence_penalty=presence_penalty,
-            seed=seed,
-            stop=stop,
-            stream=stream,
-            stream_options=stream_options,
-            temperature=temperature,
-            top_p=top_p,
-            user=user,
-        )
-
-        return await self._get_openai_client().completions.create(**params)
-
-    async def openai_chat_completion(
-        self,
-        model: str,
-        messages: list[OpenAIMessageParam],
-        frequency_penalty: float | None = None,
-        function_call: str | dict[str, Any] | None = None,
-        functions: list[dict[str, Any]] | None = None,
-        logit_bias: dict[str, float] | None = None,
-        logprobs: bool | None = None,
-        max_completion_tokens: int | None = None,
-        max_tokens: int | None = None,
-        n: int | None = None,
-        parallel_tool_calls: bool | None = None,
-        presence_penalty: float | None = None,
-        response_format: OpenAIResponseFormatParam | None = None,
-        seed: int | None = None,
-        stop: str | list[str] | None = None,
-        stream: bool | None = None,
-        stream_options: dict[str, Any] | None = None,
-        temperature: float | None = None,
-        tool_choice: str | dict[str, Any] | None = None,
-        tools: list[dict[str, Any]] | None = None,
-        top_logprobs: int | None = None,
-        top_p: float | None = None,
-        user: str | None = None,
-    ) -> OpenAIChatCompletion | AsyncIterator[OpenAIChatCompletionChunk]:
-        model_obj = await self.model_store.get_model(model)
-
-        # Divert Llama Models through Llama Stack inference APIs because
-        # Fireworks chat completions OpenAI-compatible API does not support
-        # tool calls properly.
-        llama_model = self.get_llama_model(model_obj.provider_resource_id)
-
-        if llama_model:
-            return await OpenAIChatCompletionToLlamaStackMixin.openai_chat_completion(
-                self,
-                model=model,
-                messages=messages,
-                frequency_penalty=frequency_penalty,
-                function_call=function_call,
-                functions=functions,
-                logit_bias=logit_bias,
-                logprobs=logprobs,
-                max_completion_tokens=max_completion_tokens,
-                max_tokens=max_tokens,
-                n=n,
-                parallel_tool_calls=parallel_tool_calls,
-                presence_penalty=presence_penalty,
-                response_format=response_format,
-                seed=seed,
-                stop=stop,
-                stream=stream,
-                stream_options=stream_options,
-                temperature=temperature,
-                tool_choice=tool_choice,
-                tools=tools,
-                top_logprobs=top_logprobs,
-                top_p=top_p,
-                user=user,
-            )
-
-        params = await prepare_openai_completion_params(
-            messages=messages,
-            frequency_penalty=frequency_penalty,
-            function_call=function_call,
-            functions=functions,
-            logit_bias=logit_bias,
-            logprobs=logprobs,
-            max_completion_tokens=max_completion_tokens,
-            max_tokens=max_tokens,
-            n=n,
-            parallel_tool_calls=parallel_tool_calls,
-            presence_penalty=presence_penalty,
-            response_format=response_format,
-            seed=seed,
-            stop=stop,
-            stream=stream,
-            stream_options=stream_options,
-            temperature=temperature,
-            tool_choice=tool_choice,
-            tools=tools,
-            top_logprobs=top_logprobs,
-            top_p=top_p,
-            user=user,
-        )
-
-        logger.debug(f"fireworks params: {params}")
-        return await self._get_openai_client().chat.completions.create(model=model_obj.provider_resource_id, **params)
-=======
-    async def embeddings(
-        self,
-        model_id: str,
-        contents: list[str] | list[InterleavedContentItem],
-        text_truncation: TextTruncation | None = TextTruncation.none,
-        output_dimension: int | None = None,
-        task_type: EmbeddingTaskType | None = None,
-    ) -> EmbeddingsResponse:
-        model = await self.model_store.get_model(model_id)
-
-        kwargs = {}
-        if model.metadata.get("embedding_dimension"):
-            kwargs["dimensions"] = model.metadata.get("embedding_dimension")
-        assert all(not content_has_media(content) for content in contents), (
-            "Fireworks does not support media for embeddings"
-        )
-        response = self._get_client().embeddings.create(
-            model=model.provider_resource_id,
-            input=[interleaved_content_as_str(content) for content in contents],
-            **kwargs,
-        )
-
-        embeddings = [data.embedding for data in response.data]
-        return EmbeddingsResponse(embeddings=embeddings)
->>>>>>> 65f7b81e
+        return params