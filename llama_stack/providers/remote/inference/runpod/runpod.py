# Copyright (c) Meta Platforms, Inc. and affiliates.
# All rights reserved.
#
# This source code is licensed under the terms described in the LICENSE file in
# the root directory of this source tree.


from llama_stack.apis.inference import *  # noqa: F403
from llama_stack.apis.inference import OpenAIEmbeddingsResponse

from llama_stack.providers.utils.inference.model_registry import (
    build_hf_repo_model_entry,
    ModelRegistryHelper,
)
from llama_stack.providers.utils.inference.openai_compat import (
    get_sampling_options,
<<<<<<< HEAD
    OpenAIChatCompletionToLlamaStackMixin,
    process_chat_completion_response,
    process_chat_completion_stream_response,
=======
>>>>>>> 696fefbf
)
from llama_stack.providers.utils.inference.prompt_adapter import (
    chat_completion_request_to_prompt,
)

from .config import RunpodImplConfig

# https://docs.runpod.io/serverless/vllm/overview#compatible-models
# https://github.com/runpod-workers/worker-vllm/blob/main/README.md#compatible-model-architectures
RUNPOD_SUPPORTED_MODELS = {
    "Llama3.1-8B": "meta-llama/Llama-3.1-8B",
    "Llama3.1-70B": "meta-llama/Llama-3.1-70B",
    "Llama3.1-405B:bf16-mp8": "meta-llama/Llama-3.1-405B",
    "Llama3.1-405B": "meta-llama/Llama-3.1-405B-FP8",
    "Llama3.1-405B:bf16-mp16": "meta-llama/Llama-3.1-405B",
    "Llama3.1-8B-Instruct": "meta-llama/Llama-3.1-8B-Instruct",
    "Llama3.1-70B-Instruct": "meta-llama/Llama-3.1-70B-Instruct",
    "Llama3.1-405B-Instruct:bf16-mp8": "meta-llama/Llama-3.1-405B-Instruct",
    "Llama3.1-405B-Instruct": "meta-llama/Llama-3.1-405B-Instruct-FP8",
    "Llama3.1-405B-Instruct:bf16-mp16": "meta-llama/Llama-3.1-405B-Instruct",
    "Llama3.2-1B": "meta-llama/Llama-3.2-1B",
    "Llama3.2-3B": "meta-llama/Llama-3.2-3B",
}


# Create MODEL_ENTRIES from RUNPOD_SUPPORTED_MODELS for compatibility with starter template
MODEL_ENTRIES = [
    build_hf_repo_model_entry(provider_model_id, model_descriptor)
    for provider_model_id, model_descriptor in RUNPOD_SUPPORTED_MODELS.items()
]


class RunpodInferenceAdapter(
    ModelRegistryHelper,
    Inference,
):
    def __init__(self, config: RunpodImplConfig) -> None:
        ModelRegistryHelper.__init__(
            self, stack_to_provider_models_map=RUNPOD_SUPPORTED_MODELS
        )
        self.config = config

<<<<<<< HEAD
    async def initialize(self) -> None:
        return

    async def shutdown(self) -> None:
        pass

    async def chat_completion(
        self,
        model: str,
        messages: list[Message],
        sampling_params: SamplingParams | None = None,
        response_format: ResponseFormat | None = None,
        tools: list[ToolDefinition] | None = None,
        tool_choice: ToolChoice | None = ToolChoice.auto,
        tool_prompt_format: ToolPromptFormat | None = None,
        stream: bool | None = False,
        logprobs: LogProbConfig | None = None,
        tool_config: ToolConfig | None = None,
    ) -> AsyncGenerator:
        if sampling_params is None:
            sampling_params = SamplingParams()
        request = ChatCompletionRequest(
            model=model,
            messages=messages,
            sampling_params=sampling_params,
            tools=tools or [],
            stream=stream,
            logprobs=logprobs,
            tool_config=tool_config,
        )

        client = OpenAI(base_url=self.config.url, api_key=self.config.api_token)
        if stream:
            return self._stream_chat_completion(request, client)
        else:
            return await self._nonstream_chat_completion(request, client)

    async def _nonstream_chat_completion(
        self, request: ChatCompletionRequest, client: OpenAI
    ) -> ChatCompletionResponse:
        params = self._get_params(request)
        r = client.completions.create(**params)
        return process_chat_completion_response(r, request)

    async def _stream_chat_completion(
        self, request: ChatCompletionRequest, client: OpenAI
    ) -> AsyncGenerator:
        params = self._get_params(request)

        async def _to_async_generator():
            s = client.completions.create(**params)
            for chunk in s:
                yield chunk

        stream = _to_async_generator()
        async for chunk in process_chat_completion_stream_response(stream, request):
            yield chunk

=======
>>>>>>> 696fefbf
    def _get_params(self, request: ChatCompletionRequest) -> dict:
        return {
            "model": self.map_to_provider_model(request.model),
            "prompt": chat_completion_request_to_prompt(request),
            "stream": request.stream,
            **get_sampling_options(request.sampling_params),
        }

    async def openai_embeddings(
        self,
        model: str,
        input: str | list[str],
        encoding_format: str | None = "float",
        dimensions: int | None = None,
        user: str | None = None,
    ) -> OpenAIEmbeddingsResponse:
        raise NotImplementedError()<|MERGE_RESOLUTION|>--- conflicted
+++ resolved
@@ -14,12 +14,6 @@
 )
 from llama_stack.providers.utils.inference.openai_compat import (
     get_sampling_options,
-<<<<<<< HEAD
-    OpenAIChatCompletionToLlamaStackMixin,
-    process_chat_completion_response,
-    process_chat_completion_stream_response,
-=======
->>>>>>> 696fefbf
 )
 from llama_stack.providers.utils.inference.prompt_adapter import (
     chat_completion_request_to_prompt,
@@ -62,67 +56,6 @@
         )
         self.config = config
 
-<<<<<<< HEAD
-    async def initialize(self) -> None:
-        return
-
-    async def shutdown(self) -> None:
-        pass
-
-    async def chat_completion(
-        self,
-        model: str,
-        messages: list[Message],
-        sampling_params: SamplingParams | None = None,
-        response_format: ResponseFormat | None = None,
-        tools: list[ToolDefinition] | None = None,
-        tool_choice: ToolChoice | None = ToolChoice.auto,
-        tool_prompt_format: ToolPromptFormat | None = None,
-        stream: bool | None = False,
-        logprobs: LogProbConfig | None = None,
-        tool_config: ToolConfig | None = None,
-    ) -> AsyncGenerator:
-        if sampling_params is None:
-            sampling_params = SamplingParams()
-        request = ChatCompletionRequest(
-            model=model,
-            messages=messages,
-            sampling_params=sampling_params,
-            tools=tools or [],
-            stream=stream,
-            logprobs=logprobs,
-            tool_config=tool_config,
-        )
-
-        client = OpenAI(base_url=self.config.url, api_key=self.config.api_token)
-        if stream:
-            return self._stream_chat_completion(request, client)
-        else:
-            return await self._nonstream_chat_completion(request, client)
-
-    async def _nonstream_chat_completion(
-        self, request: ChatCompletionRequest, client: OpenAI
-    ) -> ChatCompletionResponse:
-        params = self._get_params(request)
-        r = client.completions.create(**params)
-        return process_chat_completion_response(r, request)
-
-    async def _stream_chat_completion(
-        self, request: ChatCompletionRequest, client: OpenAI
-    ) -> AsyncGenerator:
-        params = self._get_params(request)
-
-        async def _to_async_generator():
-            s = client.completions.create(**params)
-            for chunk in s:
-                yield chunk
-
-        stream = _to_async_generator()
-        async for chunk in process_chat_completion_stream_response(stream, request):
-            yield chunk
-
-=======
->>>>>>> 696fefbf
     def _get_params(self, request: ChatCompletionRequest) -> dict:
         return {
             "model": self.map_to_provider_model(request.model),
