--- conflicted
+++ resolved
@@ -212,39 +212,6 @@
             ),
         }
 
-<<<<<<< HEAD
-=======
-    async def embeddings(
-        self,
-        model_id: str,
-        contents: list[str] | list[InterleavedContentItem],
-        text_truncation: TextTruncation | None = TextTruncation.none,
-        output_dimension: int | None = None,
-        task_type: EmbeddingTaskType | None = None,
-    ) -> EmbeddingsResponse:
-        model = await self.model_store.get_model(model_id)
-
-        # Convert foundation model ID to inference profile ID
-        region_name = self.client.meta.region_name
-        inference_profile_id = _to_inference_profile_id(model.provider_resource_id, region_name)
-
-        embeddings = []
-        for content in contents:
-            assert not content_has_media(content), "Bedrock does not support media for embeddings"
-            input_text = interleaved_content_as_str(content)
-            input_body = {"inputText": input_text}
-            body = json.dumps(input_body)
-            response = self.client.invoke_model(
-                body=body,
-                modelId=inference_profile_id,
-                accept="application/json",
-                contentType="application/json",
-            )
-            response_body = json.loads(response.get("body").read())
-            embeddings.append(response_body.get("embedding"))
-        return EmbeddingsResponse(embeddings=embeddings)
-
->>>>>>> 65f7b81e
     async def openai_embeddings(
         self,
         model: str,
