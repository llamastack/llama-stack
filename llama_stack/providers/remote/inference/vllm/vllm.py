--- conflicted
+++ resolved
@@ -543,181 +543,4 @@
             **input_dict,
             "stream": request.stream,
             **options,
-        }
-
-<<<<<<< HEAD
-    async def openai_embeddings(
-        self,
-        model: str,
-        input: str | list[str],
-        encoding_format: str | None = "float",
-        dimensions: int | None = None,
-        user: str | None = None,
-    ) -> OpenAIEmbeddingsResponse:
-        self._lazy_initialize_client()
-        assert self.client is not None
-        model_obj = await self._get_model(model)
-        assert model_obj.model_type == ModelType.embedding
-
-        # Convert input to list if it's a string
-        input_list = [input] if isinstance(input, str) else input
-
-        # Call vLLM embeddings endpoint with encoding_format
-        response = await self.client.embeddings.create(
-            model=model_obj.provider_resource_id,
-            input=input_list,
-            dimensions=dimensions,
-            encoding_format=encoding_format,
-        )
-
-        # Convert response to OpenAI format
-        data = [
-            OpenAIEmbeddingData(
-                embedding=embedding_data.embedding,
-                index=i,
-            )
-            for i, embedding_data in enumerate(response.data)
-        ]
-
-        # Not returning actual token usage since vLLM doesn't provide it
-        usage = OpenAIEmbeddingUsage(prompt_tokens=-1, total_tokens=-1)
-
-        return OpenAIEmbeddingsResponse(
-            data=data,
-            model=model_obj.provider_resource_id,
-            usage=usage,
-        )
-
-    async def openai_completion(
-        self,
-        model: str,
-        prompt: str | list[str] | list[int] | list[list[int]],
-        best_of: int | None = None,
-        echo: bool | None = None,
-        frequency_penalty: float | None = None,
-        logit_bias: dict[str, float] | None = None,
-        logprobs: bool | None = None,
-        max_tokens: int | None = None,
-        n: int | None = None,
-        presence_penalty: float | None = None,
-        seed: int | None = None,
-        stop: str | list[str] | None = None,
-        stream: bool | None = None,
-        stream_options: dict[str, Any] | None = None,
-        temperature: float | None = None,
-        top_p: float | None = None,
-        user: str | None = None,
-        guided_choice: list[str] | None = None,
-        prompt_logprobs: int | None = None,
-        suffix: str | None = None,
-    ) -> OpenAICompletion:
-        self._lazy_initialize_client()
-        model_obj = await self._get_model(model)
-
-        extra_body: dict[str, Any] = {}
-        if prompt_logprobs is not None and prompt_logprobs >= 0:
-            extra_body["prompt_logprobs"] = prompt_logprobs
-        if guided_choice:
-            extra_body["guided_choice"] = guided_choice
-
-        params = await prepare_openai_completion_params(
-            model=model_obj.provider_resource_id,
-            prompt=prompt,
-            best_of=best_of,
-            echo=echo,
-            frequency_penalty=frequency_penalty,
-            logit_bias=logit_bias,
-            logprobs=logprobs,
-            max_tokens=max_tokens,
-            n=n,
-            presence_penalty=presence_penalty,
-            seed=seed,
-            stop=stop,
-            stream=stream,
-            stream_options=stream_options,
-            temperature=temperature,
-            top_p=top_p,
-            user=user,
-            extra_body=extra_body,
-        )
-        return await self.client.completions.create(**params)  # type: ignore
-
-    async def openai_chat_completion(
-        self,
-        model: str,
-        messages: list[OpenAIMessageParam],
-        frequency_penalty: float | None = None,
-        function_call: str | dict[str, Any] | None = None,
-        functions: list[dict[str, Any]] | None = None,
-        logit_bias: dict[str, float] | None = None,
-        logprobs: bool | None = None,
-        max_completion_tokens: int | None = None,
-        max_tokens: int | None = None,
-        n: int | None = None,
-        parallel_tool_calls: bool | None = None,
-        presence_penalty: float | None = None,
-        response_format: OpenAIResponseFormatParam | None = None,
-        seed: int | None = None,
-        stop: str | list[str] | None = None,
-        stream: bool | None = None,
-        stream_options: dict[str, Any] | None = None,
-        temperature: float | None = None,
-        tool_choice: str | dict[str, Any] | None = None,
-        tools: list[dict[str, Any]] | None = None,
-        top_logprobs: int | None = None,
-        top_p: float | None = None,
-        user: str | None = None,
-    ) -> OpenAIChatCompletion | AsyncIterator[OpenAIChatCompletionChunk]:
-        self._lazy_initialize_client()
-        model_obj = await self._get_model(model)
-        params = await prepare_openai_completion_params(
-            model=model_obj.provider_resource_id,
-            messages=messages,
-            frequency_penalty=frequency_penalty,
-            function_call=function_call,
-            functions=functions,
-            logit_bias=logit_bias,
-            logprobs=logprobs,
-            max_completion_tokens=max_completion_tokens,
-            max_tokens=max_tokens,
-            n=n,
-            parallel_tool_calls=parallel_tool_calls,
-            presence_penalty=presence_penalty,
-            response_format=response_format,
-            seed=seed,
-            stop=stop,
-            stream=stream,
-            stream_options=stream_options,
-            temperature=temperature,
-            tool_choice=tool_choice,
-            tools=tools,
-            top_logprobs=top_logprobs,
-            top_p=top_p,
-            user=user,
-        )
-        return await self.client.chat.completions.create(**params)  # type: ignore
-=======
-    async def embeddings(
-        self,
-        model_id: str,
-        contents: list[str] | list[InterleavedContentItem],
-        text_truncation: TextTruncation | None = TextTruncation.none,
-        output_dimension: int | None = None,
-        task_type: EmbeddingTaskType | None = None,
-    ) -> EmbeddingsResponse:
-        model = await self._get_model(model_id)
-
-        kwargs = {}
-        assert model.model_type == ModelType.embedding
-        assert model.metadata.get("embedding_dimension")
-        kwargs["dimensions"] = model.metadata.get("embedding_dimension")
-        assert all(not content_has_media(content) for content in contents), "VLLM does not support media for embeddings"
-        response = await self.client.embeddings.create(
-            model=model.provider_resource_id,
-            input=[interleaved_content_as_str(content) for content in contents],
-            **kwargs,
-        )
-
-        embeddings = [data.embedding for data in response.data]
-        return EmbeddingsResponse(embeddings=embeddings)
->>>>>>> 65f7b81e
+        }