# Copyright (c) Meta Platforms, Inc. and affiliates.
# All rights reserved.
#
# This source code is licensed under the terms described in the LICENSE file in
# the root directory of this source tree.
import json
import logging
from typing import Any, AsyncGenerator, AsyncIterator, Dict, List, Optional, Union

import httpx
from openai import AsyncOpenAI
from openai.types.chat.chat_completion_chunk import (
    ChatCompletionChunk as OpenAIChatCompletionChunk,
)

from llama_stack.apis.common.content_types import (
    InterleavedContent,
    InterleavedContentItem,
    TextDelta,
    ToolCallDelta,
    ToolCallParseStatus,
)
from llama_stack.apis.inference import (
    ChatCompletionRequest,
    ChatCompletionResponse,
    ChatCompletionResponseEvent,
    ChatCompletionResponseEventType,
    ChatCompletionResponseStreamChunk,
    CompletionMessage,
    CompletionRequest,
    CompletionResponse,
    CompletionResponseStreamChunk,
    EmbeddingsResponse,
    EmbeddingTaskType,
    GrammarResponseFormat,
    Inference,
    JsonSchemaResponseFormat,
    LogProbConfig,
    Message,
    ResponseFormat,
    SamplingParams,
    TextTruncation,
    ToolChoice,
    ToolConfig,
    ToolDefinition,
    ToolPromptFormat,
)
from llama_stack.apis.inference.inference import (
    OpenAIChatCompletion,
    OpenAICompletion,
    OpenAIMessageParam,
    OpenAIResponseFormatParam,
)
from llama_stack.apis.models import Model, ModelType
from llama_stack.models.llama.datatypes import BuiltinTool, StopReason, ToolCall
from llama_stack.models.llama.sku_list import all_registered_models
from llama_stack.providers.datatypes import ModelsProtocolPrivate
from llama_stack.providers.utils.inference.model_registry import (
    ModelRegistryHelper,
    build_hf_repo_model_entry,
)
from llama_stack.providers.utils.inference.openai_compat import (
    UnparseableToolCall,
    convert_message_to_openai_dict,
    convert_tool_call,
    get_sampling_options,
    prepare_openai_completion_params,
    process_chat_completion_stream_response,
    process_completion_response,
    process_completion_stream_response,
)
from llama_stack.providers.utils.inference.prompt_adapter import (
    completion_request_to_prompt,
    content_has_media,
    interleaved_content_as_str,
    request_has_media,
)

from .config import VLLMInferenceAdapterConfig

log = logging.getLogger(__name__)


def build_hf_repo_model_entries():
    return [
        build_hf_repo_model_entry(
            model.huggingface_repo,
            model.descriptor(),
        )
        for model in all_registered_models()
        if model.huggingface_repo
    ]


def _convert_to_vllm_tool_calls_in_response(
    tool_calls,
) -> List[ToolCall]:
    if not tool_calls:
        return []

    return [
        ToolCall(
            call_id=call.id,
            tool_name=call.function.name,
            arguments=json.loads(call.function.arguments),
            arguments_json=call.function.arguments,
        )
        for call in tool_calls
    ]


def _convert_to_vllm_tools_in_request(tools: List[ToolDefinition]) -> List[dict]:
    compat_tools = []

    for tool in tools:
        properties = {}
        compat_required = []
        if tool.parameters:
            for tool_key, tool_param in tool.parameters.items():
                properties[tool_key] = {"type": tool_param.param_type}
                if tool_param.description:
                    properties[tool_key]["description"] = tool_param.description
                if tool_param.default:
                    properties[tool_key]["default"] = tool_param.default
                if tool_param.required:
                    compat_required.append(tool_key)

        # The tool.tool_name can be a str or a BuiltinTool enum. If
        # it's the latter, convert to a string.
        tool_name = tool.tool_name
        if isinstance(tool_name, BuiltinTool):
            tool_name = tool_name.value

        compat_tool = {
            "type": "function",
            "function": {
                "name": tool_name,
                "description": tool.description,
                "parameters": {
                    "type": "object",
                    "properties": properties,
                    "required": compat_required,
                },
            },
        }

        compat_tools.append(compat_tool)

    return compat_tools


def _convert_to_vllm_finish_reason(finish_reason: str) -> StopReason:
    return {
        "stop": StopReason.end_of_turn,
        "length": StopReason.out_of_tokens,
        "tool_calls": StopReason.end_of_message,
    }.get(finish_reason, StopReason.end_of_turn)


async def _process_vllm_chat_completion_stream_response(
    stream: AsyncGenerator[OpenAIChatCompletionChunk, None],
) -> AsyncGenerator:
    event_type = ChatCompletionResponseEventType.start
    tool_call_buf = UnparseableToolCall()
    async for chunk in stream:
        if not chunk.choices:
            log.warning("vLLM failed to generation any completions - check the vLLM server logs for an error.")
            continue
        choice = chunk.choices[0]
        if choice.finish_reason:
            args_str = tool_call_buf.arguments
            args = None
            try:
                args = {} if not args_str else json.loads(args_str)
            except Exception as e:
                log.warning(f"Failed to parse tool call buffer arguments: {args_str} \nError: {e}")
            if args:
                yield ChatCompletionResponseStreamChunk(
                    event=ChatCompletionResponseEvent(
                        event_type=event_type,
                        delta=ToolCallDelta(
                            tool_call=ToolCall(
                                call_id=tool_call_buf.call_id,
                                tool_name=tool_call_buf.tool_name,
                                arguments=args,
                                arguments_json=args_str,
                            ),
                            parse_status=ToolCallParseStatus.succeeded,
                        ),
                    )
                )
            elif args_str:
                yield ChatCompletionResponseStreamChunk(
                    event=ChatCompletionResponseEvent(
                        event_type=ChatCompletionResponseEventType.progress,
                        delta=ToolCallDelta(
                            tool_call=str(tool_call_buf),
                            parse_status=ToolCallParseStatus.failed,
                        ),
                    )
                )
            yield ChatCompletionResponseStreamChunk(
                event=ChatCompletionResponseEvent(
                    event_type=ChatCompletionResponseEventType.complete,
                    delta=TextDelta(text=choice.delta.content or ""),
                    logprobs=None,
                    stop_reason=_convert_to_vllm_finish_reason(choice.finish_reason),
                )
            )
        elif choice.delta.tool_calls:
            tool_call = convert_tool_call(choice.delta.tool_calls[0])
            tool_call_buf.tool_name += str(tool_call.tool_name)
            tool_call_buf.call_id += tool_call.call_id
            # TODO: remove str() when dict type for 'arguments' is no longer allowed
            tool_call_buf.arguments += str(tool_call.arguments)
        else:
            yield ChatCompletionResponseStreamChunk(
                event=ChatCompletionResponseEvent(
                    event_type=event_type,
                    delta=TextDelta(text=choice.delta.content or ""),
                    logprobs=None,
                )
            )
            event_type = ChatCompletionResponseEventType.progress


class VLLMInferenceAdapter(Inference, ModelsProtocolPrivate):
    def __init__(self, config: VLLMInferenceAdapterConfig) -> None:
        self.register_helper = ModelRegistryHelper(build_hf_repo_model_entries())
        self.config = config
        self.client = None

    async def initialize(self) -> None:
        pass

    async def shutdown(self) -> None:
        pass

    async def unregister_model(self, model_id: str) -> None:
        pass

    async def _get_model(self, model_id: str) -> Model:
        if not self.model_store:
            raise ValueError("Model store not set")
        return await self.model_store.get_model(model_id)

    def _lazy_initialize_client(self):
        if self.client is not None:
            return

        log.info(f"Initializing vLLM client with base_url={self.config.url}")
        self.client = self._create_client()

    def _create_client(self):
        return AsyncOpenAI(
            base_url=self.config.url,
            api_key=self.config.api_token,
            http_client=None if self.config.tls_verify else httpx.AsyncClient(verify=False),
        )

    async def completion(
        self,
        model_id: str,
        content: InterleavedContent,
        sampling_params: Optional[SamplingParams] = None,
        response_format: Optional[ResponseFormat] = None,
        stream: Optional[bool] = False,
        logprobs: Optional[LogProbConfig] = None,
    ) -> CompletionResponse | AsyncGenerator[CompletionResponseStreamChunk, None]:
        self._lazy_initialize_client()
        if sampling_params is None:
            sampling_params = SamplingParams()
        model = await self._get_model(model_id)
        request = CompletionRequest(
            model=model.provider_resource_id,
            content=content,
            sampling_params=sampling_params,
            response_format=response_format,
            stream=stream,
            logprobs=logprobs,
        )
        if stream:
            return self._stream_completion(request)
        else:
            return await self._nonstream_completion(request)

    async def chat_completion(
        self,
        model_id: str,
        messages: List[Message],
        sampling_params: Optional[SamplingParams] = None,
        tools: Optional[List[ToolDefinition]] = None,
        tool_choice: Optional[ToolChoice] = ToolChoice.auto,
        tool_prompt_format: Optional[ToolPromptFormat] = None,
        response_format: Optional[ResponseFormat] = None,
        stream: Optional[bool] = False,
        logprobs: Optional[LogProbConfig] = None,
        tool_config: Optional[ToolConfig] = None,
    ) -> ChatCompletionResponse | AsyncGenerator[ChatCompletionResponseStreamChunk, None]:
        self._lazy_initialize_client()
        if sampling_params is None:
            sampling_params = SamplingParams()
        model = await self._get_model(model_id)
        # This is to be consistent with OpenAI API and support vLLM <= v0.6.3
        # References:
        #   * https://platform.openai.com/docs/api-reference/chat/create#chat-create-tool_choice
        #   * https://github.com/vllm-project/vllm/pull/10000
        if not tools and tool_config is not None:
            tool_config.tool_choice = ToolChoice.none
        request = ChatCompletionRequest(
            model=model.provider_resource_id,
            messages=messages,
            sampling_params=sampling_params,
            tools=tools or [],
            stream=stream,
            logprobs=logprobs,
            response_format=response_format,
            tool_config=tool_config,
        )
        if stream:
            return self._stream_chat_completion(request, self.client)
        else:
            return await self._nonstream_chat_completion(request, self.client)

    async def _nonstream_chat_completion(
        self, request: ChatCompletionRequest, client: AsyncOpenAI
    ) -> ChatCompletionResponse:
        params = await self._get_params(request)
        r = await client.chat.completions.create(**params)
        choice = r.choices[0]
        result = ChatCompletionResponse(
            completion_message=CompletionMessage(
                content=choice.message.content or "",
                stop_reason=_convert_to_vllm_finish_reason(choice.finish_reason),
                tool_calls=_convert_to_vllm_tool_calls_in_response(choice.message.tool_calls),
            ),
            logprobs=None,
        )
        return result

    async def _stream_chat_completion(
        self, request: ChatCompletionRequest, client: AsyncOpenAI
    ) -> AsyncGenerator[ChatCompletionResponseStreamChunk, None]:
        params = await self._get_params(request)

        stream = await client.chat.completions.create(**params)
        if request.tools:
            res = _process_vllm_chat_completion_stream_response(stream)
        else:
            res = process_chat_completion_stream_response(stream, request)
        async for chunk in res:
            yield chunk

    async def _nonstream_completion(self, request: CompletionRequest) -> CompletionResponse:
        assert self.client is not None
        params = await self._get_params(request)
        r = await self.client.completions.create(**params)
        return process_completion_response(r)

    async def _stream_completion(
        self, request: CompletionRequest
    ) -> AsyncGenerator[CompletionResponseStreamChunk, None]:
        assert self.client is not None
        params = await self._get_params(request)

        stream = await self.client.completions.create(**params)
        async for chunk in process_completion_stream_response(stream):
            yield chunk

    async def register_model(self, model: Model) -> Model:
<<<<<<< HEAD
        assert self.client is not None
        try:
            model = await self.register_helper.register_model(model)
        except ValueError:
            pass  # Ignore statically unknown model, will check live listing
        res = await self.client.models.list()
=======
        # register_model is called during Llama Stack initialization, hence we cannot init self.client if not initialized yet.
        # self.client should only be created after the initialization is complete to avoid asyncio cross-context errors.
        # Changing this may lead to unpredictable behavior.
        client = self._create_client() if self.client is None else self.client
        model = await self.register_helper.register_model(model)
        res = await client.models.list()
>>>>>>> 6cf6791d
        available_models = [m.id async for m in res]
        if model.provider_resource_id not in available_models:
            raise ValueError(
                f"Model {model.provider_resource_id} is not being served by vLLM. "
                f"Available models: {', '.join(available_models)}"
            )
        return model

    async def _get_params(self, request: Union[ChatCompletionRequest, CompletionRequest]) -> dict:
        options = get_sampling_options(request.sampling_params)
        if "max_tokens" not in options:
            options["max_tokens"] = self.config.max_tokens

        input_dict: dict[str, Any] = {}
        # Only include the 'tools' param if there is any. It can break things if an empty list is sent to the vLLM.
        if isinstance(request, ChatCompletionRequest) and request.tools:
            input_dict = {"tools": _convert_to_vllm_tools_in_request(request.tools)}

        if isinstance(request, ChatCompletionRequest):
            input_dict["messages"] = [await convert_message_to_openai_dict(m, download=True) for m in request.messages]
        else:
            assert not request_has_media(request), "vLLM does not support media for Completion requests"
            input_dict["prompt"] = await completion_request_to_prompt(request)

        if fmt := request.response_format:
            if isinstance(fmt, JsonSchemaResponseFormat):
                input_dict["extra_body"] = {"guided_json": fmt.json_schema}
            elif isinstance(fmt, GrammarResponseFormat):
                raise NotImplementedError("Grammar response format not supported yet")
            else:
                raise ValueError(f"Unknown response format {fmt.type}")

        if request.logprobs and request.logprobs.top_k:
            input_dict["logprobs"] = request.logprobs.top_k

        return {
            "model": request.model,
            **input_dict,
            "stream": request.stream,
            **options,
        }

    async def embeddings(
        self,
        model_id: str,
        contents: List[str] | List[InterleavedContentItem],
        text_truncation: Optional[TextTruncation] = TextTruncation.none,
        output_dimension: Optional[int] = None,
        task_type: Optional[EmbeddingTaskType] = None,
    ) -> EmbeddingsResponse:
        self._lazy_initialize_client()
        assert self.client is not None
        model = await self._get_model(model_id)

        kwargs = {}
        assert model.model_type == ModelType.embedding
        assert model.metadata.get("embedding_dimension")
        kwargs["dimensions"] = model.metadata.get("embedding_dimension")
        assert all(not content_has_media(content) for content in contents), "VLLM does not support media for embeddings"
        response = await self.client.embeddings.create(
            model=model.provider_resource_id,
            input=[interleaved_content_as_str(content) for content in contents],
            **kwargs,
        )

        embeddings = [data.embedding for data in response.data]
        return EmbeddingsResponse(embeddings=embeddings)

    async def openai_completion(
        self,
        model: str,
        prompt: Union[str, List[str], List[int], List[List[int]]],
        best_of: Optional[int] = None,
        echo: Optional[bool] = None,
        frequency_penalty: Optional[float] = None,
        logit_bias: Optional[Dict[str, float]] = None,
        logprobs: Optional[bool] = None,
        max_tokens: Optional[int] = None,
        n: Optional[int] = None,
        presence_penalty: Optional[float] = None,
        seed: Optional[int] = None,
        stop: Optional[Union[str, List[str]]] = None,
        stream: Optional[bool] = None,
        stream_options: Optional[Dict[str, Any]] = None,
        temperature: Optional[float] = None,
        top_p: Optional[float] = None,
        user: Optional[str] = None,
        guided_choice: Optional[List[str]] = None,
        prompt_logprobs: Optional[int] = None,
    ) -> OpenAICompletion:
        self._lazy_initialize_client()
        model_obj = await self._get_model(model)

        extra_body: Dict[str, Any] = {}
        if prompt_logprobs is not None and prompt_logprobs >= 0:
            extra_body["prompt_logprobs"] = prompt_logprobs
        if guided_choice:
            extra_body["guided_choice"] = guided_choice

        params = await prepare_openai_completion_params(
            model=model_obj.provider_resource_id,
            prompt=prompt,
            best_of=best_of,
            echo=echo,
            frequency_penalty=frequency_penalty,
            logit_bias=logit_bias,
            logprobs=logprobs,
            max_tokens=max_tokens,
            n=n,
            presence_penalty=presence_penalty,
            seed=seed,
            stop=stop,
            stream=stream,
            stream_options=stream_options,
            temperature=temperature,
            top_p=top_p,
            user=user,
            extra_body=extra_body,
        )
        return await self.client.completions.create(**params)  # type: ignore

    async def openai_chat_completion(
        self,
        model: str,
        messages: List[OpenAIMessageParam],
        frequency_penalty: Optional[float] = None,
        function_call: Optional[Union[str, Dict[str, Any]]] = None,
        functions: Optional[List[Dict[str, Any]]] = None,
        logit_bias: Optional[Dict[str, float]] = None,
        logprobs: Optional[bool] = None,
        max_completion_tokens: Optional[int] = None,
        max_tokens: Optional[int] = None,
        n: Optional[int] = None,
        parallel_tool_calls: Optional[bool] = None,
        presence_penalty: Optional[float] = None,
        response_format: Optional[OpenAIResponseFormatParam] = None,
        seed: Optional[int] = None,
        stop: Optional[Union[str, List[str]]] = None,
        stream: Optional[bool] = None,
        stream_options: Optional[Dict[str, Any]] = None,
        temperature: Optional[float] = None,
        tool_choice: Optional[Union[str, Dict[str, Any]]] = None,
        tools: Optional[List[Dict[str, Any]]] = None,
        top_logprobs: Optional[int] = None,
        top_p: Optional[float] = None,
        user: Optional[str] = None,
    ) -> Union[OpenAIChatCompletion, AsyncIterator[OpenAIChatCompletionChunk]]:
        self._lazy_initialize_client()
        model_obj = await self._get_model(model)
        params = await prepare_openai_completion_params(
            model=model_obj.provider_resource_id,
            messages=messages,
            frequency_penalty=frequency_penalty,
            function_call=function_call,
            functions=functions,
            logit_bias=logit_bias,
            logprobs=logprobs,
            max_completion_tokens=max_completion_tokens,
            max_tokens=max_tokens,
            n=n,
            parallel_tool_calls=parallel_tool_calls,
            presence_penalty=presence_penalty,
            response_format=response_format,
            seed=seed,
            stop=stop,
            stream=stream,
            stream_options=stream_options,
            temperature=temperature,
            tool_choice=tool_choice,
            tools=tools,
            top_logprobs=top_logprobs,
            top_p=top_p,
            user=user,
        )
        return await self.client.chat.completions.create(**params)  # type: ignore

    async def batch_completion(
        self,
        model_id: str,
        content_batch: List[InterleavedContent],
        sampling_params: Optional[SamplingParams] = None,
        response_format: Optional[ResponseFormat] = None,
        logprobs: Optional[LogProbConfig] = None,
    ):
        raise NotImplementedError("Batch completion is not supported for Ollama")

    async def batch_chat_completion(
        self,
        model_id: str,
        messages_batch: List[List[Message]],
        sampling_params: Optional[SamplingParams] = None,
        tools: Optional[List[ToolDefinition]] = None,
        tool_config: Optional[ToolConfig] = None,
        response_format: Optional[ResponseFormat] = None,
        logprobs: Optional[LogProbConfig] = None,
    ):
        raise NotImplementedError("Batch chat completion is not supported for Ollama")<|MERGE_RESOLUTION|>--- conflicted
+++ resolved
@@ -368,21 +368,15 @@
             yield chunk
 
     async def register_model(self, model: Model) -> Model:
-<<<<<<< HEAD
-        assert self.client is not None
+        # register_model is called during Llama Stack initialization, hence we cannot init self.client if not initialized yet.
+        # self.client should only be created after the initialization is complete to avoid asyncio cross-context errors.
+        # Changing this may lead to unpredictable behavior.
+        client = self._create_client() if self.client is None else self.client
         try:
             model = await self.register_helper.register_model(model)
         except ValueError:
             pass  # Ignore statically unknown model, will check live listing
-        res = await self.client.models.list()
-=======
-        # register_model is called during Llama Stack initialization, hence we cannot init self.client if not initialized yet.
-        # self.client should only be created after the initialization is complete to avoid asyncio cross-context errors.
-        # Changing this may lead to unpredictable behavior.
-        client = self._create_client() if self.client is None else self.client
-        model = await self.register_helper.register_model(model)
         res = await client.models.list()
->>>>>>> 6cf6791d
         available_models = [m.id async for m in res]
         if model.provider_resource_id not in available_models:
             raise ValueError(
