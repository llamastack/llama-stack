# Copyright (c) Meta Platforms, Inc. and affiliates.
# All rights reserved.
#
# This source code is licensed under the terms described in the LICENSE file in
# the root directory of this source tree.

from collections.abc import AsyncIterator
from typing import Any

from databricks.sdk import WorkspaceClient

from llama_stack.apis.common.content_types import (
    InterleavedContent,
)
from llama_stack.apis.inference import (
    ChatCompletionResponse,
<<<<<<< HEAD
=======
    ChatCompletionResponseStreamChunk,
    CompletionResponse,
    CompletionResponseStreamChunk,
    EmbeddingsResponse,
    EmbeddingTaskType,
>>>>>>> 65f7b81e
    Inference,
    LogProbConfig,
    Message,
    Model,
    OpenAICompletion,
    ResponseFormat,
    SamplingParams,
    ToolChoice,
    ToolConfig,
    ToolDefinition,
    ToolPromptFormat,
)
from llama_stack.apis.models import ModelType
from llama_stack.log import get_logger
from llama_stack.providers.utils.inference.openai_mixin import OpenAIMixin

from .config import DatabricksImplConfig

logger = get_logger(name=__name__, category="inference::databricks")


class DatabricksInferenceAdapter(
    OpenAIMixin,
    Inference,
):
    # source: https://docs.databricks.com/aws/en/machine-learning/foundation-model-apis/supported-models
    embedding_model_metadata = {
        "databricks-gte-large-en": {"embedding_dimension": 1024, "context_length": 8192},
        "databricks-bge-large-en": {"embedding_dimension": 1024, "context_length": 512},
    }

    def __init__(self, config: DatabricksImplConfig) -> None:
        self.config = config

    def get_api_key(self) -> str:
        return self.config.api_token.get_secret_value()

    def get_base_url(self) -> str:
        return f"{self.config.url}/serving-endpoints"

    async def initialize(self) -> None:
        return

    async def shutdown(self) -> None:
        pass

    async def completion(
        self,
        model_id: str,
        content: InterleavedContent,
        sampling_params: SamplingParams | None = None,
        response_format: ResponseFormat | None = None,
        stream: bool | None = False,
        logprobs: LogProbConfig | None = None,
    ) -> CompletionResponse | AsyncIterator[CompletionResponseStreamChunk]:
        raise NotImplementedError()

    async def openai_completion(
        self,
        model: str,
        prompt: str | list[str] | list[int] | list[list[int]],
        best_of: int | None = None,
        echo: bool | None = None,
        frequency_penalty: float | None = None,
        logit_bias: dict[str, float] | None = None,
        logprobs: bool | None = None,
        max_tokens: int | None = None,
        n: int | None = None,
        presence_penalty: float | None = None,
        seed: int | None = None,
        stop: str | list[str] | None = None,
        stream: bool | None = None,
        stream_options: dict[str, Any] | None = None,
        temperature: float | None = None,
        top_p: float | None = None,
        user: str | None = None,
        guided_choice: list[str] | None = None,
        prompt_logprobs: int | None = None,
        suffix: str | None = None,
    ) -> OpenAICompletion:
        raise NotImplementedError()

    async def chat_completion(
        self,
        model_id: str,
        messages: list[Message],
        sampling_params: SamplingParams | None = None,
        tools: list[ToolDefinition] | None = None,
        tool_choice: ToolChoice | None = ToolChoice.auto,
        tool_prompt_format: ToolPromptFormat | None = None,
        response_format: ResponseFormat | None = None,
        stream: bool | None = False,
        logprobs: LogProbConfig | None = None,
        tool_config: ToolConfig | None = None,
    ) -> ChatCompletionResponse | AsyncIterator[ChatCompletionResponseStreamChunk]:
        raise NotImplementedError()

<<<<<<< HEAD
    async def openai_embeddings(
        self,
        model: str,
        input: str | list[str],
        encoding_format: str | None = "float",
        dimensions: int | None = None,
        user: str | None = None,
    ) -> OpenAIEmbeddingsResponse:
        raise NotImplementedError()
=======
    async def embeddings(
        self,
        model_id: str,
        contents: list[str] | list[InterleavedContentItem],
        text_truncation: TextTruncation | None = TextTruncation.none,
        output_dimension: int | None = None,
        task_type: EmbeddingTaskType | None = None,
    ) -> EmbeddingsResponse:
        raise NotImplementedError()

    async def list_models(self) -> list[Model] | None:
        self._model_cache = {}  # from OpenAIMixin
        ws_client = WorkspaceClient(host=self.config.url, token=self.get_api_key())  # TODO: this is not async
        endpoints = ws_client.serving_endpoints.list()
        for endpoint in endpoints:
            model = Model(
                provider_id=self.__provider_id__,
                provider_resource_id=endpoint.name,
                identifier=endpoint.name,
            )
            if endpoint.task == "llm/v1/chat":
                model.model_type = ModelType.llm  # this is redundant, but informative
            elif endpoint.task == "llm/v1/embeddings":
                if endpoint.name not in self.embedding_model_metadata:
                    logger.warning(f"No metadata information available for embedding model {endpoint.name}, skipping.")
                    continue
                model.model_type = ModelType.embedding
                model.metadata = self.embedding_model_metadata[endpoint.name]
            else:
                logger.warning(f"Unknown model type, skipping: {endpoint}")
                continue

            self._model_cache[endpoint.name] = model

        return list(self._model_cache.values())

    async def should_refresh_models(self) -> bool:
        return False
>>>>>>> 65f7b81e
<|MERGE_RESOLUTION|>--- conflicted
+++ resolved
@@ -14,14 +14,9 @@
 )
 from llama_stack.apis.inference import (
     ChatCompletionResponse,
-<<<<<<< HEAD
-=======
     ChatCompletionResponseStreamChunk,
     CompletionResponse,
     CompletionResponseStreamChunk,
-    EmbeddingsResponse,
-    EmbeddingTaskType,
->>>>>>> 65f7b81e
     Inference,
     LogProbConfig,
     Message,
@@ -119,27 +114,6 @@
     ) -> ChatCompletionResponse | AsyncIterator[ChatCompletionResponseStreamChunk]:
         raise NotImplementedError()
 
-<<<<<<< HEAD
-    async def openai_embeddings(
-        self,
-        model: str,
-        input: str | list[str],
-        encoding_format: str | None = "float",
-        dimensions: int | None = None,
-        user: str | None = None,
-    ) -> OpenAIEmbeddingsResponse:
-        raise NotImplementedError()
-=======
-    async def embeddings(
-        self,
-        model_id: str,
-        contents: list[str] | list[InterleavedContentItem],
-        text_truncation: TextTruncation | None = TextTruncation.none,
-        output_dimension: int | None = None,
-        task_type: EmbeddingTaskType | None = None,
-    ) -> EmbeddingsResponse:
-        raise NotImplementedError()
-
     async def list_models(self) -> list[Model] | None:
         self._model_cache = {}  # from OpenAIMixin
         ws_client = WorkspaceClient(host=self.config.url, token=self.get_api_key())  # TODO: this is not async
@@ -167,5 +141,4 @@
         return list(self._model_cache.values())
 
     async def should_refresh_models(self) -> bool:
-        return False
->>>>>>> 65f7b81e
+        return False