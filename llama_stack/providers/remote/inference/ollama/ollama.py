--- conflicted
+++ resolved
@@ -94,15 +94,10 @@
     __provider_id__: str
 
     def __init__(self, config: OllamaImplConfig) -> None:
-<<<<<<< HEAD
         ModelRegistryHelper.__init__(self, MODEL_ENTRIES)
-        self.url = config.url
-=======
-        self.register_helper = ModelRegistryHelper(MODEL_ENTRIES)
         self.config = config
         self._client = None
         self._openai_client = None
->>>>>>> 28956f94
 
     @property
     def client(self) -> AsyncClient:
@@ -455,15 +450,10 @@
 
     async def register_model(self, model: Model) -> Model:
         if model.model_type == ModelType.embedding:
-<<<<<<< HEAD
             assert model.provider_resource_id, "Embedding models must have a provider_resource_id set"
             logger.info(f"Pulling embedding model `{model.provider_resource_id}` if necessary...")
             # TODO: you should pull here only if the model is not found in a list
             if not await self.check_model_availability(model.provider_resource_id):
-=======
-            response = await self.client.list()
-            if model.provider_resource_id not in [m.model for m in response.models]:
->>>>>>> 28956f94
                 await self.client.pull(model.provider_resource_id)
 
         return await ModelRegistryHelper.register_model(self, model)
