# Copyright (c) Meta Platforms, Inc. and affiliates.
# All rights reserved.
#
# This source code is licensed under the terms described in the LICENSE file in
# the root directory of this source tree.


import asyncio
import base64
import uuid
from collections.abc import AsyncGenerator, AsyncIterator
from typing import Any

from ollama import AsyncClient  # type: ignore[attr-defined]
from openai import AsyncOpenAI

from llama_stack.apis.common.content_types import (
    ImageContentItem,
    InterleavedContent,
    InterleavedContentItem,
    TextContentItem,
)
from llama_stack.apis.inference import (
    ChatCompletionRequest,
    ChatCompletionResponse,
    ChatCompletionResponseStreamChunk,
    CompletionRequest,
    CompletionResponse,
    CompletionResponseStreamChunk,
    EmbeddingsResponse,
    EmbeddingTaskType,
    GrammarResponseFormat,
    InferenceProvider,
    JsonSchemaResponseFormat,
    LogProbConfig,
    Message,
    OpenAIChatCompletion,
    OpenAIChatCompletionChunk,
    OpenAICompletion,
    OpenAIEmbeddingsResponse,
    OpenAIEmbeddingUsage,
    OpenAIMessageParam,
    OpenAIResponseFormatParam,
    ResponseFormat,
    SamplingParams,
    TextTruncation,
    ToolChoice,
    ToolConfig,
    ToolDefinition,
    ToolPromptFormat,
)
from llama_stack.apis.models import Model, ModelType
from llama_stack.log import get_logger
from llama_stack.providers.datatypes import (
    HealthResponse,
    HealthStatus,
)
from llama_stack.providers.remote.inference.ollama.config import OllamaImplConfig
from llama_stack.providers.utils.inference.model_registry import (
    ModelRegistryHelper,
)
from llama_stack.providers.utils.inference.openai_compat import (
    OpenAICompatCompletionChoice,
    OpenAICompatCompletionResponse,
    b64_encode_openai_embeddings_response,
    get_sampling_options,
    prepare_openai_completion_params,
    prepare_openai_embeddings_params,
    process_chat_completion_response,
    process_chat_completion_stream_response,
    process_completion_response,
    process_completion_stream_response,
)
from llama_stack.providers.utils.inference.prompt_adapter import (
    chat_completion_request_to_prompt,
    completion_request_to_prompt,
    content_has_media,
    convert_image_content_to_url,
    interleaved_content_as_str,
    localize_image_content,
    request_has_media,
)

from .models import MODEL_ENTRIES

logger = get_logger(name=__name__, category="inference")


class OllamaInferenceAdapter(
    InferenceProvider,
    ModelRegistryHelper,
):
    # automatically set by the resolver when instantiating the provider
    __provider_id__: str

    def __init__(self, config: OllamaImplConfig) -> None:
        ModelRegistryHelper.__init__(self, MODEL_ENTRIES)
        self.config = config
        self._clients: dict[asyncio.AbstractEventLoop, AsyncClient] = {}
        self._openai_client = None

    @property
    def client(self) -> AsyncClient:
        # ollama client attaches itself to the current event loop (sadly?)
        loop = asyncio.get_running_loop()
        if loop not in self._clients:
            self._clients[loop] = AsyncClient(host=self.config.url)
        return self._clients[loop]

    @property
    def openai_client(self) -> AsyncOpenAI:
        if self._openai_client is None:
            self._openai_client = AsyncOpenAI(base_url=f"{self.config.url}/v1", api_key="ollama")
        return self._openai_client

    async def initialize(self) -> None:
        logger.info(f"checking connectivity to Ollama at `{self.config.url}`...")
        health_response = await self.health()
        if health_response["status"] == HealthStatus.ERROR:
            logger.warning(
                "Ollama Server is not running, make sure to start it using `ollama serve` in a separate terminal"
            )

    async def should_refresh_models(self) -> bool:
        return self.config.refresh_models

    async def list_models(self) -> list[Model] | None:
        provider_id = self.__provider_id__
        response = await self.client.list()

        # always add the two embedding models which can be pulled on demand
        models = [
            Model(
                identifier="all-minilm:l6-v2",
                provider_resource_id="all-minilm:l6-v2",
                provider_id=provider_id,
                metadata={
                    "embedding_dimension": 384,
                    "context_length": 512,
                },
                model_type=ModelType.embedding,
            ),
            # add all-minilm alias
            Model(
                identifier="all-minilm",
                provider_resource_id="all-minilm:l6-v2",
                provider_id=provider_id,
                metadata={
                    "embedding_dimension": 384,
                    "context_length": 512,
                },
                model_type=ModelType.embedding,
            ),
            Model(
                identifier="nomic-embed-text",
                provider_resource_id="nomic-embed-text",
                provider_id=provider_id,
                metadata={
                    "embedding_dimension": 768,
                    "context_length": 8192,
                },
                model_type=ModelType.embedding,
            ),
        ]
        for m in response.models:
            # kill embedding models since we don't know dimensions for them
            if "bert" in m.details.family:
                continue
            models.append(
                Model(
                    identifier=m.model,
                    provider_resource_id=m.model,
                    provider_id=provider_id,
                    metadata={},
                    model_type=ModelType.llm,
                )
            )
        return models

    async def health(self) -> HealthResponse:
        """
        Performs a health check by verifying connectivity to the Ollama server.
        This method is used by initialize() and the Provider API to verify that the service is running
        correctly.
        Returns:
            HealthResponse: A dictionary containing the health status.
        """
        try:
            await self.client.ps()
            return HealthResponse(status=HealthStatus.OK)
        except Exception as e:
            return HealthResponse(status=HealthStatus.ERROR, message=f"Health check failed: {str(e)}")

    async def check_model_availability(self, model: str) -> bool:
        """
        Check if a specific model is available in Ollama.

        :param model: The model identifier to check.
        :return: True if the model is available, False otherwise.
        """
        try:
            available_models = await self._query_available_models()
            return model in available_models
        except Exception as e:
            logger.error(f"Error checking model availability: {e}")
            return False

    async def _query_available_models(self) -> list[str]:
        """
        Query Ollama for available models.

        Ollama allows omitting the `:latest` suffix, so we include some-name:latest as some-name and some-name:latest.

        :return: A list of model identifiers (provider_model_ids).
        """
        available_models = []
        try:
            # we use list() here instead of ps() -
            #  - ps() only lists running models, not available models
            #  - models not currently running are run by the ollama server as needed
            for m in (await self.client.list()).models:
                available_models.append(m.model)
                if m.model.endswith(":latest"):
                    available_models.append(m.model[: -len(":latest")])
        except Exception as e:
            logger.warning(f"Failed to query available models from Ollama: {e}")
        return available_models

    async def shutdown(self) -> None:
        self._clients.clear()

    async def unregister_model(self, model_id: str) -> None:
        pass

    async def _get_model(self, model_id: str) -> Model:
        if not self.model_store:
            raise ValueError("Model store not set")
        return await self.model_store.get_model(model_id)

    async def completion(
        self,
        model_id: str,
        content: InterleavedContent,
        sampling_params: SamplingParams | None = None,
        response_format: ResponseFormat | None = None,
        stream: bool | None = False,
        logprobs: LogProbConfig | None = None,
    ) -> CompletionResponse | AsyncGenerator[CompletionResponseStreamChunk, None]:
        if sampling_params is None:
            sampling_params = SamplingParams()
        model = await self._get_model(model_id)
        if model.provider_resource_id is None:
            raise ValueError(f"Model {model_id} has no provider_resource_id set")
        request = CompletionRequest(
            model=model.provider_resource_id,
            content=content,
            sampling_params=sampling_params,
            response_format=response_format,
            stream=stream,
            logprobs=logprobs,
        )
        if stream:
            return self._stream_completion(request)
        else:
            return await self._nonstream_completion(request)

    async def _stream_completion(
        self, request: CompletionRequest
    ) -> AsyncGenerator[CompletionResponseStreamChunk, None]:
        params = await self._get_params(request)

        async def _generate_and_convert_to_openai_compat():
            s = await self.client.generate(**params)
            async for chunk in s:
                choice = OpenAICompatCompletionChoice(
                    finish_reason=chunk["done_reason"] if chunk["done"] else None,
                    text=chunk["response"],
                )
                yield OpenAICompatCompletionResponse(
                    choices=[choice],
                )

        stream = _generate_and_convert_to_openai_compat()
        async for chunk in process_completion_stream_response(stream):
            yield chunk

    async def _nonstream_completion(self, request: CompletionRequest) -> CompletionResponse:
        params = await self._get_params(request)
        r = await self.client.generate(**params)

        choice = OpenAICompatCompletionChoice(
            finish_reason=r["done_reason"] if r["done"] else None,
            text=r["response"],
        )
        response = OpenAICompatCompletionResponse(
            choices=[choice],
        )

        return process_completion_response(response)

    async def chat_completion(
        self,
        model_id: str,
        messages: list[Message],
        sampling_params: SamplingParams | None = None,
        tools: list[ToolDefinition] | None = None,
        tool_choice: ToolChoice | None = ToolChoice.auto,
        tool_prompt_format: ToolPromptFormat | None = None,
        response_format: ResponseFormat | None = None,
        stream: bool | None = False,
        logprobs: LogProbConfig | None = None,
        tool_config: ToolConfig | None = None,
    ) -> ChatCompletionResponse | AsyncGenerator[ChatCompletionResponseStreamChunk, None]:
        if sampling_params is None:
            sampling_params = SamplingParams()
        model = await self._get_model(model_id)
        if model.provider_resource_id is None:
            raise ValueError(f"Model {model_id} has no provider_resource_id set")
        request = ChatCompletionRequest(
            model=model.provider_resource_id,
            messages=messages,
            sampling_params=sampling_params,
            tools=tools or [],
            stream=stream,
            logprobs=logprobs,
            response_format=response_format,
            tool_config=tool_config,
        )
        if stream:
            return self._stream_chat_completion(request)
        else:
            return await self._nonstream_chat_completion(request)

    async def _get_params(self, request: ChatCompletionRequest | CompletionRequest) -> dict:
        sampling_options = get_sampling_options(request.sampling_params)
        # This is needed since the Ollama API expects num_predict to be set
        # for early truncation instead of max_tokens.
        if sampling_options.get("max_tokens") is not None:
            sampling_options["num_predict"] = sampling_options["max_tokens"]

        input_dict: dict[str, Any] = {}
        media_present = request_has_media(request)
        llama_model = self.get_llama_model(request.model)
        if isinstance(request, ChatCompletionRequest):
            if media_present or not llama_model:
                contents = [await convert_message_to_openai_dict_for_ollama(m) for m in request.messages]
                # flatten the list of lists
                input_dict["messages"] = [item for sublist in contents for item in sublist]
            else:
                input_dict["raw"] = True
                input_dict["prompt"] = await chat_completion_request_to_prompt(
                    request,
                    llama_model,
                )
        else:
            assert not media_present, "Ollama does not support media for Completion requests"
            input_dict["prompt"] = await completion_request_to_prompt(request)
            input_dict["raw"] = True

        if fmt := request.response_format:
            if isinstance(fmt, JsonSchemaResponseFormat):
                input_dict["format"] = fmt.json_schema
            elif isinstance(fmt, GrammarResponseFormat):
                raise NotImplementedError("Grammar response format is not supported")
            else:
                raise ValueError(f"Unknown response format type: {fmt.type}")

        params = {
            "model": request.model,
            **input_dict,
            "options": sampling_options,
            "stream": request.stream,
        }
        logger.debug(f"params to ollama: {params}")

        return params

    async def _nonstream_chat_completion(self, request: ChatCompletionRequest) -> ChatCompletionResponse:
        params = await self._get_params(request)
        if "messages" in params:
            r = await self.client.chat(**params)
        else:
            r = await self.client.generate(**params)

        if "message" in r:
            choice = OpenAICompatCompletionChoice(
                finish_reason=r["done_reason"] if r["done"] else None,
                text=r["message"]["content"],
            )
        else:
            choice = OpenAICompatCompletionChoice(
                finish_reason=r["done_reason"] if r["done"] else None,
                text=r["response"],
            )
        response = OpenAICompatCompletionResponse(
            choices=[choice],
        )
        return process_chat_completion_response(response, request)

    async def _stream_chat_completion(
        self, request: ChatCompletionRequest
    ) -> AsyncGenerator[ChatCompletionResponseStreamChunk, None]:
        params = await self._get_params(request)

        async def _generate_and_convert_to_openai_compat():
            if "messages" in params:
                s = await self.client.chat(**params)
            else:
                s = await self.client.generate(**params)
            async for chunk in s:
                if "message" in chunk:
                    choice = OpenAICompatCompletionChoice(
                        finish_reason=chunk["done_reason"] if chunk["done"] else None,
                        text=chunk["message"]["content"],
                    )
                else:
                    choice = OpenAICompatCompletionChoice(
                        finish_reason=chunk["done_reason"] if chunk["done"] else None,
                        text=chunk["response"],
                    )
                yield OpenAICompatCompletionResponse(
                    choices=[choice],
                )

        stream = _generate_and_convert_to_openai_compat()
        async for chunk in process_chat_completion_stream_response(stream, request):
            yield chunk

    async def embeddings(
        self,
        model_id: str,
        contents: list[str] | list[InterleavedContentItem],
        text_truncation: TextTruncation | None = TextTruncation.none,
        output_dimension: int | None = None,
        task_type: EmbeddingTaskType | None = None,
    ) -> EmbeddingsResponse:
        model = await self._get_model(model_id)

        assert all(not content_has_media(content) for content in contents), (
            "Ollama does not support media for embeddings"
        )
        response = await self.client.embed(
            model=model.provider_resource_id,
            input=[interleaved_content_as_str(content) for content in contents],
        )
        embeddings = response["embeddings"]

        return EmbeddingsResponse(embeddings=embeddings)

    async def register_model(self, model: Model) -> Model:
<<<<<<< HEAD
=======
        try:
            model = await self.register_helper.register_model(model)
        except ValueError:
            pass  # Ignore statically unknown model, will check live listing

>>>>>>> 968fc132
        if model.model_type == ModelType.embedding:
            assert model.provider_resource_id, "Embedding models must have a provider_resource_id set"
            logger.info(f"Pulling embedding model `{model.provider_resource_id}` if necessary...")
            # TODO: you should pull here only if the model is not found in a list
            if not await self.check_model_availability(model.provider_resource_id):
                await self.client.pull(model.provider_resource_id)

<<<<<<< HEAD
        return await ModelRegistryHelper.register_model(self, model)
=======
        # we use list() here instead of ps() -
        #  - ps() only lists running models, not available models
        #  - models not currently running are run by the ollama server as needed
        response = await self.client.list()
        available_models = [m.model for m in response.models]

        provider_resource_id = model.provider_resource_id
        assert provider_resource_id is not None  # mypy
        if provider_resource_id not in available_models:
            available_models_latest = [m.model.split(":latest")[0] for m in response.models]
            if provider_resource_id in available_models_latest:
                logger.warning(
                    f"Imprecise provider resource id was used but 'latest' is available in Ollama - using '{model.provider_resource_id}:latest'"
                )
                return model
            raise UnsupportedModelError(provider_resource_id, available_models)

        # mutating this should be considered an anti-pattern
        model.provider_resource_id = provider_resource_id

        return model
>>>>>>> 968fc132

    async def openai_embeddings(
        self,
        model: str,
        input: str | list[str],
        encoding_format: str | None = "float",
        dimensions: int | None = None,
        user: str | None = None,
    ) -> OpenAIEmbeddingsResponse:
        model_obj = await self._get_model(model)
        if model_obj.model_type != ModelType.embedding:
            raise ValueError(f"Model {model} is not an embedding model")

        if model_obj.provider_resource_id is None:
            raise ValueError(f"Model {model} has no provider_resource_id set")

        # Note, at the moment Ollama does not support encoding_format, dimensions, and user parameters
        params = prepare_openai_embeddings_params(
            model=model_obj.provider_resource_id,
            input=input,
            encoding_format=encoding_format,
            dimensions=dimensions,
            user=user,
        )

        response = await self.openai_client.embeddings.create(**params)
        data = b64_encode_openai_embeddings_response(response.data, encoding_format)

        usage = OpenAIEmbeddingUsage(
            prompt_tokens=response.usage.prompt_tokens,
            total_tokens=response.usage.total_tokens,
        )
        # TODO: Investigate why model_obj.identifier is used instead of response.model
        return OpenAIEmbeddingsResponse(
            data=data,
            model=model_obj.identifier,
            usage=usage,
        )

    async def openai_completion(
        self,
        model: str,
        prompt: str | list[str] | list[int] | list[list[int]],
        best_of: int | None = None,
        echo: bool | None = None,
        frequency_penalty: float | None = None,
        logit_bias: dict[str, float] | None = None,
        logprobs: bool | None = None,
        max_tokens: int | None = None,
        n: int | None = None,
        presence_penalty: float | None = None,
        seed: int | None = None,
        stop: str | list[str] | None = None,
        stream: bool | None = None,
        stream_options: dict[str, Any] | None = None,
        temperature: float | None = None,
        top_p: float | None = None,
        user: str | None = None,
        guided_choice: list[str] | None = None,
        prompt_logprobs: int | None = None,
        suffix: str | None = None,
    ) -> OpenAICompletion:
        if not isinstance(prompt, str):
            raise ValueError("Ollama does not support non-string prompts for completion")

        model_obj = await self._get_model(model)
        params = await prepare_openai_completion_params(
            model=model_obj.provider_resource_id,
            prompt=prompt,
            best_of=best_of,
            echo=echo,
            frequency_penalty=frequency_penalty,
            logit_bias=logit_bias,
            logprobs=logprobs,
            max_tokens=max_tokens,
            n=n,
            presence_penalty=presence_penalty,
            seed=seed,
            stop=stop,
            stream=stream,
            stream_options=stream_options,
            temperature=temperature,
            top_p=top_p,
            user=user,
            suffix=suffix,
        )
        return await self.openai_client.completions.create(**params)  # type: ignore

    async def openai_chat_completion(
        self,
        model: str,
        messages: list[OpenAIMessageParam],
        frequency_penalty: float | None = None,
        function_call: str | dict[str, Any] | None = None,
        functions: list[dict[str, Any]] | None = None,
        logit_bias: dict[str, float] | None = None,
        logprobs: bool | None = None,
        max_completion_tokens: int | None = None,
        max_tokens: int | None = None,
        n: int | None = None,
        parallel_tool_calls: bool | None = None,
        presence_penalty: float | None = None,
        response_format: OpenAIResponseFormatParam | None = None,
        seed: int | None = None,
        stop: str | list[str] | None = None,
        stream: bool | None = None,
        stream_options: dict[str, Any] | None = None,
        temperature: float | None = None,
        tool_choice: str | dict[str, Any] | None = None,
        tools: list[dict[str, Any]] | None = None,
        top_logprobs: int | None = None,
        top_p: float | None = None,
        user: str | None = None,
    ) -> OpenAIChatCompletion | AsyncIterator[OpenAIChatCompletionChunk]:
        model_obj = await self._get_model(model)

        # Ollama does not support image urls, so we need to download the image and convert it to base64
        async def _convert_message(m: OpenAIMessageParam) -> OpenAIMessageParam:
            if isinstance(m.content, list):
                for c in m.content:
                    if c.type == "image_url" and c.image_url and c.image_url.url:
                        localize_result = await localize_image_content(c.image_url.url)
                        if localize_result is None:
                            raise ValueError(f"Failed to localize image content from {c.image_url.url}")

                        content, format = localize_result
                        c.image_url.url = f"data:image/{format};base64,{base64.b64encode(content).decode('utf-8')}"
            return m

        messages = [await _convert_message(m) for m in messages]
        params = await prepare_openai_completion_params(
            model=model_obj.provider_resource_id,
            messages=messages,
            frequency_penalty=frequency_penalty,
            function_call=function_call,
            functions=functions,
            logit_bias=logit_bias,
            logprobs=logprobs,
            max_completion_tokens=max_completion_tokens,
            max_tokens=max_tokens,
            n=n,
            parallel_tool_calls=parallel_tool_calls,
            presence_penalty=presence_penalty,
            response_format=response_format,
            seed=seed,
            stop=stop,
            stream=stream,
            stream_options=stream_options,
            temperature=temperature,
            tool_choice=tool_choice,
            tools=tools,
            top_logprobs=top_logprobs,
            top_p=top_p,
            user=user,
        )
        response = await self.openai_client.chat.completions.create(**params)
        return await self._adjust_ollama_chat_completion_response_ids(response)

    async def _adjust_ollama_chat_completion_response_ids(
        self,
        response: OpenAIChatCompletion | AsyncIterator[OpenAIChatCompletionChunk],
    ) -> OpenAIChatCompletion | AsyncIterator[OpenAIChatCompletionChunk]:
        id = f"chatcmpl-{uuid.uuid4()}"
        if isinstance(response, AsyncIterator):

            async def stream_with_chunk_ids() -> AsyncIterator[OpenAIChatCompletionChunk]:
                async for chunk in response:
                    chunk.id = id
                    yield chunk

            return stream_with_chunk_ids()
        else:
            response.id = id
            return response

    async def batch_completion(
        self,
        model_id: str,
        content_batch: list[InterleavedContent],
        sampling_params: SamplingParams | None = None,
        response_format: ResponseFormat | None = None,
        logprobs: LogProbConfig | None = None,
    ):
        raise NotImplementedError("Batch completion is not supported for Ollama")

    async def batch_chat_completion(
        self,
        model_id: str,
        messages_batch: list[list[Message]],
        sampling_params: SamplingParams | None = None,
        tools: list[ToolDefinition] | None = None,
        tool_config: ToolConfig | None = None,
        response_format: ResponseFormat | None = None,
        logprobs: LogProbConfig | None = None,
    ):
        raise NotImplementedError("Batch chat completion is not supported for Ollama")


async def convert_message_to_openai_dict_for_ollama(message: Message) -> list[dict]:
    async def _convert_content(content) -> dict:
        if isinstance(content, ImageContentItem):
            return {
                "role": message.role,
                "images": [await convert_image_content_to_url(content, download=True, include_format=False)],
            }
        else:
            text = content.text if isinstance(content, TextContentItem) else content
            assert isinstance(text, str)
            return {
                "role": message.role,
                "content": text,
            }

    if isinstance(message.content, list):
        return [await _convert_content(c) for c in message.content]
    else:
        return [await _convert_content(message.content)]<|MERGE_RESOLUTION|>--- conflicted
+++ resolved
@@ -448,14 +448,6 @@
         return EmbeddingsResponse(embeddings=embeddings)
 
     async def register_model(self, model: Model) -> Model:
-<<<<<<< HEAD
-=======
-        try:
-            model = await self.register_helper.register_model(model)
-        except ValueError:
-            pass  # Ignore statically unknown model, will check live listing
-
->>>>>>> 968fc132
         if model.model_type == ModelType.embedding:
             assert model.provider_resource_id, "Embedding models must have a provider_resource_id set"
             logger.info(f"Pulling embedding model `{model.provider_resource_id}` if necessary...")
@@ -463,31 +455,7 @@
             if not await self.check_model_availability(model.provider_resource_id):
                 await self.client.pull(model.provider_resource_id)
 
-<<<<<<< HEAD
         return await ModelRegistryHelper.register_model(self, model)
-=======
-        # we use list() here instead of ps() -
-        #  - ps() only lists running models, not available models
-        #  - models not currently running are run by the ollama server as needed
-        response = await self.client.list()
-        available_models = [m.model for m in response.models]
-
-        provider_resource_id = model.provider_resource_id
-        assert provider_resource_id is not None  # mypy
-        if provider_resource_id not in available_models:
-            available_models_latest = [m.model.split(":latest")[0] for m in response.models]
-            if provider_resource_id in available_models_latest:
-                logger.warning(
-                    f"Imprecise provider resource id was used but 'latest' is available in Ollama - using '{model.provider_resource_id}:latest'"
-                )
-                return model
-            raise UnsupportedModelError(provider_resource_id, available_models)
-
-        # mutating this should be considered an anti-pattern
-        model.provider_resource_id = provider_resource_id
-
-        return model
->>>>>>> 968fc132
 
     async def openai_embeddings(
         self,
