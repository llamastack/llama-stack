# Copyright (c) Meta Platforms, Inc. and affiliates.
# All rights reserved.
#
# This source code is licensed under the terms described in the LICENSE file in
# the root directory of this source tree.

import logging
import warnings
from functools import lru_cache
from typing import Any, AsyncIterator, Dict, List, Optional, Union

from openai import APIConnectionError, AsyncOpenAI, BadRequestError

from llama_stack.apis.common.content_types import (
    InterleavedContent,
    InterleavedContentItem,
    TextContentItem,
)
from llama_stack.apis.inference import (
    ChatCompletionRequest,
    ChatCompletionResponse,
    ChatCompletionResponseStreamChunk,
    CompletionRequest,
    CompletionResponse,
    CompletionResponseStreamChunk,
    EmbeddingsResponse,
    EmbeddingTaskType,
    Inference,
    LogProbConfig,
    Message,
    ResponseFormat,
    SamplingParams,
    TextTruncation,
    ToolChoice,
    ToolConfig,
<<<<<<< HEAD
)
from llama_stack.apis.models import Model, ModelType
from llama_stack.models.llama.datatypes import (
    SamplingParams,
=======
>>>>>>> ff14773f
    ToolDefinition,
)
<<<<<<< HEAD
from llama_stack.providers.utils.inference import (
    ALL_HUGGINGFACE_REPOS_TO_MODEL_DESCRIPTOR,
)
=======
from llama_stack.apis.inference.inference import OpenAIChatCompletion, OpenAICompletion, OpenAIMessageParam
from llama_stack.models.llama.datatypes import ToolPromptFormat
>>>>>>> ff14773f
from llama_stack.providers.utils.inference.model_registry import (
    ModelRegistryHelper,
)
from llama_stack.providers.utils.inference.openai_compat import (
    convert_openai_chat_completion_choice,
    convert_openai_chat_completion_stream,
    prepare_openai_completion_params,
)
from llama_stack.providers.utils.inference.prompt_adapter import content_has_media

from . import NVIDIAConfig
from .models import MODEL_ENTRIES
from .openai_utils import (
    convert_chat_completion_request,
    convert_completion_request,
    convert_openai_completion_choice,
    convert_openai_completion_stream,
)
from .utils import _is_nvidia_hosted

logger = logging.getLogger(__name__)


class NVIDIAInferenceAdapter(Inference, ModelRegistryHelper):
    def __init__(self, config: NVIDIAConfig) -> None:
        # TODO(mf): filter by available models
        ModelRegistryHelper.__init__(self, model_entries=MODEL_ENTRIES)

        logger.info(f"Initializing NVIDIAInferenceAdapter({config.url})...")

        if _is_nvidia_hosted(config):
            if not config.api_key:
                raise RuntimeError(
                    "API key is required for hosted NVIDIA NIM. Either provide an API key or use a self-hosted NIM."
                )
        # elif self._config.api_key:
        #
        # we don't raise this warning because a user may have deployed their
        # self-hosted NIM with an API key requirement.
        #
        #     warnings.warn(
        #         "API key is not required for self-hosted NVIDIA NIM. "
        #         "Consider removing the api_key from the configuration."
        #     )

        self._config = config

    @lru_cache  # noqa: B019
    def _get_client(self, provider_model_id: str) -> AsyncOpenAI:
        """
        For hosted models, https://integrate.api.nvidia.com/v1 is the primary base_url. However,
        some models are hosted on different URLs. This function returns the appropriate client
        for the given provider_model_id.

        This relies on lru_cache and self._default_client to avoid creating a new client for each request
        or for each model that is hosted on https://integrate.api.nvidia.com/v1.

        :param provider_model_id: The provider model ID
        :return: An OpenAI client
        """

        @lru_cache  # noqa: B019
        def _get_client_for_base_url(base_url: str) -> AsyncOpenAI:
            """
            Maintain a single OpenAI client per base_url.
            """
            return AsyncOpenAI(
                base_url=base_url,
                api_key=(self._config.api_key.get_secret_value() if self._config.api_key else "NO KEY"),
                timeout=self._config.timeout,
            )

        special_model_urls = {
            "meta/llama-3.2-11b-vision-instruct": "https://ai.api.nvidia.com/v1/gr/meta/llama-3.2-11b-vision-instruct",
            "meta/llama-3.2-90b-vision-instruct": "https://ai.api.nvidia.com/v1/gr/meta/llama-3.2-90b-vision-instruct",
        }

        # add /v1 in case of hosted models
        base_url = self._config.url
        if _is_nvidia_hosted(self._config):
            if provider_model_id in special_model_urls:
                base_url = special_model_urls[provider_model_id]
            else:
                base_url = f"{self._config.url}/v1"
        return _get_client_for_base_url(base_url)

    async def completion(
        self,
        model_id: str,
        content: InterleavedContent,
        sampling_params: Optional[SamplingParams] = None,
        response_format: Optional[ResponseFormat] = None,
        stream: Optional[bool] = False,
        logprobs: Optional[LogProbConfig] = None,
    ) -> Union[CompletionResponse, AsyncIterator[CompletionResponseStreamChunk]]:
        if sampling_params is None:
            sampling_params = SamplingParams()
        if content_has_media(content):
            raise NotImplementedError("Media is not supported")

        # ToDo: check health of NeMo endpoints and enable this
        # removing this health check as NeMo customizer endpoint health check is returning 404
        # await check_health(self._config)  # this raises errors

        provider_model_id = self.get_provider_model_id(model_id)
        request = convert_completion_request(
            request=CompletionRequest(
                model=provider_model_id,
                content=content,
                sampling_params=sampling_params,
                response_format=response_format,
                stream=stream,
                logprobs=logprobs,
            ),
            n=1,
        )

        try:
            response = await self._get_client(provider_model_id).completions.create(**request)
        except APIConnectionError as e:
            raise ConnectionError(f"Failed to connect to NVIDIA NIM at {self._config.url}: {e}") from e

        if stream:
            return convert_openai_completion_stream(response)
        else:
            # we pass n=1 to get only one completion
            return convert_openai_completion_choice(response.choices[0])

    async def embeddings(
        self,
        model_id: str,
        contents: List[str] | List[InterleavedContentItem],
        text_truncation: Optional[TextTruncation] = TextTruncation.none,
        output_dimension: Optional[int] = None,
        task_type: Optional[EmbeddingTaskType] = None,
    ) -> EmbeddingsResponse:
        if any(content_has_media(content) for content in contents):
            raise NotImplementedError("Media is not supported")

        #
        # Llama Stack: contents = List[str] | List[InterleavedContentItem]
        #  ->
        # OpenAI: input = str | List[str]
        #
        # we can ignore str and always pass List[str] to OpenAI
        #
        flat_contents = [content.text if isinstance(content, TextContentItem) else content for content in contents]
        input = [content.text if isinstance(content, TextContentItem) else content for content in flat_contents]
        model = self.get_provider_model_id(model_id)

        extra_body = {}

        if text_truncation is not None:
            text_truncation_options = {
                TextTruncation.none: "NONE",
                TextTruncation.end: "END",
                TextTruncation.start: "START",
            }
            extra_body["truncate"] = text_truncation_options[text_truncation]

        if output_dimension is not None:
            extra_body["dimensions"] = output_dimension

        if task_type is not None:
            task_type_options = {
                EmbeddingTaskType.document: "passage",
                EmbeddingTaskType.query: "query",
            }
            extra_body["input_type"] = task_type_options[task_type]

        try:
            response = await self._get_client(model).embeddings.create(
                model=model,
                input=input,
                extra_body=extra_body,
            )
        except BadRequestError as e:
            raise ValueError(f"Failed to get embeddings: {e}") from e

        #
        # OpenAI: CreateEmbeddingResponse(data=[Embedding(embedding=List[float], ...)], ...)
        #  ->
        # Llama Stack: EmbeddingsResponse(embeddings=List[List[float]])
        #
        return EmbeddingsResponse(embeddings=[embedding.embedding for embedding in response.data])

    async def chat_completion(
        self,
        model_id: str,
        messages: List[Message],
        sampling_params: Optional[SamplingParams] = None,
        response_format: Optional[ResponseFormat] = None,
        tools: Optional[List[ToolDefinition]] = None,
        tool_choice: Optional[ToolChoice] = ToolChoice.auto,
        tool_prompt_format: Optional[ToolPromptFormat] = None,
        stream: Optional[bool] = False,
        logprobs: Optional[LogProbConfig] = None,
        tool_config: Optional[ToolConfig] = None,
    ) -> Union[ChatCompletionResponse, AsyncIterator[ChatCompletionResponseStreamChunk]]:
        if sampling_params is None:
            sampling_params = SamplingParams()
        if tool_prompt_format:
            warnings.warn("tool_prompt_format is not supported by NVIDIA NIM, ignoring", stacklevel=2)

        # await check_health(self._config)  # this raises errors

        provider_model_id = self.get_provider_model_id(model_id)
        request = await convert_chat_completion_request(
            request=ChatCompletionRequest(
                model=self.get_provider_model_id(model_id),
                messages=messages,
                sampling_params=sampling_params,
                response_format=response_format,
                tools=tools,
                stream=stream,
                logprobs=logprobs,
                tool_config=tool_config,
            ),
            n=1,
        )

        try:
            response = await self._get_client(provider_model_id).chat.completions.create(**request)
        except APIConnectionError as e:
            raise ConnectionError(f"Failed to connect to NVIDIA NIM at {self._config.url}: {e}") from e

        if stream:
            return convert_openai_chat_completion_stream(response, enable_incremental_tool_calls=False)
        else:
            # we pass n=1 to get only one completion
            return convert_openai_chat_completion_choice(response.choices[0])

<<<<<<< HEAD
    async def register_model(self, model: Model) -> Model:
        """
        Allow non-llama model registration.

        Non-llama model registration: API Catalogue models, post-training models, etc.
            client = LlamaStackAsLibraryClient("nvidia")
            client.models.register(
                    model_id="mistralai/mixtral-8x7b-instruct-v0.1",
                    model_type=ModelType.llm,
                    provider_id="nvidia",
                    provider_model_id="mistralai/mixtral-8x7b-instruct-v0.1"
            )

            NOTE: Only supports models endpoints compatible with AsyncOpenAI base_url format.
        """
        if model.model_type == ModelType.embedding:
            # embedding models are always registered by their provider model id and does not need to be mapped to a llama model
            provider_resource_id = model.provider_resource_id
        else:
            provider_resource_id = self.get_provider_model_id(model.provider_resource_id)

        if provider_resource_id:
            model.provider_resource_id = provider_resource_id
        else:
            llama_model = model.metadata.get("llama_model")
            existing_llama_model = self.get_llama_model(model.provider_resource_id)
            if existing_llama_model:
                if existing_llama_model != llama_model:
                    raise ValueError(
                        f"Provider model id '{model.provider_resource_id}' is already registered to a different llama model: '{existing_llama_model}'"
                    )
            else:
                # not llama model
                if llama_model in ALL_HUGGINGFACE_REPOS_TO_MODEL_DESCRIPTOR:
                    self.provider_id_to_llama_model_map[model.provider_resource_id] = (
                        ALL_HUGGINGFACE_REPOS_TO_MODEL_DESCRIPTOR[llama_model]
                    )
                else:
                    self.alias_to_provider_id_map[model.provider_model_id] = model.provider_model_id
        return model
=======
    async def openai_completion(
        self,
        model: str,
        prompt: Union[str, List[str], List[int], List[List[int]]],
        best_of: Optional[int] = None,
        echo: Optional[bool] = None,
        frequency_penalty: Optional[float] = None,
        logit_bias: Optional[Dict[str, float]] = None,
        logprobs: Optional[bool] = None,
        max_tokens: Optional[int] = None,
        n: Optional[int] = None,
        presence_penalty: Optional[float] = None,
        seed: Optional[int] = None,
        stop: Optional[Union[str, List[str]]] = None,
        stream: Optional[bool] = None,
        stream_options: Optional[Dict[str, Any]] = None,
        temperature: Optional[float] = None,
        top_p: Optional[float] = None,
        user: Optional[str] = None,
        guided_choice: Optional[List[str]] = None,
        prompt_logprobs: Optional[int] = None,
    ) -> OpenAICompletion:
        provider_model_id = self.get_provider_model_id(model)

        params = await prepare_openai_completion_params(
            model=provider_model_id,
            prompt=prompt,
            best_of=best_of,
            echo=echo,
            frequency_penalty=frequency_penalty,
            logit_bias=logit_bias,
            logprobs=logprobs,
            max_tokens=max_tokens,
            n=n,
            presence_penalty=presence_penalty,
            seed=seed,
            stop=stop,
            stream=stream,
            stream_options=stream_options,
            temperature=temperature,
            top_p=top_p,
            user=user,
        )

        try:
            return await self._get_client(provider_model_id).completions.create(**params)
        except APIConnectionError as e:
            raise ConnectionError(f"Failed to connect to NVIDIA NIM at {self._config.url}: {e}") from e

    async def openai_chat_completion(
        self,
        model: str,
        messages: List[OpenAIMessageParam],
        frequency_penalty: Optional[float] = None,
        function_call: Optional[Union[str, Dict[str, Any]]] = None,
        functions: Optional[List[Dict[str, Any]]] = None,
        logit_bias: Optional[Dict[str, float]] = None,
        logprobs: Optional[bool] = None,
        max_completion_tokens: Optional[int] = None,
        max_tokens: Optional[int] = None,
        n: Optional[int] = None,
        parallel_tool_calls: Optional[bool] = None,
        presence_penalty: Optional[float] = None,
        response_format: Optional[Dict[str, str]] = None,
        seed: Optional[int] = None,
        stop: Optional[Union[str, List[str]]] = None,
        stream: Optional[bool] = None,
        stream_options: Optional[Dict[str, Any]] = None,
        temperature: Optional[float] = None,
        tool_choice: Optional[Union[str, Dict[str, Any]]] = None,
        tools: Optional[List[Dict[str, Any]]] = None,
        top_logprobs: Optional[int] = None,
        top_p: Optional[float] = None,
        user: Optional[str] = None,
    ) -> OpenAIChatCompletion:
        provider_model_id = self.get_provider_model_id(model)

        params = await prepare_openai_completion_params(
            model=provider_model_id,
            messages=messages,
            frequency_penalty=frequency_penalty,
            function_call=function_call,
            functions=functions,
            logit_bias=logit_bias,
            logprobs=logprobs,
            max_completion_tokens=max_completion_tokens,
            max_tokens=max_tokens,
            n=n,
            parallel_tool_calls=parallel_tool_calls,
            presence_penalty=presence_penalty,
            response_format=response_format,
            seed=seed,
            stop=stop,
            stream=stream,
            stream_options=stream_options,
            temperature=temperature,
            tool_choice=tool_choice,
            tools=tools,
            top_logprobs=top_logprobs,
            top_p=top_p,
            user=user,
        )

        try:
            return await self._get_client(provider_model_id).chat.completions.create(**params)
        except APIConnectionError as e:
            raise ConnectionError(f"Failed to connect to NVIDIA NIM at {self._config.url}: {e}") from e
>>>>>>> ff14773f
<|MERGE_RESOLUTION|>--- conflicted
+++ resolved
@@ -33,23 +33,17 @@
     TextTruncation,
     ToolChoice,
     ToolConfig,
-<<<<<<< HEAD
 )
 from llama_stack.apis.models import Model, ModelType
 from llama_stack.models.llama.datatypes import (
     SamplingParams,
-=======
->>>>>>> ff14773f
     ToolDefinition,
 )
-<<<<<<< HEAD
 from llama_stack.providers.utils.inference import (
     ALL_HUGGINGFACE_REPOS_TO_MODEL_DESCRIPTOR,
 )
-=======
 from llama_stack.apis.inference.inference import OpenAIChatCompletion, OpenAICompletion, OpenAIMessageParam
 from llama_stack.models.llama.datatypes import ToolPromptFormat
->>>>>>> ff14773f
 from llama_stack.providers.utils.inference.model_registry import (
     ModelRegistryHelper,
 )
@@ -282,48 +276,6 @@
             # we pass n=1 to get only one completion
             return convert_openai_chat_completion_choice(response.choices[0])
 
-<<<<<<< HEAD
-    async def register_model(self, model: Model) -> Model:
-        """
-        Allow non-llama model registration.
-
-        Non-llama model registration: API Catalogue models, post-training models, etc.
-            client = LlamaStackAsLibraryClient("nvidia")
-            client.models.register(
-                    model_id="mistralai/mixtral-8x7b-instruct-v0.1",
-                    model_type=ModelType.llm,
-                    provider_id="nvidia",
-                    provider_model_id="mistralai/mixtral-8x7b-instruct-v0.1"
-            )
-
-            NOTE: Only supports models endpoints compatible with AsyncOpenAI base_url format.
-        """
-        if model.model_type == ModelType.embedding:
-            # embedding models are always registered by their provider model id and does not need to be mapped to a llama model
-            provider_resource_id = model.provider_resource_id
-        else:
-            provider_resource_id = self.get_provider_model_id(model.provider_resource_id)
-
-        if provider_resource_id:
-            model.provider_resource_id = provider_resource_id
-        else:
-            llama_model = model.metadata.get("llama_model")
-            existing_llama_model = self.get_llama_model(model.provider_resource_id)
-            if existing_llama_model:
-                if existing_llama_model != llama_model:
-                    raise ValueError(
-                        f"Provider model id '{model.provider_resource_id}' is already registered to a different llama model: '{existing_llama_model}'"
-                    )
-            else:
-                # not llama model
-                if llama_model in ALL_HUGGINGFACE_REPOS_TO_MODEL_DESCRIPTOR:
-                    self.provider_id_to_llama_model_map[model.provider_resource_id] = (
-                        ALL_HUGGINGFACE_REPOS_TO_MODEL_DESCRIPTOR[llama_model]
-                    )
-                else:
-                    self.alias_to_provider_id_map[model.provider_model_id] = model.provider_model_id
-        return model
-=======
     async def openai_completion(
         self,
         model: str,
@@ -431,4 +383,44 @@
             return await self._get_client(provider_model_id).chat.completions.create(**params)
         except APIConnectionError as e:
             raise ConnectionError(f"Failed to connect to NVIDIA NIM at {self._config.url}: {e}") from e
->>>>>>> ff14773f
+
+    async def register_model(self, model: Model) -> Model:
+        """
+        Allow non-llama model registration.
+
+        Non-llama model registration: API Catalogue models, post-training models, etc.
+            client = LlamaStackAsLibraryClient("nvidia")
+            client.models.register(
+                    model_id="mistralai/mixtral-8x7b-instruct-v0.1",
+                    model_type=ModelType.llm,
+                    provider_id="nvidia",
+                    provider_model_id="mistralai/mixtral-8x7b-instruct-v0.1"
+            )
+
+            NOTE: Only supports models endpoints compatible with AsyncOpenAI base_url format.
+        """
+        if model.model_type == ModelType.embedding:
+            # embedding models are always registered by their provider model id and does not need to be mapped to a llama model
+            provider_resource_id = model.provider_resource_id
+        else:
+            provider_resource_id = self.get_provider_model_id(model.provider_resource_id)
+
+        if provider_resource_id:
+            model.provider_resource_id = provider_resource_id
+        else:
+            llama_model = model.metadata.get("llama_model")
+            existing_llama_model = self.get_llama_model(model.provider_resource_id)
+            if existing_llama_model:
+                if existing_llama_model != llama_model:
+                    raise ValueError(
+                        f"Provider model id '{model.provider_resource_id}' is already registered to a different llama model: '{existing_llama_model}'"
+                    )
+            else:
+                # not llama model
+                if llama_model in ALL_HUGGINGFACE_REPOS_TO_MODEL_DESCRIPTOR:
+                    self.provider_id_to_llama_model_map[model.provider_resource_id] = (
+                        ALL_HUGGINGFACE_REPOS_TO_MODEL_DESCRIPTOR[llama_model]
+                    )
+                else:
+                    self.alias_to_provider_id_map[model.provider_model_id] = model.provider_model_id
+        return model