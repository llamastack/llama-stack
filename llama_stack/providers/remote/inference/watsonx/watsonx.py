# Copyright (c) Meta Platforms, Inc. and affiliates.
# All rights reserved.
#
# This source code is licensed under the terms described in the LICENSE file in
# the root directory of this source tree.

from collections.abc import AsyncGenerator, AsyncIterator
from typing import Any

from ibm_watsonx_ai.foundation_models import Model
from ibm_watsonx_ai.metanames import GenTextParamsMetaNames as GenParams

from llama_stack.apis.inference import (
    ChatCompletionRequest,
<<<<<<< HEAD
    ChatCompletionResponse,
=======
    CompletionRequest,
>>>>>>> 696fefbf
    GreedySamplingStrategy,
    Inference,
    OpenAIChatCompletion,
    OpenAIChatCompletionChunk,
    OpenAICompletion,
    OpenAIEmbeddingsResponse,
    OpenAIMessageParam,
    OpenAIResponseFormatParam,
    TopKSamplingStrategy,
    TopPSamplingStrategy,
)
from llama_stack.log import get_logger
from llama_stack.providers.utils.inference.model_registry import ModelRegistryHelper
from llama_stack.providers.utils.inference.openai_compat import (
    prepare_openai_completion_params,
)
from llama_stack.providers.utils.inference.prompt_adapter import (
    chat_completion_request_to_prompt,
    completion_request_to_prompt,
    request_has_media,
)
from openai import AsyncOpenAI

from . import WatsonXConfig
from .models import MODEL_ENTRIES

logger = get_logger(name=__name__, category="inference::watsonx")


# Note on structured output
# WatsonX returns responses with a json embedded into a string.
# Examples:

# ChatCompletionResponse(completion_message=CompletionMessage(content='```json\n{\n
# "first_name": "Michael",\n  "last_name": "Jordan",\n'...)
# Not even a valid JSON, but we can still extract the JSON from the content

# CompletionResponse(content=' \nThe best answer is $\\boxed{\\{"name": "Michael Jordan",
# "year_born": "1963", "year_retired": "2003"\\}}$')
# Find the start of the boxed content


class WatsonXInferenceAdapter(Inference, ModelRegistryHelper):
    def __init__(self, config: WatsonXConfig) -> None:
        ModelRegistryHelper.__init__(self, model_entries=MODEL_ENTRIES)

        logger.info(f"Initializing watsonx InferenceAdapter({config.url})...")
        self._config = config
        self._openai_client: AsyncOpenAI | None = None

        self._project_id = self._config.project_id

    def _get_client(self, model_id) -> Model:
        config_api_key = (
            self._config.api_key.get_secret_value() if self._config.api_key else None
        )
        config_url = self._config.url
        project_id = self._config.project_id
        credentials = {"url": config_url, "apikey": config_api_key}

        return Model(model_id=model_id, credentials=credentials, project_id=project_id)

    def _get_openai_client(self) -> AsyncOpenAI:
        if not self._openai_client:
            self._openai_client = AsyncOpenAI(
                base_url=f"{self._config.url}/openai/v1",
                api_key=self._config.api_key,
            )
        return self._openai_client

<<<<<<< HEAD
    async def chat_completion(
        self,
        model_id: str,
        messages: list[Message],
        sampling_params: SamplingParams | None = None,
        tools: list[ToolDefinition] | None = None,
        tool_choice: ToolChoice | None = ToolChoice.auto,
        tool_prompt_format: ToolPromptFormat | None = None,
        response_format: ResponseFormat | None = None,
        stream: bool | None = False,
        logprobs: LogProbConfig | None = None,
        tool_config: ToolConfig | None = None,
    ) -> AsyncGenerator:
        if sampling_params is None:
            sampling_params = SamplingParams()
        model = await self.model_store.get_model(model_id)
        request = ChatCompletionRequest(
            model=model.provider_resource_id,
            messages=messages,
            sampling_params=sampling_params,
            tools=tools or [],
            response_format=response_format,
            stream=stream,
            logprobs=logprobs,
            tool_config=tool_config,
        )

        if stream:
            return self._stream_chat_completion(request)
        else:
            return await self._nonstream_chat_completion(request)

    async def _nonstream_chat_completion(
        self, request: ChatCompletionRequest
    ) -> ChatCompletionResponse:
        params = await self._get_params(request)
        r = self._get_client(request.model).generate(**params)
        choices = []
        if "results" in r:
            for result in r["results"]:
                choice = OpenAICompatCompletionChoice(
                    finish_reason=(
                        result["stop_reason"] if result["stop_reason"] else None
                    ),
                    text=result["generated_text"],
                )
                choices.append(choice)
        response = OpenAICompatCompletionResponse(
            choices=choices,
        )
        return process_chat_completion_response(response, request)

    async def _stream_chat_completion(
        self, request: ChatCompletionRequest
    ) -> AsyncGenerator:
        params = await self._get_params(request)
        model_id = request.model

        # if we shift to TogetherAsyncClient, we won't need this wrapper
        async def _to_async_generator():
            s = self._get_client(model_id).generate_text_stream(**params)
            for chunk in s:
                choice = OpenAICompatCompletionChoice(
                    finish_reason=None,
                    text=chunk,
                )
                yield OpenAICompatCompletionResponse(
                    choices=[choice],
                )

        stream = _to_async_generator()
        async for chunk in process_chat_completion_stream_response(stream, request):
            yield chunk

    async def _get_params(self, request: ChatCompletionRequest) -> dict:
=======
    async def _get_params(self, request: ChatCompletionRequest | CompletionRequest) -> dict:
>>>>>>> 696fefbf
        input_dict = {"params": {}}
        media_present = request_has_media(request)
        llama_model = self.get_llama_model(request.model)
        if isinstance(request, ChatCompletionRequest):
            input_dict["prompt"] = await chat_completion_request_to_prompt(
                request, llama_model
            )
        else:
            assert (
                not media_present
            ), "Together does not support media for Completion requests"
            input_dict["prompt"] = await completion_request_to_prompt(request)
        if request.sampling_params:
            if request.sampling_params.strategy:
                input_dict["params"][
                    GenParams.DECODING_METHOD
                ] = request.sampling_params.strategy.type
            if request.sampling_params.max_tokens:
                input_dict["params"][
                    GenParams.MAX_NEW_TOKENS
                ] = request.sampling_params.max_tokens
            if request.sampling_params.repetition_penalty:
                input_dict["params"][
                    GenParams.REPETITION_PENALTY
                ] = request.sampling_params.repetition_penalty

            if isinstance(request.sampling_params.strategy, TopPSamplingStrategy):
                input_dict["params"][
                    GenParams.TOP_P
                ] = request.sampling_params.strategy.top_p
                input_dict["params"][
                    GenParams.TEMPERATURE
                ] = request.sampling_params.strategy.temperature
            if isinstance(request.sampling_params.strategy, TopKSamplingStrategy):
                input_dict["params"][
                    GenParams.TOP_K
                ] = request.sampling_params.strategy.top_k
            if isinstance(request.sampling_params.strategy, GreedySamplingStrategy):
                input_dict["params"][GenParams.TEMPERATURE] = 0.0

        input_dict["params"][GenParams.STOP_SEQUENCES] = ["<|endoftext|>"]

        params = {
            **input_dict,
        }
        return params

    async def openai_embeddings(
        self,
        model: str,
        input: str | list[str],
        encoding_format: str | None = "float",
        dimensions: int | None = None,
        user: str | None = None,
    ) -> OpenAIEmbeddingsResponse:
        raise NotImplementedError()

    async def openai_completion(
        self,
        model: str,
        prompt: str | list[str] | list[int] | list[list[int]],
        best_of: int | None = None,
        echo: bool | None = None,
        frequency_penalty: float | None = None,
        logit_bias: dict[str, float] | None = None,
        logprobs: bool | None = None,
        max_tokens: int | None = None,
        n: int | None = None,
        presence_penalty: float | None = None,
        seed: int | None = None,
        stop: str | list[str] | None = None,
        stream: bool | None = None,
        stream_options: dict[str, Any] | None = None,
        temperature: float | None = None,
        top_p: float | None = None,
        user: str | None = None,
        guided_choice: list[str] | None = None,
        prompt_logprobs: int | None = None,
        suffix: str | None = None,
    ) -> OpenAICompletion:
        model_obj = await self.model_store.get_model(model)
        params = await prepare_openai_completion_params(
            model=model_obj.provider_resource_id,
            prompt=prompt,
            best_of=best_of,
            echo=echo,
            frequency_penalty=frequency_penalty,
            logit_bias=logit_bias,
            logprobs=logprobs,
            max_tokens=max_tokens,
            n=n,
            presence_penalty=presence_penalty,
            seed=seed,
            stop=stop,
            stream=stream,
            stream_options=stream_options,
            temperature=temperature,
            top_p=top_p,
            user=user,
        )
        return await self._get_openai_client().completions.create(**params)  # type: ignore

    async def openai_chat_completion(
        self,
        model: str,
        messages: list[OpenAIMessageParam],
        frequency_penalty: float | None = None,
        function_call: str | dict[str, Any] | None = None,
        functions: list[dict[str, Any]] | None = None,
        logit_bias: dict[str, float] | None = None,
        logprobs: bool | None = None,
        max_completion_tokens: int | None = None,
        max_tokens: int | None = None,
        n: int | None = None,
        parallel_tool_calls: bool | None = None,
        presence_penalty: float | None = None,
        response_format: OpenAIResponseFormatParam | None = None,
        seed: int | None = None,
        stop: str | list[str] | None = None,
        stream: bool | None = None,
        stream_options: dict[str, Any] | None = None,
        temperature: float | None = None,
        tool_choice: str | dict[str, Any] | None = None,
        tools: list[dict[str, Any]] | None = None,
        top_logprobs: int | None = None,
        top_p: float | None = None,
        user: str | None = None,
    ) -> OpenAIChatCompletion | AsyncIterator[OpenAIChatCompletionChunk]:
        model_obj = await self.model_store.get_model(model)
        params = await prepare_openai_completion_params(
            model=model_obj.provider_resource_id,
            messages=messages,
            frequency_penalty=frequency_penalty,
            function_call=function_call,
            functions=functions,
            logit_bias=logit_bias,
            logprobs=logprobs,
            max_completion_tokens=max_completion_tokens,
            max_tokens=max_tokens,
            n=n,
            parallel_tool_calls=parallel_tool_calls,
            presence_penalty=presence_penalty,
            response_format=response_format,
            seed=seed,
            stop=stop,
            stream=stream,
            stream_options=stream_options,
            temperature=temperature,
            tool_choice=tool_choice,
            tools=tools,
            top_logprobs=top_logprobs,
            top_p=top_p,
            user=user,
        )
        if params.get("stream", False):
            return self._stream_openai_chat_completion(params)
        return await self._get_openai_client().chat.completions.create(**params)  # type: ignore

    async def _stream_openai_chat_completion(self, params: dict) -> AsyncGenerator:
        # watsonx.ai sometimes adds usage data to the stream
        include_usage = False
        if params.get("stream_options", None):
            include_usage = params["stream_options"].get("include_usage", False)
        stream = await self._get_openai_client().chat.completions.create(**params)

        seen_finish_reason = False
        async for chunk in stream:
            # Final usage chunk with no choices that the user didn't request, so discard
            if not include_usage and seen_finish_reason and len(chunk.choices) == 0:
                break
            yield chunk
            for choice in chunk.choices:
                if choice.finish_reason:
                    seen_finish_reason = True
                    break<|MERGE_RESOLUTION|>--- conflicted
+++ resolved
@@ -12,11 +12,6 @@
 
 from llama_stack.apis.inference import (
     ChatCompletionRequest,
-<<<<<<< HEAD
-    ChatCompletionResponse,
-=======
-    CompletionRequest,
->>>>>>> 696fefbf
     GreedySamplingStrategy,
     Inference,
     OpenAIChatCompletion,
@@ -87,85 +82,9 @@
             )
         return self._openai_client
 
-<<<<<<< HEAD
-    async def chat_completion(
-        self,
-        model_id: str,
-        messages: list[Message],
-        sampling_params: SamplingParams | None = None,
-        tools: list[ToolDefinition] | None = None,
-        tool_choice: ToolChoice | None = ToolChoice.auto,
-        tool_prompt_format: ToolPromptFormat | None = None,
-        response_format: ResponseFormat | None = None,
-        stream: bool | None = False,
-        logprobs: LogProbConfig | None = None,
-        tool_config: ToolConfig | None = None,
-    ) -> AsyncGenerator:
-        if sampling_params is None:
-            sampling_params = SamplingParams()
-        model = await self.model_store.get_model(model_id)
-        request = ChatCompletionRequest(
-            model=model.provider_resource_id,
-            messages=messages,
-            sampling_params=sampling_params,
-            tools=tools or [],
-            response_format=response_format,
-            stream=stream,
-            logprobs=logprobs,
-            tool_config=tool_config,
-        )
-
-        if stream:
-            return self._stream_chat_completion(request)
-        else:
-            return await self._nonstream_chat_completion(request)
-
-    async def _nonstream_chat_completion(
-        self, request: ChatCompletionRequest
-    ) -> ChatCompletionResponse:
-        params = await self._get_params(request)
-        r = self._get_client(request.model).generate(**params)
-        choices = []
-        if "results" in r:
-            for result in r["results"]:
-                choice = OpenAICompatCompletionChoice(
-                    finish_reason=(
-                        result["stop_reason"] if result["stop_reason"] else None
-                    ),
-                    text=result["generated_text"],
-                )
-                choices.append(choice)
-        response = OpenAICompatCompletionResponse(
-            choices=choices,
-        )
-        return process_chat_completion_response(response, request)
-
-    async def _stream_chat_completion(
-        self, request: ChatCompletionRequest
-    ) -> AsyncGenerator:
-        params = await self._get_params(request)
-        model_id = request.model
-
-        # if we shift to TogetherAsyncClient, we won't need this wrapper
-        async def _to_async_generator():
-            s = self._get_client(model_id).generate_text_stream(**params)
-            for chunk in s:
-                choice = OpenAICompatCompletionChoice(
-                    finish_reason=None,
-                    text=chunk,
-                )
-                yield OpenAICompatCompletionResponse(
-                    choices=[choice],
-                )
-
-        stream = _to_async_generator()
-        async for chunk in process_chat_completion_stream_response(stream, request):
-            yield chunk
 
     async def _get_params(self, request: ChatCompletionRequest) -> dict:
-=======
-    async def _get_params(self, request: ChatCompletionRequest | CompletionRequest) -> dict:
->>>>>>> 696fefbf
+
         input_dict = {"params": {}}
         media_present = request_has_media(request)
         llama_model = self.get_llama_model(request.model)
