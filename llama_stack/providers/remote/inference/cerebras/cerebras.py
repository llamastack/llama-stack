# Copyright (c) Meta Platforms, Inc. and affiliates.
# All rights reserved.
#
# This source code is licensed under the terms described in the LICENSE file in
# the root directory of this source tree.

from urllib.parse import urljoin

<<<<<<< HEAD
from cerebras.cloud.sdk import AsyncCerebras

from llama_stack.apis.inference import (
    ChatCompletionRequest,
    ChatCompletionResponse,
    Inference,
    LogProbConfig,
    Message,
    OpenAIEmbeddingsResponse,
    ResponseFormat,
    SamplingParams,
    ToolChoice,
    ToolConfig,
    ToolDefinition,
    ToolPromptFormat,
    TopKSamplingStrategy,
)
from llama_stack.providers.utils.inference.model_registry import ModelRegistryHelper
from llama_stack.providers.utils.inference.openai_compat import (
    get_sampling_options,
    process_chat_completion_response,
    process_chat_completion_stream_response,
)
from llama_stack.providers.utils.inference.openai_mixin import OpenAIMixin
from llama_stack.providers.utils.inference.prompt_adapter import (
    chat_completion_request_to_prompt,
)
=======
from llama_stack.apis.inference import OpenAIEmbeddingsResponse
from llama_stack.providers.utils.inference.openai_mixin import OpenAIMixin
>>>>>>> 696fefbf

from .config import CerebrasImplConfig


class CerebrasInferenceAdapter(OpenAIMixin):
    config: CerebrasImplConfig

    def get_api_key(self) -> str:
        return self.config.api_key.get_secret_value()

    def get_base_url(self) -> str:
        return urljoin(self.config.base_url, "v1")

<<<<<<< HEAD
    async def initialize(self) -> None:
        return

    async def shutdown(self) -> None:
        pass

    async def chat_completion(
        self,
        model_id: str,
        messages: list[Message],
        sampling_params: SamplingParams | None = None,
        tools: list[ToolDefinition] | None = None,
        tool_choice: ToolChoice | None = ToolChoice.auto,
        tool_prompt_format: ToolPromptFormat | None = None,
        response_format: ResponseFormat | None = None,
        stream: bool | None = False,
        logprobs: LogProbConfig | None = None,
        tool_config: ToolConfig | None = None,
    ) -> AsyncGenerator:
        if sampling_params is None:
            sampling_params = SamplingParams()
        model = await self.model_store.get_model(model_id)
        request = ChatCompletionRequest(
            model=model.provider_resource_id,
            messages=messages,
            sampling_params=sampling_params,
            tools=tools or [],
            tool_choice=tool_choice,
            tool_prompt_format=tool_prompt_format,
            response_format=response_format,
            stream=stream,
            logprobs=logprobs,
            tool_config=tool_config,
        )

        if stream:
            return self._stream_chat_completion(request)
        else:
            return await self._nonstream_chat_completion(request)

    async def _nonstream_chat_completion(
        self, request: ChatCompletionRequest
    ) -> ChatCompletionResponse:
        params = await self._get_params(request)

        r = await self._cerebras_client.completions.create(**params)

        return process_chat_completion_response(r, request)

    async def _stream_chat_completion(
        self, request: ChatCompletionRequest
    ) -> AsyncGenerator:
        params = await self._get_params(request)

        stream = await self._cerebras_client.completions.create(**params)

        async for chunk in process_chat_completion_stream_response(stream, request):
            yield chunk

    async def _get_params(self, request: ChatCompletionRequest) -> dict:
        if request.sampling_params and isinstance(
            request.sampling_params.strategy, TopKSamplingStrategy
        ):
            raise ValueError("`top_k` not supported by Cerebras")

        prompt = ""
        if isinstance(request, ChatCompletionRequest):
            prompt = await chat_completion_request_to_prompt(
                request, self.get_llama_model(request.model)
            )
        else:
            raise ValueError(f"Unknown request type {type(request)}")

        return {
            "model": request.model,
            "prompt": prompt,
            "stream": request.stream,
            **get_sampling_options(request.sampling_params),
        }

=======
>>>>>>> 696fefbf
    async def openai_embeddings(
        self,
        model: str,
        input: str | list[str],
        encoding_format: str | None = "float",
        dimensions: int | None = None,
        user: str | None = None,
    ) -> OpenAIEmbeddingsResponse:
        raise NotImplementedError()<|MERGE_RESOLUTION|>--- conflicted
+++ resolved
@@ -6,38 +6,8 @@
 
 from urllib.parse import urljoin
 
-<<<<<<< HEAD
-from cerebras.cloud.sdk import AsyncCerebras
-
-from llama_stack.apis.inference import (
-    ChatCompletionRequest,
-    ChatCompletionResponse,
-    Inference,
-    LogProbConfig,
-    Message,
-    OpenAIEmbeddingsResponse,
-    ResponseFormat,
-    SamplingParams,
-    ToolChoice,
-    ToolConfig,
-    ToolDefinition,
-    ToolPromptFormat,
-    TopKSamplingStrategy,
-)
-from llama_stack.providers.utils.inference.model_registry import ModelRegistryHelper
-from llama_stack.providers.utils.inference.openai_compat import (
-    get_sampling_options,
-    process_chat_completion_response,
-    process_chat_completion_stream_response,
-)
-from llama_stack.providers.utils.inference.openai_mixin import OpenAIMixin
-from llama_stack.providers.utils.inference.prompt_adapter import (
-    chat_completion_request_to_prompt,
-)
-=======
 from llama_stack.apis.inference import OpenAIEmbeddingsResponse
 from llama_stack.providers.utils.inference.openai_mixin import OpenAIMixin
->>>>>>> 696fefbf
 
 from .config import CerebrasImplConfig
 
@@ -51,89 +21,6 @@
     def get_base_url(self) -> str:
         return urljoin(self.config.base_url, "v1")
 
-<<<<<<< HEAD
-    async def initialize(self) -> None:
-        return
-
-    async def shutdown(self) -> None:
-        pass
-
-    async def chat_completion(
-        self,
-        model_id: str,
-        messages: list[Message],
-        sampling_params: SamplingParams | None = None,
-        tools: list[ToolDefinition] | None = None,
-        tool_choice: ToolChoice | None = ToolChoice.auto,
-        tool_prompt_format: ToolPromptFormat | None = None,
-        response_format: ResponseFormat | None = None,
-        stream: bool | None = False,
-        logprobs: LogProbConfig | None = None,
-        tool_config: ToolConfig | None = None,
-    ) -> AsyncGenerator:
-        if sampling_params is None:
-            sampling_params = SamplingParams()
-        model = await self.model_store.get_model(model_id)
-        request = ChatCompletionRequest(
-            model=model.provider_resource_id,
-            messages=messages,
-            sampling_params=sampling_params,
-            tools=tools or [],
-            tool_choice=tool_choice,
-            tool_prompt_format=tool_prompt_format,
-            response_format=response_format,
-            stream=stream,
-            logprobs=logprobs,
-            tool_config=tool_config,
-        )
-
-        if stream:
-            return self._stream_chat_completion(request)
-        else:
-            return await self._nonstream_chat_completion(request)
-
-    async def _nonstream_chat_completion(
-        self, request: ChatCompletionRequest
-    ) -> ChatCompletionResponse:
-        params = await self._get_params(request)
-
-        r = await self._cerebras_client.completions.create(**params)
-
-        return process_chat_completion_response(r, request)
-
-    async def _stream_chat_completion(
-        self, request: ChatCompletionRequest
-    ) -> AsyncGenerator:
-        params = await self._get_params(request)
-
-        stream = await self._cerebras_client.completions.create(**params)
-
-        async for chunk in process_chat_completion_stream_response(stream, request):
-            yield chunk
-
-    async def _get_params(self, request: ChatCompletionRequest) -> dict:
-        if request.sampling_params and isinstance(
-            request.sampling_params.strategy, TopKSamplingStrategy
-        ):
-            raise ValueError("`top_k` not supported by Cerebras")
-
-        prompt = ""
-        if isinstance(request, ChatCompletionRequest):
-            prompt = await chat_completion_request_to_prompt(
-                request, self.get_llama_model(request.model)
-            )
-        else:
-            raise ValueError(f"Unknown request type {type(request)}")
-
-        return {
-            "model": request.model,
-            "prompt": prompt,
-            "stream": request.stream,
-            **get_sampling_options(request.sampling_params),
-        }
-
-=======
->>>>>>> 696fefbf
     async def openai_embeddings(
         self,
         model: str,
