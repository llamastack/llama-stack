--- conflicted
+++ resolved
@@ -147,15 +147,10 @@
 
         return QueryChunksResponse(chunks=chunks, scores=scores)
 
-<<<<<<< HEAD
-    async def delete_chunk(self, chunk_id: str) -> None:
-        await maybe_await(self.collection.delete([chunk_id]))
-=======
     async def delete_chunks(self, chunks_for_deletion: list[ChunkForDeletion]) -> None:
         """Delete a single chunk from the Chroma collection by its ID."""
         ids = [f"{chunk.document_id}:{chunk.chunk_id}" for chunk in chunks_for_deletion]
         await maybe_await(self.collection.delete(ids=ids))
->>>>>>> 5e7c2250
 
     async def query_hybrid(
         self,
