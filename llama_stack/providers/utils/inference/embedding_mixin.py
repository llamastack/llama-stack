--- conflicted
+++ resolved
@@ -30,26 +30,6 @@
 class SentenceTransformerEmbeddingMixin:
     model_store: ModelStore
 
-<<<<<<< HEAD
-=======
-    async def embeddings(
-        self,
-        model_id: str,
-        contents: list[str] | list[InterleavedContentItem],
-        text_truncation: TextTruncation | None = TextTruncation.none,
-        output_dimension: int | None = None,
-        task_type: EmbeddingTaskType | None = None,
-    ) -> EmbeddingsResponse:
-        model = await self.model_store.get_model(model_id)
-        embedding_model = await self._load_sentence_transformer_model(model.provider_resource_id)
-        embeddings = await asyncio.to_thread(
-            embedding_model.encode,
-            [interleaved_content_as_str(content) for content in contents],
-            show_progress_bar=False,
-        )
-        return EmbeddingsResponse(embeddings=embeddings)
-
->>>>>>> 65f7b81e
     async def openai_embeddings(
         self,
         model: str,
