# Copyright (c) Meta Platforms, Inc. and affiliates.
# All rights reserved.
#
# This source code is licensed under the terms described in the LICENSE file in
# the root directory of this source tree.

from typing import Any

from pydantic import BaseModel, Field

from llama_stack.apis.common.errors import UnsupportedModelError
from llama_stack.apis.models import ModelType
from llama_stack.models.llama.sku_list import all_registered_models
from llama_stack.providers.datatypes import Model, ModelsProtocolPrivate
from llama_stack.providers.utils.inference import (
    ALL_HUGGINGFACE_REPOS_TO_MODEL_DESCRIPTOR,
)


# TODO: this class is more confusing than useful right now. We need to make it
# more closer to the Model class.
class ProviderModelEntry(BaseModel):
    provider_model_id: str
    aliases: list[str] = Field(default_factory=list)
    llama_model: str | None = None
    model_type: ModelType = ModelType.llm
    metadata: dict[str, Any] = Field(default_factory=dict)


def get_huggingface_repo(model_descriptor: str) -> str | None:
    for model in all_registered_models():
        if model.descriptor() == model_descriptor:
            return model.huggingface_repo
    return None


def build_hf_repo_model_entry(
    provider_model_id: str,
    model_descriptor: str,
    additional_aliases: list[str] | None = None,
) -> ProviderModelEntry:
    aliases = [
        get_huggingface_repo(model_descriptor),
    ]
    if additional_aliases:
        aliases.extend(additional_aliases)
    aliases = [alias for alias in aliases if alias is not None]
    return ProviderModelEntry(
        provider_model_id=provider_model_id,
        aliases=aliases,
        llama_model=model_descriptor,
    )


def build_model_entry(provider_model_id: str, model_descriptor: str) -> ProviderModelEntry:
    return ProviderModelEntry(
        provider_model_id=provider_model_id,
        aliases=[],
        llama_model=model_descriptor,
        model_type=ModelType.llm,
    )


class ModelRegistryHelper(ModelsProtocolPrivate):
    def __init__(self, model_entries: list[ProviderModelEntry]):
        self.alias_to_provider_id_map = {}
        self.provider_id_to_llama_model_map = {}
        for entry in model_entries:
            for alias in entry.aliases:
                self.alias_to_provider_id_map[alias] = entry.provider_model_id

            # also add a mapping from provider model id to itself for easy lookup
            self.alias_to_provider_id_map[entry.provider_model_id] = entry.provider_model_id

            if entry.llama_model:
                self.alias_to_provider_id_map[entry.llama_model] = entry.provider_model_id
                self.provider_id_to_llama_model_map[entry.provider_model_id] = entry.llama_model

    def get_provider_model_id(self, identifier: str) -> str | None:
        return self.alias_to_provider_id_map.get(identifier, None)

    # TODO: why keep a separate llama model mapping?
    def get_llama_model(self, provider_model_id: str) -> str | None:
        return self.provider_id_to_llama_model_map.get(provider_model_id, None)

<<<<<<< HEAD
    async def query_available_models(self) -> list[str]:
        """
        Return a list of available models.

        This is for subclassing purposes, so providers can lookup a list of
        of currently available models.

        This is combined with the statically configured model entries in
        `self.alias_to_provider_id_map` to determine which models are
        available for registration.

        Default implementation returns no models.

        :return: A list of model identifiers (provider_model_ids).
        """
        return []
=======
    async def check_model_availability(self, model: str) -> bool:
        """
        Check if a specific model is available from the provider (non-static check).

        This is for subclassing purposes, so providers can check if a specific
        model is currently available for use through dynamic means (e.g., API calls).

        This method should NOT check statically configured model entries in
        `self.alias_to_provider_id_map` - that is handled separately in register_model.

        Default implementation returns False (no dynamic models available).

        :param model: The model identifier to check.
        :return: True if the model is available dynamically, False otherwise.
        """
        return False
>>>>>>> 33f0d83a

    async def register_model(self, model: Model) -> Model:
        # Check if model is supported in static configuration
        supported_model_id = self.get_provider_model_id(model.provider_resource_id)

<<<<<<< HEAD
        # If not found in static config, check if it's available from provider
        if not supported_model_id:
            available_models = await self.query_available_models()
            if model.provider_resource_id in available_models:
                supported_model_id = model.provider_resource_id
            else:
                # Combine static and dynamic models for error message
                all_supported_models = list(self.alias_to_provider_id_map.keys()) + available_models
=======
        # If not found in static config, check if it's available dynamically from provider
        if not supported_model_id:
            if await self.check_model_availability(model.provider_resource_id):
                supported_model_id = model.provider_resource_id
            else:
                # note: we cannot provide a complete list of supported models without
                #       getting a complete list from the provider, so we return "..."
                all_supported_models = [*self.alias_to_provider_id_map.keys(), "..."]
>>>>>>> 33f0d83a
                raise UnsupportedModelError(model.provider_resource_id, all_supported_models)

        provider_resource_id = self.get_provider_model_id(model.model_id)
        if model.model_type == ModelType.embedding:
            # embedding models are always registered by their provider model id and does not need to be mapped to a llama model
            provider_resource_id = model.provider_resource_id
        if provider_resource_id:
            if provider_resource_id != supported_model_id:  # be idempotent, only reject differences
                raise ValueError(
                    f"Model id '{model.model_id}' is already registered. Please use a different id or unregister it first."
                )
        else:
            llama_model = model.metadata.get("llama_model")
            if llama_model:
                existing_llama_model = self.get_llama_model(model.provider_resource_id)
                if existing_llama_model:
                    if existing_llama_model != llama_model:
                        raise ValueError(
                            f"Provider model id '{model.provider_resource_id}' is already registered to a different llama model: '{existing_llama_model}'"
                        )
                else:
                    if llama_model not in ALL_HUGGINGFACE_REPOS_TO_MODEL_DESCRIPTOR:
                        raise ValueError(
                            f"Invalid llama_model '{llama_model}' specified in metadata. "
                            f"Must be one of: {', '.join(ALL_HUGGINGFACE_REPOS_TO_MODEL_DESCRIPTOR.keys())}"
                        )
                    self.provider_id_to_llama_model_map[model.provider_resource_id] = (
                        ALL_HUGGINGFACE_REPOS_TO_MODEL_DESCRIPTOR[llama_model]
                    )

        # Register the model alias, ensuring it maps to the correct provider model id
        self.alias_to_provider_id_map[model.model_id] = supported_model_id

        return model

    async def unregister_model(self, model_id: str) -> None:
        # TODO: should we block unregistering base supported provider model IDs?
        if model_id not in self.alias_to_provider_id_map:
            raise ValueError(f"Model id '{model_id}' is not registered.")

        del self.alias_to_provider_id_map[model_id]<|MERGE_RESOLUTION|>--- conflicted
+++ resolved
@@ -83,24 +83,6 @@
     def get_llama_model(self, provider_model_id: str) -> str | None:
         return self.provider_id_to_llama_model_map.get(provider_model_id, None)
 
-<<<<<<< HEAD
-    async def query_available_models(self) -> list[str]:
-        """
-        Return a list of available models.
-
-        This is for subclassing purposes, so providers can lookup a list of
-        of currently available models.
-
-        This is combined with the statically configured model entries in
-        `self.alias_to_provider_id_map` to determine which models are
-        available for registration.
-
-        Default implementation returns no models.
-
-        :return: A list of model identifiers (provider_model_ids).
-        """
-        return []
-=======
     async def check_model_availability(self, model: str) -> bool:
         """
         Check if a specific model is available from the provider (non-static check).
@@ -117,22 +99,11 @@
         :return: True if the model is available dynamically, False otherwise.
         """
         return False
->>>>>>> 33f0d83a
 
     async def register_model(self, model: Model) -> Model:
         # Check if model is supported in static configuration
         supported_model_id = self.get_provider_model_id(model.provider_resource_id)
 
-<<<<<<< HEAD
-        # If not found in static config, check if it's available from provider
-        if not supported_model_id:
-            available_models = await self.query_available_models()
-            if model.provider_resource_id in available_models:
-                supported_model_id = model.provider_resource_id
-            else:
-                # Combine static and dynamic models for error message
-                all_supported_models = list(self.alias_to_provider_id_map.keys()) + available_models
-=======
         # If not found in static config, check if it's available dynamically from provider
         if not supported_model_id:
             if await self.check_model_availability(model.provider_resource_id):
@@ -141,7 +112,6 @@
                 # note: we cannot provide a complete list of supported models without
                 #       getting a complete list from the provider, so we return "..."
                 all_supported_models = [*self.alias_to_provider_id_map.keys(), "..."]
->>>>>>> 33f0d83a
                 raise UnsupportedModelError(model.provider_resource_id, all_supported_models)
 
         provider_resource_id = self.get_provider_model_id(model.model_id)
