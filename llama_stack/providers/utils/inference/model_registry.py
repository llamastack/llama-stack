--- conflicted
+++ resolved
@@ -8,12 +8,8 @@
 
 from pydantic import BaseModel, Field
 
-<<<<<<< HEAD
-from llama_stack.apis.models.models import ModelType
+from llama_stack.apis.models import ModelType
 from llama_stack.exceptions import UnsupportedModelError
-=======
-from llama_stack.apis.models import ModelType
->>>>>>> dbdc811d
 from llama_stack.models.llama.sku_list import all_registered_models
 from llama_stack.providers.datatypes import Model, ModelsProtocolPrivate
 from llama_stack.providers.utils.inference import (
@@ -39,7 +35,9 @@
 
 
 def build_hf_repo_model_entry(
-    provider_model_id: str, model_descriptor: str, additional_aliases: list[str] | None = None
+    provider_model_id: str,
+    model_descriptor: str,
+    additional_aliases: list[str] | None = None,
 ) -> ProviderModelEntry:
     aliases = [
         get_huggingface_repo(model_descriptor),
