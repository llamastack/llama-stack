--- conflicted
+++ resolved
@@ -39,24 +39,16 @@
     return s
 
 
-<<<<<<< HEAD
-class Reranker:
-=======
+
 class WeightedInMemoryAggregator:
->>>>>>> 2838d5a2
     @staticmethod
     def _normalize_scores(scores: dict[str, float]) -> dict[str, float]:
         """
         Normalize scores to 0-1 range using min-max normalization.
-<<<<<<< HEAD
-        Args:
-            scores: dictionary of scores with document IDs as keys and scores as values
-=======
 
         Args:
             scores: dictionary of scores with document IDs as keys and scores as values
 
->>>>>>> 2838d5a2
         Returns:
             Normalized scores with document IDs as keys and normalized scores as values
         """
@@ -76,30 +68,20 @@
     ) -> dict[str, float]:
         """
         Rerank via weighted average of scores.
-<<<<<<< HEAD
-=======
 
->>>>>>> 2838d5a2
         Args:
             vector_scores: scores from vector search
             keyword_scores: scores from keyword search
             alpha: weight factor between 0 and 1 (default: 0.5)
                    0 = keyword only, 1 = vector only, 0.5 = equal weight
-<<<<<<< HEAD
-=======
 
->>>>>>> 2838d5a2
         Returns:
             All unique document IDs with weighted combined scores
         """
         all_ids = set(vector_scores.keys()) | set(keyword_scores.keys())
-<<<<<<< HEAD
-        normalized_vector_scores = Reranker._normalize_scores(vector_scores)
-        normalized_keyword_scores = Reranker._normalize_scores(keyword_scores)
-=======
+
         normalized_vector_scores = WeightedInMemoryAggregator._normalize_scores(vector_scores)
         normalized_keyword_scores = WeightedInMemoryAggregator._normalize_scores(keyword_scores)
->>>>>>> 2838d5a2
 
         # Weighted formula: score = (1-alpha) * keyword_score + alpha * vector_score
         # alpha=0 means keyword only, alpha=1 means vector only
@@ -117,18 +99,12 @@
     ) -> dict[str, float]:
         """
         Rerank via Reciprocal Rank Fusion.
-<<<<<<< HEAD
-=======
 
->>>>>>> 2838d5a2
         Args:
             vector_scores: scores from vector search
             keyword_scores: scores from keyword search
             impact_factor: impact factor for RRF (default: 60.0)
-<<<<<<< HEAD
-=======
 
->>>>>>> 2838d5a2
         Returns:
             All unique document IDs with RRF combined scores
         """
@@ -162,19 +138,13 @@
     ) -> dict[str, float]:
         """
         Combine vector and keyword search results using specified reranking strategy.
-<<<<<<< HEAD
-=======
 
->>>>>>> 2838d5a2
         Args:
             vector_scores: scores from vector search
             keyword_scores: scores from keyword search
             reranker_type: type of reranker to use (default: RERANKER_TYPE_RRF)
             reranker_params: parameters for the reranker
-<<<<<<< HEAD
-=======
 
->>>>>>> 2838d5a2
         Returns:
             All unique document IDs with combined scores
         """
@@ -183,16 +153,9 @@
 
         if reranker_type == "weighted":
             alpha = reranker_params.get("alpha", 0.5)
-<<<<<<< HEAD
-            return Reranker.weighted_rerank(vector_scores, keyword_scores, alpha)
-        else:
-            # Default to RRF for None, RRF, or any unknown types
-            impact_factor = reranker_params.get("impact_factor", 60.0)
-            return Reranker.rrf_rerank(vector_scores, keyword_scores, impact_factor)
-=======
+
             return WeightedInMemoryAggregator.weighted_rerank(vector_scores, keyword_scores, alpha)
         else:
             # Default to RRF for None, RRF, or any unknown types
             impact_factor = reranker_params.get("impact_factor", 60.0)
-            return WeightedInMemoryAggregator.rrf_rerank(vector_scores, keyword_scores, impact_factor)
->>>>>>> 2838d5a2
+            return WeightedInMemoryAggregator.rrf_rerank(vector_scores, keyword_scores, impact_factor)