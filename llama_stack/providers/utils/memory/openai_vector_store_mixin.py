--- conflicted
+++ resolved
@@ -352,15 +352,9 @@
         extra = params.model_extra or {}
         provider_vector_db_id = extra.get("provider_vector_db_id")
         embedding_model = extra.get("embedding_model")
-<<<<<<< HEAD
         embedding_dimension = extra.get("embedding_dimension", 768)
-        provider_id = extra.get("provider_id")
-=======
-        embedding_dimension = extra.get("embedding_dimension", 384)
         # use provider_id set by router; fallback to provider's own ID when used directly via --stack-config
         provider_id = extra.get("provider_id") or getattr(self, "__provider_id__", None)
->>>>>>> 0dbf79c3
-
         # Derive the canonical vector_db_id (allow override, else generate)
         vector_db_id = provider_vector_db_id or generate_object_id("vector_store", lambda: f"vs_{uuid.uuid4()}")
 
