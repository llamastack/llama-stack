# Copyright (c) Meta Platforms, Inc. and affiliates.
# All rights reserved.
#
# This source code is licensed under the terms described in the LICENSE file in
# the root directory of this source tree.

from typing import Any

from pydantic import BaseModel, Field

<<<<<<< HEAD
from llama_stack.providers.utils.kvstore.config import KVStoreConfig, SqliteKVStoreConfig
=======
from llama_stack.core.storage.datatypes import KVStoreReference
>>>>>>> 2c43285e
from llama_stack.schema_utils import json_schema_type


@json_schema_type
class MilvusVectorIOConfig(BaseModel):
    db_path: str
    persistence: KVStoreReference = Field(description="Config for KV store backend (SQLite only for now)")
    consistency_level: str = Field(description="The consistency level of the Milvus server", default="Strong")

    @classmethod
    def sample_run_config(cls, __distro_dir__: str, **kwargs: Any) -> dict[str, Any]:
        return {
            "db_path": "${env.MILVUS_DB_PATH:=" + __distro_dir__ + "}/" + "milvus.db",
<<<<<<< HEAD
            "kvstore": SqliteKVStoreConfig.sample_run_config(
                __distro_dir__=__distro_dir__, db_name="milvus_registry.db"
            ),
=======
            "persistence": KVStoreReference(
                backend="kv_default",
                namespace="vector_io::milvus",
            ).model_dump(exclude_none=True),
>>>>>>> 2c43285e
        }<|MERGE_RESOLUTION|>--- conflicted
+++ resolved
@@ -8,11 +8,7 @@
 
 from pydantic import BaseModel, Field
 
-<<<<<<< HEAD
-from llama_stack.providers.utils.kvstore.config import KVStoreConfig, SqliteKVStoreConfig
-=======
 from llama_stack.core.storage.datatypes import KVStoreReference
->>>>>>> 2c43285e
 from llama_stack.schema_utils import json_schema_type
 
 
@@ -26,14 +22,8 @@
     def sample_run_config(cls, __distro_dir__: str, **kwargs: Any) -> dict[str, Any]:
         return {
             "db_path": "${env.MILVUS_DB_PATH:=" + __distro_dir__ + "}/" + "milvus.db",
-<<<<<<< HEAD
-            "kvstore": SqliteKVStoreConfig.sample_run_config(
-                __distro_dir__=__distro_dir__, db_name="milvus_registry.db"
-            ),
-=======
             "persistence": KVStoreReference(
                 backend="kv_default",
                 namespace="vector_io::milvus",
             ).model_dump(exclude_none=True),
->>>>>>> 2c43285e
         }