# Copyright (c) Meta Platforms, Inc. and affiliates.
# All rights reserved.
#
# This source code is licensed under the terms described in the LICENSE file in
# the root directory of this source tree.

import logging
import os
import time
from datetime import datetime
from functools import partial
from pathlib import Path
from typing import Any, Dict, List, Optional, Tuple

import torch
from llama_models.sku_list import resolve_model
from torch import nn
from torch.optim import Optimizer
from torch.utils.data import DataLoader, DistributedSampler
from torchtune import modules, training, utils as torchtune_utils
from torchtune.data import AlpacaToMessages, padded_collate_sft

from torchtune.modules.loss import CEWithChunkedOutputLoss
from torchtune.modules.peft import (
    get_adapter_params,
    get_adapter_state_dict,
    get_lora_module_names,
    get_merged_lora_ckpt,
    set_trainable_params,
    validate_missing_and_unexpected_for_lora,
)
from torchtune.training.lr_schedulers import get_cosine_schedule_with_warmup
from torchtune.training.metric_logging import DiskLogger
from tqdm import tqdm

from llama_stack.apis.common.training_types import PostTrainingMetric
from llama_stack.apis.datasetio import DatasetIO
from llama_stack.apis.datasets import Datasets
from llama_stack.apis.post_training import (
    AlgorithmConfig,
    Checkpoint,
    LoraFinetuningConfig,
    OptimizerConfig,
    TrainingConfig,
)

from llama_stack.distribution.utils.config_dirs import DEFAULT_CHECKPOINT_DIR

from llama_stack.distribution.utils.model_utils import model_local_dir
from llama_stack.providers.inline.post_training.common.validator import (
    validate_input_dataset_schema,
)

from llama_stack.providers.inline.post_training.torchtune.common import utils
from llama_stack.providers.inline.post_training.torchtune.common.checkpointer import (
    TorchtuneCheckpointer,
)
from llama_stack.providers.inline.post_training.torchtune.config import (
    TorchtunePostTrainingConfig,
)
from llama_stack.providers.inline.post_training.torchtune.datasets.sft import SFTDataset
<<<<<<< HEAD
from torch import nn
from torch.optim import Optimizer
from torch.utils.data import DataLoader, DistributedSampler
from torchtune import modules, training, utils as torchtune_utils
from torchtune.data import padded_collate_sft

from torchtune.modules.loss import CEWithChunkedOutputLoss
from torchtune.modules.peft import (
    get_adapter_params,
    get_adapter_state_dict,
    get_lora_module_names,
    get_merged_lora_ckpt,
    set_trainable_params,
    validate_missing_and_unexpected_for_lora,
)
from torchtune.training.lr_schedulers import get_cosine_schedule_with_warmup
from torchtune.training.metric_logging import DiskLogger
from tqdm import tqdm
=======
>>>>>>> 9ec54dcb

log = logging.getLogger(__name__)

from torchtune.models.llama3._tokenizer import Llama3Tokenizer


class LoraFinetuningSingleDevice:
    # This recipe only supports GPU training

    # This recipe doesn't include several training efficiency setting within origin torchtune repo, including
    # - compile
    # - activation offloading

    # Resume from checkpoint hasn't been supported yet
    # Validation hasn't been supported yet

    # Currently logging only logs limited training metrics to local disk
    # will figure out more loggings and how it works with telemetry in future PRs
    def __init__(
        self,
        config: TorchtunePostTrainingConfig,
        job_uuid: str,
        training_config: TrainingConfig,
        hyperparam_search_config: Dict[str, Any],
        logger_config: Dict[str, Any],
        model: str,
        checkpoint_dir: Optional[str],
        algorithm_config: Optional[AlgorithmConfig],
        datasetio_api: DatasetIO,
        datasets_api: Datasets,
    ) -> None:
        self.job_uuid = job_uuid
        self.training_config = training_config
        if not isinstance(algorithm_config, LoraFinetuningConfig):
            raise ValueError(
                "You need to speicifc LoraFinetuningConfig for LoRA finetuning"
            )
        self.algorithm_config = algorithm_config
        self._device = torchtune_utils.get_device(device="cuda")
        self._dtype = training.get_dtype(training_config.dtype, device=self._device)
        self.model_id = model

        def model_checkpoint_dir(model) -> str:
            checkpoint_dir = Path(model_local_dir(model.descriptor()))

            paths = [
                Path(checkpoint_dir / f"consolidated.{ext}")
                for ext in ["pth", "00.pth"]
            ]
            if not any(p.exists() for p in paths):
                checkpoint_dir = checkpoint_dir / "original"

            assert checkpoint_dir.exists(), (
                f"Could not find checkpoints in: {model_local_dir(model.descriptor())}. "
                f"Please download model using `llama download --model-id {model.descriptor()}`"
            )
            return str(checkpoint_dir)

        if checkpoint_dir and checkpoint_dir != "null":
            self.checkpoint_dir = config.checkpoint_dir
        else:
            model = resolve_model(self.model_id)
            if model is None:
                raise ValueError(
                    f"{self.model_id} not found. Your model id should be in the llama models SKU list"
                )
            self.checkpoint_dir = model_checkpoint_dir(model)

        self._output_dir = str(DEFAULT_CHECKPOINT_DIR)

        self.seed = training.set_seed(seed=config.torch_seed)
        self.epochs_run = 0
        self.total_epochs = training_config.n_epochs
        self._data_format = training_config.data_config.data_format
        self._shuffle = training_config.data_config.shuffle
        self._batch_size = training_config.data_config.batch_size
        self._train_on_input = training_config.data_config.train_on_input

        # this is important for debugging purpose
        self.max_steps_per_epoch = training_config.max_steps_per_epoch
        self.global_step = 0

        self._gradient_accumulation_steps = training_config.gradient_accumulation_steps
        self.max_validation_steps = training_config.max_validation_steps

        self._clip_grad_norm = 1.0
        self._enable_activation_checkpointing = (
            (training_config.efficiency_config.enable_activation_checkpointing)
            if training_config.efficiency_config
            else False
        )
        self._enable_activation_offloading = (
            (training_config.efficiency_config.enable_activation_offloading)
            if training_config.efficiency_config
            else False
        )

        self.datasetio_api = datasetio_api
        self.datasets_api = datasets_api

    async def load_checkpoint(self):
        def get_checkpoint_files(checkpoint_dir: str) -> List[str]:
            try:
                # List all files in the given directory
                files = os.listdir(checkpoint_dir)
                # Filter files that end with .pth
                pth_files = [file for file in files if file.endswith(".pth")]
                return pth_files
            except FileNotFoundError:
                return [f"Error: The directory '{checkpoint_dir}' does not exist."]

        self._checkpointer = TorchtuneCheckpointer(
            model_id=self.model_id,
            training_algorithm="sft",
            checkpoint_dir=self.checkpoint_dir,
            checkpoint_files=get_checkpoint_files(self.checkpoint_dir),
            output_dir=self._output_dir,
            model_type=await utils.get_checkpointer_model_type(self.model_id),
        )
        checkpoint_dict = self._checkpointer.load_checkpoint()
        return checkpoint_dict

    async def setup(self) -> None:
        checkpoint_dict = await self.load_checkpoint()

        self._model = await self._setup_model(
            enable_activation_checkpointing=self._enable_activation_checkpointing,
            enable_activation_offloading=self._enable_activation_offloading,
            base_model_state_dict=checkpoint_dict[training.MODEL_KEY],
            lora_weights_state_dict=None,
        )
        log.info(f"Model is initialized with precision {self._dtype}.")

        self._tokenizer = await self._setup_tokenizer()
        log.info("Tokenizer is initialized.")

        self._optimizer = await self._setup_optimizer(
            optimizer_config=self.training_config.optimizer_config
        )
        log.info("Optimizer is initialized.")

        self._loss_fn = CEWithChunkedOutputLoss()
        self._model.set_num_output_chunks(self._loss_fn.num_output_chunks)
        log.info("Loss is initialized.")

        self._training_sampler, self._training_dataloader = await self._setup_data(
            dataset_id=self.training_config.data_config.dataset_id,
            tokenizer=self._tokenizer,
            shuffle=self._shuffle,
            batch_size=self._batch_size,
        )

        if self.training_config.data_config.validation_dataset_id:
            _, self._validation_dataloader = await self._setup_data(
                dataset_id=self.training_config.data_config.validation_dataset_id,
                tokenizer=self._tokenizer,
                shuffle=False,
                batch_size=self._batch_size,
            )

        log.info("Dataset and Sampler are initialized.")

        # Number of training steps in each epoch depends on the number of batches produced
        # by the dataloader and the max_steps_per_epoch param set by the user and is used
        # for logging and tracking training state. This should be computed after the dataloader
        # has been setup
        self._steps_per_epoch = (
            len(self._training_dataloader) // self._gradient_accumulation_steps
        )
        if (
            self.max_steps_per_epoch is not None
            and self.max_steps_per_epoch < self._steps_per_epoch
        ):
            self._steps_per_epoch = self.max_steps_per_epoch
            self.global_step = self.epochs_run * self._steps_per_epoch

        # Learning rate scheduler can only be set up after number of steps
        # has been computed
        self._lr_scheduler = await self._setup_lr_scheduler(
            num_warmup_steps=self.training_config.optimizer_config.num_warmup_steps,
            num_training_steps=self.total_epochs * self._steps_per_epoch,
            last_epoch=self.global_step - 1,
        )
        log.info("Learning rate scheduler is initialized.")

        # Used to ignore labels for loss computation
        self.ignore_labels_cache = torch.full(
            (self._batch_size, 1), self._loss_fn.ignore_index, device=self._device
        )

    async def _setup_model(
        self,
        enable_activation_checkpointing: bool,
        enable_activation_offloading: bool,
        base_model_state_dict: Dict[str, Any],
        lora_weights_state_dict: Optional[Dict[str, Any]] = None,
    ) -> nn.Module:
        self._lora_rank = self.algorithm_config.rank
        self._lora_alpha = self.algorithm_config.alpha
        self._lora_attn_modules = list(self.algorithm_config.lora_attn_modules)
        self._apply_lora_to_mlp = self.algorithm_config.apply_lora_to_mlp
        self._apply_lora_to_output = self.algorithm_config.apply_lora_to_output
        self._use_dora = self.algorithm_config.use_dora or False

        with training.set_default_dtype(self._dtype), self._device:
            model_type = await utils.get_model_definition(self.model_id)
            model = model_type(
                lora_attn_modules=self._lora_attn_modules,
                apply_lora_to_mlp=self._apply_lora_to_mlp,
                apply_lora_to_output=self._apply_lora_to_output,
                lora_rank=self._lora_rank,
                lora_alpha=self._lora_alpha,
                quantize_base=False,
                use_dora=self._use_dora,
            )

        self.adapter_params = get_adapter_params(model)
        self._is_dora = any(["magnitude" in k for k in self.adapter_params.keys()])

        set_trainable_params(model, self.adapter_params)

        if enable_activation_checkpointing:
            training.set_activation_checkpointing(
                model, auto_wrap_policy={modules.TransformerSelfAttentionLayer}
            )

        base_missing, base_unexpected = model.load_state_dict(
            base_model_state_dict, strict=False
        )

        # This is for any adapters that need to be initialized after base weights
        # have been loaded (e.g. DoRA).
        if self._is_dora:
            for m in model.modules():
                if hasattr(m, "initialize_dora_magnitude"):
                    m.initialize_dora_magnitude()
        if lora_weights_state_dict:
            lora_missing, lora_unexpected = model.load_state_dict(
                lora_weights_state_dict, strict=False
            )
        else:
            lora_missing, lora_unexpected = None, None
        validate_missing_and_unexpected_for_lora(
            lora_attn_modules=self._lora_attn_modules,
            apply_lora_to_mlp=self._apply_lora_to_mlp,
            apply_lora_to_output=self._apply_lora_to_output,
            base_missing=base_missing,
            base_unexpected=base_unexpected,
            lora_missing=lora_missing,
            lora_unexpected=lora_unexpected,
        )

        # Validate model adapter params were loaded in with the expected dtype
        training.validate_expected_param_dtype(
            self.adapter_params.items(), dtype=self._dtype
        )

        # activation offloading
        self.activations_handling_ctx = training.get_act_offloading_ctx_manager(
            model, enable_activation_offloading
        )

        memory_stats = training.get_memory_stats(device=self._device)
        training.log_memory_stats(memory_stats)

        return model

    async def _setup_tokenizer(
        self,
    ) -> Llama3Tokenizer:
        tokenizer_path = self.checkpoint_dir + "/tokenizer.model"
        tokenizer_type = await utils.get_tokenizer_type(self.model_id)
        return tokenizer_type(path=tokenizer_path)

    async def _setup_optimizer(self, optimizer_config: OptimizerConfig) -> Optimizer:
        optimizer = torch.optim.AdamW(
            params=self._model.parameters(),
            lr=optimizer_config.lr,
            betas=(0.9, 0.95),
            eps=1e-8,
            weight_decay=0.1,
        )
        return optimizer

    async def _setup_data(
        self,
        dataset_id: str,
        tokenizer: Llama3Tokenizer,
        shuffle: bool,
        batch_size: int,
    ) -> Tuple[DistributedSampler, DataLoader]:
        async def fetch_rows(dataset_id: str):
            return await self.datasetio_api.get_rows_paginated(
                dataset_id=dataset_id,
                rows_in_page=-1,
            )

        all_rows = await fetch_rows(dataset_id)
        rows = all_rows.rows

        await validate_input_dataset_schema(
            datasets_api=self.datasets_api,
            dataset_id=dataset_id,
            dataset_type=self._data_format.value,
        )
        data_transform = await utils.get_data_transform(self._data_format)
        ds = SFTDataset(
            rows,
            message_transform=data_transform(train_on_input=self._train_on_input),
            model_transform=tokenizer,
            dataset_type=self._data_format.value,
        )

        sampler = DistributedSampler(
            ds,
            num_replicas=1,
            rank=0,
            shuffle=shuffle,
            seed=0,
        )
        dataloader = DataLoader(
            dataset=ds,
            sampler=sampler,
            batch_size=batch_size,
            # dropping last avoids shape issues with compile + flex attention
            drop_last=True,
            collate_fn=(
                partial(
                    padded_collate_sft,
                    padding_idx=self._tokenizer.pad_id,
                    ignore_idx=self._loss_fn.ignore_index,
                )
            ),
        )

        return sampler, dataloader

    async def _setup_lr_scheduler(
        self,
        num_warmup_steps: int,
        num_training_steps: int,
        last_epoch: int,
    ) -> Optimizer:
        lr_scheduler = get_cosine_schedule_with_warmup(
            self._optimizer,
            num_warmup_steps=num_warmup_steps,
            num_training_steps=num_training_steps,
            last_epoch=last_epoch,
        )
        return lr_scheduler

    async def save_checkpoint(self, epoch: int) -> str:
        ckpt_dict = {}

        adapter_state_dict = get_adapter_state_dict(self._model.state_dict())
        ckpt_dict.update({training.ADAPTER_KEY: adapter_state_dict})

        # Construct the full state dict with LoRA weights merged into base LLM weights
        # Move to CPU to avoid a copy on GPU
        state_dict = {k: v.cpu() for k, v in self._model.state_dict().items()}

        merged_state_dict = get_merged_lora_ckpt(
            state_dict,
            rank=self._lora_rank,
            alpha=self._lora_alpha,
        )

        ckpt_dict.update({training.MODEL_KEY: merged_state_dict})

        adapter_config = {
            "r": self._lora_rank,
            "lora_alpha": self._lora_alpha,
            "target_modules": get_lora_module_names(
                self._lora_attn_modules,
                self._apply_lora_to_mlp,
                self._apply_lora_to_output,
            ),
            "peft_type": "LORA",
        }
        ckpt_dict.update({training.ADAPTER_CONFIG: adapter_config})

        return self._checkpointer.save_checkpoint(
            ckpt_dict,
            epoch=epoch,
        )

    async def _loss_step(self, batch: Dict[str, torch.Tensor]) -> torch.Tensor:
        # Shape [b, s], needed for the loss not the model
        labels = batch.pop("labels")
        # run model
        with self.activations_handling_ctx:
            logits = self._model(**batch)

        # Shift labels to compute loss
        # equivalent to doing labels[..., 1:] and logits[..., :-1, :]
        # But this way we dont need to slice the logits. We just add an ignore index to labels.
        labels = torch.hstack(
            (labels[..., 1:], self.ignore_labels_cache[: labels.shape[0]])
        )
        if not isinstance(logits, list):
            labels = labels.reshape(-1)
            logits = logits.reshape(-1, logits.size(-1))

        loss = self._loss_fn(logits, labels)

        # free logits otherwise it peaks backward memory
        del logits

        return loss

    async def train(self) -> Tuple[Dict[str, Any], List[Checkpoint]]:
        """
        The core training loop.
        """
        # Initialize tokens count and running loss (for grad accumulation)
        t0 = time.perf_counter()
        running_loss = 0
        num_tokens = 0

        # training artifacts
        checkpoints = []
        memory_stats = {}

        # self.epochs_run should be non-zero when we're resuming from a checkpoint
        for curr_epoch in range(self.epochs_run, self.total_epochs):
            # Update the sampler to ensure data is correctly shuffled across epochs
            # in case shuffle is True
            metric_logger = DiskLogger(
                log_dir=self._output_dir + f"/{self.model_id}-sft-{curr_epoch}"
            )
            self._training_sampler.set_epoch(curr_epoch)
            loss_to_log = 0.0

            pbar = tqdm(total=self._steps_per_epoch)
            for idx, batch in enumerate(self._training_dataloader):
                if (
                    self.max_steps_per_epoch is not None
                    and (idx // self._gradient_accumulation_steps)
                    == self.max_steps_per_epoch
                ):
                    break

                torchtune_utils.batch_to_device(batch, self._device)

                # Calculate the number of unmasked tokens in the current batch
                # and increment the total number of tokens seen in the step
                current_num_tokens = (
                    batch["labels"] != self._loss_fn.ignore_index
                ).sum()
                num_tokens += current_num_tokens

                # Loss is normalized by default so we multiply by the number of tokens
                # This way we can normalize by the total number of tokens if we're accumulating gradients
                current_loss = await self._loss_step(batch) * current_num_tokens
                running_loss += current_loss
                current_loss.backward()

                # Step with optimizer
                if (idx + 1) % self._gradient_accumulation_steps == 0:
                    training.scale_grads(self._model, 1 / num_tokens)
                    grad_norm = torch.nn.utils.clip_grad_norm_(
                        self._model.parameters(),
                        max_norm=float(self._clip_grad_norm),
                    )
                    self._optimizer.step()
                    self._optimizer.zero_grad(set_to_none=True)
                    self._lr_scheduler.step()
                    # Update the number of steps when the weights are updated
                    self.global_step += 1

                    loss_to_log = running_loss.item() / num_tokens

                    pbar.update(1)
                    pbar.set_description(
                        f"{curr_epoch + 1}|{self.global_step}|Loss: {loss_to_log}"
                    )

                    time_per_step = time.perf_counter() - t0
                    log_dict = {
                        "loss": loss_to_log,
                        "lr": self._optimizer.param_groups[0]["lr"],
                        "tokens_per_second_per_gpu": num_tokens / time_per_step,
                    }

                    memory_stats = training.get_memory_stats(device=self._device)
                    log_dict.update(memory_stats)

                    if self._clip_grad_norm is not None:
                        log_dict.update({"grad_norm": grad_norm})

                    metric_logger.log_dict(
                        log_dict,
                        step=self.global_step,
                    )

                    # Reset running stats for the next step
                    running_loss = 0
                    num_tokens = 0
                    t0 = time.perf_counter()

            self.epochs_run += 1
            log.info("Starting checkpoint save...")
            checkpoint_path = await self.save_checkpoint(epoch=curr_epoch)
            checkpoint = Checkpoint(
                identifier=f"{self.model_id}-sft-{curr_epoch}",
                created_at=datetime.now(),
                epoch=curr_epoch,
                post_training_job_id=self.job_uuid,
                path=checkpoint_path,
            )
            if self.training_config.data_config.validation_dataset_id:
                validation_loss, perplexity = await self.validation()
                training_metrics = PostTrainingMetric(
                    epoch=curr_epoch,
                    train_loss=loss_to_log,
                    validation_loss=validation_loss,
                    perplexity=perplexity,
                )
                checkpoint.training_metrics = training_metrics
            checkpoints.append(checkpoint)

        return (memory_stats, checkpoints)

    async def validation(self) -> Tuple[float, float]:
        total_loss = 0.0
        total_tokens = 0
        log.info("Starting validation...")
        pbar = tqdm(total=len(self._validation_dataloader))
        for idx, batch in enumerate(self._validation_dataloader):
            if idx == self.max_validation_steps:
                break
            torchtune_utils.batch_to_device(batch, self._device)

            # Calculate the number of unmasked tokens in the current batch
            # and increment the total number of tokens seen in the step
            num_tokens = (batch["labels"] != self._loss_fn.ignore_index).sum()

            # Loss is normalized by default so we multiply by the number of tokens
            # This way we can normalize by the total number of tokens if we're accumulating gradients
            loss = await self._loss_step(batch) * num_tokens

            total_loss += loss
            total_tokens += num_tokens

            pbar.update(1)
            pbar.set_description(f"validation step: {idx}")

        mean_loss = total_loss / total_tokens
        perplexity = torch.exp(torch.tensor(mean_loss))

        return mean_loss, perplexity.item()<|MERGE_RESOLUTION|>--- conflicted
+++ resolved
@@ -18,7 +18,7 @@
 from torch.optim import Optimizer
 from torch.utils.data import DataLoader, DistributedSampler
 from torchtune import modules, training, utils as torchtune_utils
-from torchtune.data import AlpacaToMessages, padded_collate_sft
+from torchtune.data import padded_collate_sft
 
 from torchtune.modules.loss import CEWithChunkedOutputLoss
 from torchtune.modules.peft import (
@@ -59,27 +59,6 @@
     TorchtunePostTrainingConfig,
 )
 from llama_stack.providers.inline.post_training.torchtune.datasets.sft import SFTDataset
-<<<<<<< HEAD
-from torch import nn
-from torch.optim import Optimizer
-from torch.utils.data import DataLoader, DistributedSampler
-from torchtune import modules, training, utils as torchtune_utils
-from torchtune.data import padded_collate_sft
-
-from torchtune.modules.loss import CEWithChunkedOutputLoss
-from torchtune.modules.peft import (
-    get_adapter_params,
-    get_adapter_state_dict,
-    get_lora_module_names,
-    get_merged_lora_ckpt,
-    set_trainable_params,
-    validate_missing_and_unexpected_for_lora,
-)
-from torchtune.training.lr_schedulers import get_cosine_schedule_with_warmup
-from torchtune.training.metric_logging import DiskLogger
-from tqdm import tqdm
-=======
->>>>>>> 9ec54dcb
 
 log = logging.getLogger(__name__)
 
