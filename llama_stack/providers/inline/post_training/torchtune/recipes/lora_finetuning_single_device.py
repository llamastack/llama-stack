# Copyright (c) Meta Platforms, Inc. and affiliates.
# All rights reserved.
#
# This source code is licensed under the terms described in the LICENSE file in
# the root directory of this source tree.

import gc
import logging
import os
import time
from datetime import datetime
from functools import partial
from pathlib import Path
from typing import Any, Dict, List, Optional, Tuple

import torch
from torch import nn
from torch.optim import Optimizer
from torch.utils.data import DataLoader, DistributedSampler
from torchtune import modules, training
from torchtune import utils as torchtune_utils
from torchtune.data import padded_collate_sft
from torchtune.modules.loss import CEWithChunkedOutputLoss
from torchtune.modules.peft import (
    get_adapter_params,
    get_adapter_state_dict,
    get_lora_module_names,
    get_merged_lora_ckpt,
    set_trainable_params,
    validate_missing_and_unexpected_for_lora,
)
from torchtune.training.lr_schedulers import get_cosine_schedule_with_warmup
from torchtune.training.metric_logging import DiskLogger
from tqdm import tqdm

from llama_stack.apis.common.training_types import PostTrainingMetric
from llama_stack.apis.datasetio import DatasetIO
from llama_stack.apis.datasets import Datasets
from llama_stack.apis.post_training import (
    AlgorithmConfig,
    Checkpoint,
    LoraFinetuningConfig,
    OptimizerConfig,
    TrainingConfig,
)
from llama_stack.distribution.utils.config_dirs import DEFAULT_CHECKPOINT_DIR
from llama_stack.distribution.utils.model_utils import model_local_dir
from llama_stack.models.llama.sku_list import resolve_model
from llama_stack.providers.inline.post_training.common.validator import (
    validate_input_dataset_schema,
)
from llama_stack.providers.inline.post_training.torchtune.common import utils
from llama_stack.providers.inline.post_training.torchtune.common.checkpointer import (
    TorchtuneCheckpointer,
)
from llama_stack.providers.inline.post_training.torchtune.config import (
    TorchtunePostTrainingConfig,
)
from llama_stack.providers.inline.post_training.torchtune.datasets.sft import SFTDataset

log = logging.getLogger(__name__)

from torchtune.models.llama3._tokenizer import Llama3Tokenizer


class LoraFinetuningSingleDevice:
    # This recipe doesn't include several training efficiency setting within origin torchtune repo, including
    # - compile
    # - activation offloading

    # Resume from checkpoint hasn't been supported yet
    # Validation hasn't been supported yet

    # Currently logging only logs limited training metrics to local disk
    # will figure out more loggings and how it works with telemetry in future PRs
    def __init__(
        self,
        config: TorchtunePostTrainingConfig,
        job_uuid: str,
        training_config: TrainingConfig,
        hyperparam_search_config: Dict[str, Any],
        logger_config: Dict[str, Any],
        model: str,
        checkpoint_dir: Optional[str],
        algorithm_config: Optional[AlgorithmConfig],
        datasetio_api: DatasetIO,
        datasets_api: Datasets,
    ) -> None:
        self.job_uuid = job_uuid
        self.training_config = training_config
        if not isinstance(algorithm_config, LoraFinetuningConfig):
            raise ValueError("You need to speicifc LoraFinetuningConfig for LoRA finetuning")
        self.algorithm_config = algorithm_config
        self._device = torchtune_utils.get_device()
        self._dtype = training.get_dtype(training_config.dtype, device=self._device)
        self.model_id = model

        def model_checkpoint_dir(model) -> str:
            checkpoint_dir = Path(model_local_dir(model.descriptor()))

            paths = [Path(checkpoint_dir / f"consolidated.{ext}") for ext in ["pth", "00.pth"]]
            if not any(p.exists() for p in paths):
                checkpoint_dir = checkpoint_dir / "original"

            assert checkpoint_dir.exists(), (
                f"Could not find checkpoints in: {model_local_dir(model.descriptor())}. "
                f"Please download model using `llama download --model-id {model.descriptor()}`"
            )
            return str(checkpoint_dir)

        if checkpoint_dir and checkpoint_dir != "null":
            self.checkpoint_dir = config.checkpoint_dir
        else:
            model = resolve_model(self.model_id)
            if model is None:
                raise ValueError(f"{self.model_id} not found. Your model id should be in the llama models SKU list")
            self.checkpoint_dir = model_checkpoint_dir(model)

        self._output_dir = str(DEFAULT_CHECKPOINT_DIR)
        self._checkpoint_format = config.checkpoint_format

        self.seed = training.set_seed(seed=config.torch_seed)
        self.epochs_run = 0
        self.total_epochs = training_config.n_epochs
        self._data_format = training_config.data_config.data_format
        self._shuffle = training_config.data_config.shuffle
        self._batch_size = training_config.data_config.batch_size
        self._train_on_input = training_config.data_config.train_on_input

        # this is important for debugging purpose
        self.max_steps_per_epoch = training_config.max_steps_per_epoch
        self.global_step = 0

        self._gradient_accumulation_steps = training_config.gradient_accumulation_steps
        self.max_validation_steps = training_config.max_validation_steps

        self._clip_grad_norm = 1.0
        self._enable_activation_checkpointing = (
            (training_config.efficiency_config.enable_activation_checkpointing)
            if training_config.efficiency_config
            else False
        )
        self._enable_activation_offloading = (
            (training_config.efficiency_config.enable_activation_offloading)
            if training_config.efficiency_config
            else False
        )

        self.datasetio_api = datasetio_api
        self.datasets_api = datasets_api

    async def load_checkpoint(self):
        def get_checkpoint_files(checkpoint_dir: str) -> List[str]:
            try:
                # List all files in the given directory
                files = os.listdir(checkpoint_dir)
                # Filter files that end with .pth
                pth_files = [file for file in files if file.endswith(".pth")]
                return pth_files
            except FileNotFoundError:
                return [f"Error: The directory '{checkpoint_dir}' does not exist."]

        self._checkpointer = TorchtuneCheckpointer(
            model_id=self.model_id,
            training_algorithm="sft",
            checkpoint_dir=self.checkpoint_dir,
            checkpoint_files=get_checkpoint_files(self.checkpoint_dir),
            output_dir=self._output_dir,
            model_type=await utils.get_checkpointer_model_type(self.model_id),
        )
        checkpoint_dict = self._checkpointer.load_checkpoint()
        return checkpoint_dict

    async def setup(self) -> None:
        checkpoint_dict = await self.load_checkpoint()

        self._model = await self._setup_model(
            enable_activation_checkpointing=self._enable_activation_checkpointing,
            enable_activation_offloading=self._enable_activation_offloading,
            base_model_state_dict=checkpoint_dict[training.MODEL_KEY],
            lora_weights_state_dict=None,
        )
        log.info(f"Model is initialized with precision {self._dtype}.")

        self._tokenizer = await self._setup_tokenizer()
        log.info("Tokenizer is initialized.")

        self._optimizer = await self._setup_optimizer(optimizer_config=self.training_config.optimizer_config)
        log.info("Optimizer is initialized.")

        self._loss_fn = CEWithChunkedOutputLoss()
        self._model.set_num_output_chunks(self._loss_fn.num_output_chunks)
        log.info("Loss is initialized.")

        self._training_sampler, self._training_dataloader = await self._setup_data(
            dataset_id=self.training_config.data_config.dataset_id,
            tokenizer=self._tokenizer,
            shuffle=self._shuffle,
            batch_size=self._batch_size,
        )

        if self.training_config.data_config.validation_dataset_id:
            _, self._validation_dataloader = await self._setup_data(
                dataset_id=self.training_config.data_config.validation_dataset_id,
                tokenizer=self._tokenizer,
                shuffle=False,
                batch_size=self._batch_size,
            )

        log.info("Dataset and Sampler are initialized.")

        # Number of training steps in each epoch depends on the number of batches produced
        # by the dataloader and the max_steps_per_epoch param set by the user and is used
        # for logging and tracking training state. This should be computed after the dataloader
        # has been setup
        self._steps_per_epoch = len(self._training_dataloader) // self._gradient_accumulation_steps
        if self.max_steps_per_epoch is not None and self.max_steps_per_epoch < self._steps_per_epoch:
            self._steps_per_epoch = self.max_steps_per_epoch
            self.global_step = self.epochs_run * self._steps_per_epoch

        # Learning rate scheduler can only be set up after number of steps
        # has been computed
        self._lr_scheduler = await self._setup_lr_scheduler(
            num_warmup_steps=self.training_config.optimizer_config.num_warmup_steps,
            num_training_steps=self.total_epochs * self._steps_per_epoch,
            last_epoch=self.global_step - 1,
        )
        log.info("Learning rate scheduler is initialized.")

        # Used to ignore labels for loss computation
        self.ignore_labels_cache = torch.full((self._batch_size, 1), self._loss_fn.ignore_index, device=self._device)

    def _log_memory_stats(self):
        # torchtune raises: "Logging memory stats is not supported on CPU devices"; do nothing
        if self._device.type == "cpu":
            return
        memory_stats = training.get_memory_stats(device=self._device)
        training.log_memory_stats(memory_stats)

    def _log_memory_stats(self):
        # torchtune raises: "Logging memory stats is not supported on CPU devices"; do nothing
        if self._device.type == "cpu":
            return
        memory_stats = training.get_memory_stats(device=self._device)
        training.log_memory_stats(memory_stats)

    async def _setup_model(
        self,
        enable_activation_checkpointing: bool,
        enable_activation_offloading: bool,
        base_model_state_dict: Dict[str, Any],
        lora_weights_state_dict: Optional[Dict[str, Any]] = None,
    ) -> nn.Module:
        self._lora_rank = self.algorithm_config.rank
        self._lora_alpha = self.algorithm_config.alpha
        self._lora_attn_modules = list(self.algorithm_config.lora_attn_modules)
        self._apply_lora_to_mlp = self.algorithm_config.apply_lora_to_mlp
        self._apply_lora_to_output = self.algorithm_config.apply_lora_to_output
        self._use_dora = self.algorithm_config.use_dora or False

        with training.set_default_dtype(self._dtype), self._device:
            model_type = await utils.get_model_definition(self.model_id)
            model = model_type(
                lora_attn_modules=self._lora_attn_modules,
                apply_lora_to_mlp=self._apply_lora_to_mlp,
                apply_lora_to_output=self._apply_lora_to_output,
                lora_rank=self._lora_rank,
                lora_alpha=self._lora_alpha,
                quantize_base=False,
                use_dora=self._use_dora,
            )

        self.adapter_params = get_adapter_params(model)
        self._is_dora = any(["magnitude" in k for k in self.adapter_params.keys()])

        set_trainable_params(model, self.adapter_params)

        if enable_activation_checkpointing:
            training.set_activation_checkpointing(model, auto_wrap_policy={modules.TransformerSelfAttentionLayer})

        base_missing, base_unexpected = model.load_state_dict(base_model_state_dict, strict=False)

        # This is for any adapters that need to be initialized after base weights
        # have been loaded (e.g. DoRA).
        if self._is_dora:
            for m in model.modules():
                if hasattr(m, "initialize_dora_magnitude"):
                    m.initialize_dora_magnitude()
        if lora_weights_state_dict:
            lora_missing, lora_unexpected = model.load_state_dict(lora_weights_state_dict, strict=False)
        else:
            lora_missing, lora_unexpected = None, None
        validate_missing_and_unexpected_for_lora(
            lora_attn_modules=self._lora_attn_modules,
            apply_lora_to_mlp=self._apply_lora_to_mlp,
            apply_lora_to_output=self._apply_lora_to_output,
            base_missing=base_missing,
            base_unexpected=base_unexpected,
            lora_missing=lora_missing,
            lora_unexpected=lora_unexpected,
        )

        # Validate model adapter params were loaded in with the expected dtype
        training.validate_expected_param_dtype(self.adapter_params.items(), dtype=self._dtype)

        # activation offloading
        self.activations_handling_ctx = training.get_act_offloading_ctx_manager(model, enable_activation_offloading)

        self._log_memory_stats()

        return model

    async def _setup_tokenizer(
        self,
    ) -> Llama3Tokenizer:
        tokenizer_path = self.checkpoint_dir + "/tokenizer.model"
        tokenizer_type = await utils.get_tokenizer_type(self.model_id)
        return tokenizer_type(path=tokenizer_path)

    async def _setup_optimizer(self, optimizer_config: OptimizerConfig) -> Optimizer:
        optimizer = torch.optim.AdamW(
            params=self._model.parameters(),
            lr=optimizer_config.lr,
            betas=(0.9, 0.95),
            eps=1e-8,
            weight_decay=0.1,
        )
        return optimizer

    async def _setup_data(
        self,
        dataset_id: str,
        tokenizer: Llama3Tokenizer,
        shuffle: bool,
        batch_size: int,
    ) -> Tuple[DistributedSampler, DataLoader]:
        async def fetch_rows(dataset_id: str):
            return await self.datasetio_api.get_rows_paginated(
                dataset_id=dataset_id,
                rows_in_page=-1,
            )

        all_rows = await fetch_rows(dataset_id)
        rows = all_rows.rows

        await validate_input_dataset_schema(
            datasets_api=self.datasets_api,
            dataset_id=dataset_id,
            dataset_type=self._data_format.value,
        )
        data_transform = await utils.get_data_transform(self._data_format)
        ds = SFTDataset(
            rows,
            message_transform=data_transform(train_on_input=self._train_on_input),
            model_transform=tokenizer,
            dataset_type=self._data_format.value,
        )

        sampler = DistributedSampler(
            ds,
            num_replicas=1,
            rank=0,
            shuffle=shuffle,
            seed=0,
        )
        dataloader = DataLoader(
            dataset=ds,
            sampler=sampler,
            batch_size=batch_size,
            # dropping last avoids shape issues with compile + flex attention
            drop_last=True,
            collate_fn=(
                partial(
                    padded_collate_sft,
                    padding_idx=self._tokenizer.pad_id,
                    ignore_idx=self._loss_fn.ignore_index,
                )
            ),
        )

        return sampler, dataloader

    async def _setup_lr_scheduler(
        self,
        num_warmup_steps: int,
        num_training_steps: int,
        last_epoch: int,
    ) -> Optimizer:
        lr_scheduler = get_cosine_schedule_with_warmup(
            self._optimizer,
            num_warmup_steps=num_warmup_steps,
            num_training_steps=num_training_steps,
            last_epoch=last_epoch,
        )
        return lr_scheduler

    async def save_checkpoint(self, epoch: int) -> str:
        ckpt_dict = {}

        adapter_state_dict = get_adapter_state_dict(self._model.state_dict())
        ckpt_dict.update({training.ADAPTER_KEY: adapter_state_dict})

        # Construct the full state dict with LoRA weights merged into base LLM weights
        # Move to CPU to avoid a copy on GPU
        state_dict = {k: v.cpu() for k, v in self._model.state_dict().items()}

        merged_state_dict = get_merged_lora_ckpt(
            state_dict,
            rank=self._lora_rank,
            alpha=self._lora_alpha,
        )

        ckpt_dict.update({training.MODEL_KEY: merged_state_dict})

        adapter_config = {
            "r": self._lora_rank,
            "lora_alpha": self._lora_alpha,
            "target_modules": get_lora_module_names(
                self._lora_attn_modules,
                self._apply_lora_to_mlp,
                self._apply_lora_to_output,
            ),
            "peft_type": "LORA",
        }
        ckpt_dict.update({training.ADAPTER_CONFIG: adapter_config})

        return self._checkpointer.save_checkpoint(
            ckpt_dict,
            epoch=epoch,
            checkpoint_format=self._checkpoint_format,
        )

    async def _loss_step(self, batch: Dict[str, torch.Tensor]) -> torch.Tensor:
        # Shape [b, s], needed for the loss not the model
        labels = batch.pop("labels")
        # run model
        with self.activations_handling_ctx:
            logits = self._model(**batch)

        # Shift labels to compute loss
        # equivalent to doing labels[..., 1:] and logits[..., :-1, :]
        # But this way we dont need to slice the logits. We just add an ignore index to labels.
        labels = torch.hstack((labels[..., 1:], self.ignore_labels_cache[: labels.shape[0]]))
        if not isinstance(logits, list):
            labels = labels.reshape(-1)
            logits = logits.reshape(-1, logits.size(-1))

        loss = self._loss_fn(logits, labels)

        # free logits otherwise it peaks backward memory
        del logits

        return loss

    async def train(self) -> Tuple[Dict[str, Any], List[Checkpoint]]:
        """
        The core training loop.
        """
        # Initialize tokens count and running loss (for grad accumulation)
        t0 = time.perf_counter()
        running_loss = 0
        num_tokens = 0

        # training artifacts
        checkpoints = []
        memory_stats = {}

        # self.epochs_run should be non-zero when we're resuming from a checkpoint
        for curr_epoch in range(self.epochs_run, self.total_epochs):
            # Update the sampler to ensure data is correctly shuffled across epochs
            # in case shuffle is True
<<<<<<< HEAD
            metric_logger = DiskLogger(
                log_dir=self._output_dir + f"/{self.model_id}-sft-{curr_epoch}/log"
            )
=======
            metric_logger = DiskLogger(log_dir=self._output_dir + f"/{self.model_id}-sft-{curr_epoch}")
>>>>>>> 30f79faf
            self._training_sampler.set_epoch(curr_epoch)
            loss_to_log = 0.0

            pbar = tqdm(total=self._steps_per_epoch)
            for idx, batch in enumerate(self._training_dataloader):
                if (
                    self.max_steps_per_epoch is not None
                    and (idx // self._gradient_accumulation_steps) == self.max_steps_per_epoch
                ):
                    break

                torchtune_utils.batch_to_device(batch, self._device)

                # Calculate the number of unmasked tokens in the current batch
                # and increment the total number of tokens seen in the step
                current_num_tokens = (batch["labels"] != self._loss_fn.ignore_index).sum()
                num_tokens += current_num_tokens

                # Loss is normalized by default so we multiply by the number of tokens
                # This way we can normalize by the total number of tokens if we're accumulating gradients
                current_loss = await self._loss_step(batch) * current_num_tokens
                running_loss += current_loss
                current_loss.backward()

                # Step with optimizer
                if (idx + 1) % self._gradient_accumulation_steps == 0:
                    training.scale_grads(self._model, 1 / num_tokens)
                    grad_norm = torch.nn.utils.clip_grad_norm_(
                        self._model.parameters(),
                        max_norm=float(self._clip_grad_norm),
                    )
                    self._optimizer.step()
                    self._optimizer.zero_grad(set_to_none=True)
                    self._lr_scheduler.step()
                    # Update the number of steps when the weights are updated
                    self.global_step += 1

                    loss_to_log = running_loss.item() / num_tokens

                    pbar.update(1)
                    pbar.set_description(f"{curr_epoch + 1}|{self.global_step}|Loss: {loss_to_log}")

                    time_per_step = time.perf_counter() - t0
                    log_dict = {
                        "loss": loss_to_log,
                        "lr": self._optimizer.param_groups[0]["lr"],
                        "tokens_per_second_per_gpu": num_tokens / time_per_step,
                    }

                    self._log_memory_stats()

                    if self._clip_grad_norm is not None:
                        log_dict.update({"grad_norm": grad_norm})

                    metric_logger.log_dict(
                        log_dict,
                        step=self.global_step,
                    )

                    # Reset running stats for the next step
                    running_loss = 0
                    num_tokens = 0
                    t0 = time.perf_counter()

            self.epochs_run += 1
            log.info("Starting checkpoint save...")
            checkpoint_path = await self.save_checkpoint(epoch=curr_epoch)
            checkpoint = Checkpoint(
                identifier=f"{self.model_id}-sft-{curr_epoch}",
                created_at=datetime.now(),
                epoch=curr_epoch,
                post_training_job_id=self.job_uuid,
                path=checkpoint_path,
            )
            if self.training_config.data_config.validation_dataset_id:
                validation_loss, perplexity = await self.validation()
                training_metrics = PostTrainingMetric(
                    epoch=curr_epoch,
                    train_loss=loss_to_log,
                    validation_loss=validation_loss,
                    perplexity=perplexity,
                )
                checkpoint.training_metrics = training_metrics
            checkpoints.append(checkpoint)

        # clean up the memory after training finishes
        self._model.to("cpu")
        del self._model
        gc.collect()
        torch.cuda.empty_cache()

        return (memory_stats, checkpoints)

    async def validation(self) -> Tuple[float, float]:
        total_loss = 0.0
        total_tokens = 0
        log.info("Starting validation...")
        pbar = tqdm(total=len(self._validation_dataloader))
        for idx, batch in enumerate(self._validation_dataloader):
            if idx == self.max_validation_steps:
                break
            torchtune_utils.batch_to_device(batch, self._device)

            # Calculate the number of unmasked tokens in the current batch
            # and increment the total number of tokens seen in the step
            num_tokens = (batch["labels"] != self._loss_fn.ignore_index).sum()

            # Loss is normalized by default so we multiply by the number of tokens
            # This way we can normalize by the total number of tokens if we're accumulating gradients
            loss = await self._loss_step(batch) * num_tokens

            total_loss += loss
            total_tokens += num_tokens

            pbar.update(1)
            pbar.set_description(f"validation step: {idx}")

        mean_loss = total_loss / total_tokens
        perplexity = torch.exp(torch.tensor(mean_loss))

        return mean_loss, perplexity.item()<|MERGE_RESOLUTION|>--- conflicted
+++ resolved
@@ -14,24 +14,6 @@
 from typing import Any, Dict, List, Optional, Tuple
 
 import torch
-from torch import nn
-from torch.optim import Optimizer
-from torch.utils.data import DataLoader, DistributedSampler
-from torchtune import modules, training
-from torchtune import utils as torchtune_utils
-from torchtune.data import padded_collate_sft
-from torchtune.modules.loss import CEWithChunkedOutputLoss
-from torchtune.modules.peft import (
-    get_adapter_params,
-    get_adapter_state_dict,
-    get_lora_module_names,
-    get_merged_lora_ckpt,
-    set_trainable_params,
-    validate_missing_and_unexpected_for_lora,
-)
-from torchtune.training.lr_schedulers import get_cosine_schedule_with_warmup
-from torchtune.training.metric_logging import DiskLogger
-from tqdm import tqdm
 
 from llama_stack.apis.common.training_types import PostTrainingMetric
 from llama_stack.apis.datasetio import DatasetIO
@@ -57,6 +39,23 @@
     TorchtunePostTrainingConfig,
 )
 from llama_stack.providers.inline.post_training.torchtune.datasets.sft import SFTDataset
+from torch import nn
+from torch.optim import Optimizer
+from torch.utils.data import DataLoader, DistributedSampler
+from torchtune import modules, training, utils as torchtune_utils
+from torchtune.data import padded_collate_sft
+from torchtune.modules.loss import CEWithChunkedOutputLoss
+from torchtune.modules.peft import (
+    get_adapter_params,
+    get_adapter_state_dict,
+    get_lora_module_names,
+    get_merged_lora_ckpt,
+    set_trainable_params,
+    validate_missing_and_unexpected_for_lora,
+)
+from torchtune.training.lr_schedulers import get_cosine_schedule_with_warmup
+from torchtune.training.metric_logging import DiskLogger
+from tqdm import tqdm
 
 log = logging.getLogger(__name__)
 
@@ -89,7 +88,9 @@
         self.job_uuid = job_uuid
         self.training_config = training_config
         if not isinstance(algorithm_config, LoraFinetuningConfig):
-            raise ValueError("You need to speicifc LoraFinetuningConfig for LoRA finetuning")
+            raise ValueError(
+                "You need to speicifc LoraFinetuningConfig for LoRA finetuning"
+            )
         self.algorithm_config = algorithm_config
         self._device = torchtune_utils.get_device()
         self._dtype = training.get_dtype(training_config.dtype, device=self._device)
@@ -98,7 +99,10 @@
         def model_checkpoint_dir(model) -> str:
             checkpoint_dir = Path(model_local_dir(model.descriptor()))
 
-            paths = [Path(checkpoint_dir / f"consolidated.{ext}") for ext in ["pth", "00.pth"]]
+            paths = [
+                Path(checkpoint_dir / f"consolidated.{ext}")
+                for ext in ["pth", "00.pth"]
+            ]
             if not any(p.exists() for p in paths):
                 checkpoint_dir = checkpoint_dir / "original"
 
@@ -113,7 +117,9 @@
         else:
             model = resolve_model(self.model_id)
             if model is None:
-                raise ValueError(f"{self.model_id} not found. Your model id should be in the llama models SKU list")
+                raise ValueError(
+                    f"{self.model_id} not found. Your model id should be in the llama models SKU list"
+                )
             self.checkpoint_dir = model_checkpoint_dir(model)
 
         self._output_dir = str(DEFAULT_CHECKPOINT_DIR)
@@ -185,7 +191,9 @@
         self._tokenizer = await self._setup_tokenizer()
         log.info("Tokenizer is initialized.")
 
-        self._optimizer = await self._setup_optimizer(optimizer_config=self.training_config.optimizer_config)
+        self._optimizer = await self._setup_optimizer(
+            optimizer_config=self.training_config.optimizer_config
+        )
         log.info("Optimizer is initialized.")
 
         self._loss_fn = CEWithChunkedOutputLoss()
@@ -213,8 +221,13 @@
         # by the dataloader and the max_steps_per_epoch param set by the user and is used
         # for logging and tracking training state. This should be computed after the dataloader
         # has been setup
-        self._steps_per_epoch = len(self._training_dataloader) // self._gradient_accumulation_steps
-        if self.max_steps_per_epoch is not None and self.max_steps_per_epoch < self._steps_per_epoch:
+        self._steps_per_epoch = (
+            len(self._training_dataloader) // self._gradient_accumulation_steps
+        )
+        if (
+            self.max_steps_per_epoch is not None
+            and self.max_steps_per_epoch < self._steps_per_epoch
+        ):
             self._steps_per_epoch = self.max_steps_per_epoch
             self.global_step = self.epochs_run * self._steps_per_epoch
 
@@ -228,7 +241,9 @@
         log.info("Learning rate scheduler is initialized.")
 
         # Used to ignore labels for loss computation
-        self.ignore_labels_cache = torch.full((self._batch_size, 1), self._loss_fn.ignore_index, device=self._device)
+        self.ignore_labels_cache = torch.full(
+            (self._batch_size, 1), self._loss_fn.ignore_index, device=self._device
+        )
 
     def _log_memory_stats(self):
         # torchtune raises: "Logging memory stats is not supported on CPU devices"; do nothing
@@ -276,9 +291,13 @@
         set_trainable_params(model, self.adapter_params)
 
         if enable_activation_checkpointing:
-            training.set_activation_checkpointing(model, auto_wrap_policy={modules.TransformerSelfAttentionLayer})
-
-        base_missing, base_unexpected = model.load_state_dict(base_model_state_dict, strict=False)
+            training.set_activation_checkpointing(
+                model, auto_wrap_policy={modules.TransformerSelfAttentionLayer}
+            )
+
+        base_missing, base_unexpected = model.load_state_dict(
+            base_model_state_dict, strict=False
+        )
 
         # This is for any adapters that need to be initialized after base weights
         # have been loaded (e.g. DoRA).
@@ -287,7 +306,9 @@
                 if hasattr(m, "initialize_dora_magnitude"):
                     m.initialize_dora_magnitude()
         if lora_weights_state_dict:
-            lora_missing, lora_unexpected = model.load_state_dict(lora_weights_state_dict, strict=False)
+            lora_missing, lora_unexpected = model.load_state_dict(
+                lora_weights_state_dict, strict=False
+            )
         else:
             lora_missing, lora_unexpected = None, None
         validate_missing_and_unexpected_for_lora(
@@ -301,10 +322,14 @@
         )
 
         # Validate model adapter params were loaded in with the expected dtype
-        training.validate_expected_param_dtype(self.adapter_params.items(), dtype=self._dtype)
+        training.validate_expected_param_dtype(
+            self.adapter_params.items(), dtype=self._dtype
+        )
 
         # activation offloading
-        self.activations_handling_ctx = training.get_act_offloading_ctx_manager(model, enable_activation_offloading)
+        self.activations_handling_ctx = training.get_act_offloading_ctx_manager(
+            model, enable_activation_offloading
+        )
 
         self._log_memory_stats()
 
@@ -440,7 +465,9 @@
         # Shift labels to compute loss
         # equivalent to doing labels[..., 1:] and logits[..., :-1, :]
         # But this way we dont need to slice the logits. We just add an ignore index to labels.
-        labels = torch.hstack((labels[..., 1:], self.ignore_labels_cache[: labels.shape[0]]))
+        labels = torch.hstack(
+            (labels[..., 1:], self.ignore_labels_cache[: labels.shape[0]])
+        )
         if not isinstance(logits, list):
             labels = labels.reshape(-1)
             logits = logits.reshape(-1, logits.size(-1))
@@ -469,13 +496,9 @@
         for curr_epoch in range(self.epochs_run, self.total_epochs):
             # Update the sampler to ensure data is correctly shuffled across epochs
             # in case shuffle is True
-<<<<<<< HEAD
             metric_logger = DiskLogger(
                 log_dir=self._output_dir + f"/{self.model_id}-sft-{curr_epoch}/log"
             )
-=======
-            metric_logger = DiskLogger(log_dir=self._output_dir + f"/{self.model_id}-sft-{curr_epoch}")
->>>>>>> 30f79faf
             self._training_sampler.set_epoch(curr_epoch)
             loss_to_log = 0.0
 
@@ -483,7 +506,8 @@
             for idx, batch in enumerate(self._training_dataloader):
                 if (
                     self.max_steps_per_epoch is not None
-                    and (idx // self._gradient_accumulation_steps) == self.max_steps_per_epoch
+                    and (idx // self._gradient_accumulation_steps)
+                    == self.max_steps_per_epoch
                 ):
                     break
 
@@ -491,7 +515,9 @@
 
                 # Calculate the number of unmasked tokens in the current batch
                 # and increment the total number of tokens seen in the step
-                current_num_tokens = (batch["labels"] != self._loss_fn.ignore_index).sum()
+                current_num_tokens = (
+                    batch["labels"] != self._loss_fn.ignore_index
+                ).sum()
                 num_tokens += current_num_tokens
 
                 # Loss is normalized by default so we multiply by the number of tokens
@@ -516,7 +542,9 @@
                     loss_to_log = running_loss.item() / num_tokens
 
                     pbar.update(1)
-                    pbar.set_description(f"{curr_epoch + 1}|{self.global_step}|Loss: {loss_to_log}")
+                    pbar.set_description(
+                        f"{curr_epoch + 1}|{self.global_step}|Loss: {loss_to_log}"
+                    )
 
                     time_per_step = time.perf_counter() - t0
                     log_dict = {
