--- conflicted
+++ resolved
@@ -91,11 +91,8 @@
             tool_runtime_api=self.tool_runtime_api,
             responses_store=self.responses_store,
             vector_io_api=self.vector_io_api,
-<<<<<<< HEAD
             safety_api=self.safety_api,
-=======
             conversations_api=self.conversations_api,
->>>>>>> e7d21e1e
         )
 
     async def create_agent(
