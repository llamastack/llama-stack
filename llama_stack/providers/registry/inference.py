--- conflicted
+++ resolved
@@ -140,22 +140,12 @@
         ),
         RemoteProviderSpec(
             api=Api.inference,
-<<<<<<< HEAD
-            adapter=AdapterSpec(
-                adapter_type="databricks",
-                pip_packages=["databricks-sdk"],
-                module="llama_stack.providers.remote.inference.databricks",
-                config_class="llama_stack.providers.remote.inference.databricks.DatabricksImplConfig",
-                description="Databricks inference provider for running models on Databricks' unified analytics platform.",
-            ),
-=======
             adapter_type="databricks",
             provider_type="remote::databricks",
-            pip_packages=[],
+            pip_packages=["databricks-sdk"],
             module="llama_stack.providers.remote.inference.databricks",
             config_class="llama_stack.providers.remote.inference.databricks.DatabricksImplConfig",
             description="Databricks inference provider for running models on Databricks' unified analytics platform.",
->>>>>>> f44eb935
         ),
         RemoteProviderSpec(
             api=Api.inference,
