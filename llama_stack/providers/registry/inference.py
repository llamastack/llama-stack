--- conflicted
+++ resolved
@@ -150,7 +150,6 @@
                 config_class="llama_stack.providers.remote.inference.databricks.DatabricksImplConfig",
             ),
         ),
-<<<<<<< HEAD
         remote_provider_spec(
             api=Api.inference,
             adapter=AdapterSpec(
@@ -159,18 +158,7 @@
                     "openai",
                 ],
                 module="llama_stack.providers.adapters.inference.nvidia",
-                config_class="llama_stack.providers.adapters.inference.nvidia.NVIDIAConfig",
+                config_class="llama_stack.providers.remote.inference.nvidia.NVIDIAConfig",
             ),
         ),
-        InlineProviderSpec(
-            api=Api.inference,
-            provider_type="vllm",
-            pip_packages=[
-                "vllm",
-            ],
-            module="llama_stack.providers.impls.vllm",
-            config_class="llama_stack.providers.impls.vllm.VLLMConfig",
-        ),
-=======
->>>>>>> e8112b31
     ]