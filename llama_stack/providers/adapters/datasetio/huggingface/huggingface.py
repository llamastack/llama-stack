--- conflicted
+++ resolved
@@ -48,11 +48,6 @@
         for dataset in stored_datasets:
             dataset = Dataset.model_validate_json(dataset)
             self.dataset_infos[dataset.identifier] = dataset
-<<<<<<< HEAD
-
-        print(f"HF DatasetIO initialized with {self.dataset_infos}")
-=======
->>>>>>> 4253cfcd
 
     async def shutdown(self) -> None: ...
 
