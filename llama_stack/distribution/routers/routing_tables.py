# Copyright (c) Meta Platforms, Inc. and affiliates.
# All rights reserved.
#
# This source code is licensed under the terms described in the LICENSE file in
# the root directory of this source tree.

import logging
import uuid
from typing import Any, Dict, List, Optional

from pydantic import TypeAdapter

from llama_stack.apis.benchmarks import Benchmark, Benchmarks, ListBenchmarksResponse
from llama_stack.apis.common.content_types import URL
from llama_stack.apis.datasets import (
    Dataset,
    DatasetPurpose,
    Datasets,
    DatasetType,
    DataSource,
    ListDatasetsResponse,
    RowsDataSource,
    URIDataSource,
)
from llama_stack.apis.models import ListModelsResponse, Model, Models, ModelType
from llama_stack.apis.resource import ResourceType
from llama_stack.apis.shields import ListShieldsResponse, Shield, Shields
from llama_stack.apis.tools import (
    ListToolGroupsResponse,
    ListToolsResponse,
    Tool,
    ToolGroup,
    ToolGroups,
    ToolHost,
)
from llama_stack.apis.vector_dbs import ListVectorDBsResponse, VectorDB, VectorDBs
from llama_stack.distribution.access_control import check_access
from llama_stack.distribution.datatypes import (
    AccessAttributes,
    BenchmarkWithACL,
    DatasetWithACL,
    ModelWithACL,
    RoutableObject,
    RoutableObjectWithProvider,
    RoutedProtocol,
    ScoringFnWithACL,
    ShieldWithACL,
    ToolGroupWithACL,
    ToolWithACL,
    VectorDBWithACL,
)
from llama_stack.distribution.request_headers import get_auth_attributes
from llama_stack.distribution.store import DistributionRegistry
from llama_stack.providers.datatypes import Api, RoutingTable

logger = logging.getLogger(__name__)


def get_impl_api(p: Any) -> Api:
    return p.__provider_spec__.api


# TODO: this should return the registered object for all APIs
async def register_object_with_provider(obj: RoutableObject, p: Any) -> RoutableObject:
    api = get_impl_api(p)

    assert obj.provider_id != "remote", "Remote provider should not be registered"

    if api == Api.inference:
        return await p.register_model(obj)
    elif api == Api.safety:
        return await p.register_shield(obj)
    elif api == Api.vector_io:
        return await p.register_vector_db(obj)
    elif api == Api.datasetio:
        return await p.register_dataset(obj)
    elif api == Api.tool_runtime:
        return await p.register_tool(obj)
    else:
        raise ValueError(f"Unknown API {api} for registering object with provider")


async def unregister_object_from_provider(obj: RoutableObject, p: Any) -> None:
    api = get_impl_api(p)
    if api == Api.vector_io:
        return await p.unregister_vector_db(obj.identifier)
    elif api == Api.inference:
        return await p.unregister_model(obj.identifier)
    elif api == Api.datasetio:
        return await p.unregister_dataset(obj.identifier)
    elif api == Api.tool_runtime:
        return await p.unregister_tool(obj.identifier)
    else:
        raise ValueError(f"Unregister not supported for {api}")


Registry = Dict[str, List[RoutableObjectWithProvider]]


class CommonRoutingTableImpl(RoutingTable):
    def __init__(
        self,
        impls_by_provider_id: Dict[str, RoutedProtocol],
        dist_registry: DistributionRegistry,
    ) -> None:
        self.impls_by_provider_id = impls_by_provider_id
        self.dist_registry = dist_registry

    async def initialize(self) -> None:
        async def add_objects(objs: List[RoutableObjectWithProvider], provider_id: str, cls) -> None:
            for obj in objs:
                if cls is None:
                    obj.provider_id = provider_id
                else:
                    # Create a copy of the model data and explicitly set provider_id
                    model_data = obj.model_dump()
                    model_data["provider_id"] = provider_id
                    obj = cls(**model_data)
                await self.dist_registry.register(obj)

        # Register all objects from providers
        for _pid, p in self.impls_by_provider_id.items():
            api = get_impl_api(p)
            if api == Api.inference:
                p.model_store = self
            elif api == Api.safety:
                p.shield_store = self
            elif api == Api.vector_io:
                p.vector_db_store = self
            elif api == Api.datasetio:
                p.dataset_store = self
            elif api == Api.tool_runtime:
                p.tool_store = self

    async def shutdown(self) -> None:
        for p in self.impls_by_provider_id.values():
            await p.shutdown()

    def get_provider_impl(self, routing_key: str, provider_id: Optional[str] = None) -> Any:
        def apiname_object():
            if isinstance(self, ModelsRoutingTable):
                return ("Inference", "model")
            elif isinstance(self, ShieldsRoutingTable):
                return ("Safety", "shield")
            elif isinstance(self, VectorDBsRoutingTable):
                return ("VectorIO", "vector_db")
            elif isinstance(self, DatasetsRoutingTable):
                return ("DatasetIO", "dataset")
            elif isinstance(self, BenchmarksRoutingTable):
                return ("Eval", "benchmark")
            elif isinstance(self, ToolGroupsRoutingTable):
                return ("Tools", "tool")
            else:
                raise ValueError("Unknown routing table type")

        apiname, objtype = apiname_object()

        # Get objects from disk registry
        obj = self.dist_registry.get_cached(objtype, routing_key)
        if not obj:
            provider_ids = list(self.impls_by_provider_id.keys())
            if len(provider_ids) > 1:
                provider_ids_str = f"any of the providers: {', '.join(provider_ids)}"
            else:
                provider_ids_str = f"provider: `{provider_ids[0]}`"
            raise ValueError(
                f"{objtype.capitalize()} `{routing_key}` not served by {provider_ids_str}. Make sure there is an {apiname} provider serving this {objtype}."
            )

        if not provider_id or provider_id == obj.provider_id:
            return self.impls_by_provider_id[obj.provider_id]

        raise ValueError(f"Provider not found for `{routing_key}`")

    async def get_object_by_identifier(self, type: str, identifier: str) -> Optional[RoutableObjectWithProvider]:
        # Get from disk registry
        obj = await self.dist_registry.get(type, identifier)
        if not obj:
            return None

        # Check if user has permission to access this object
        if not check_access(obj.identifier, getattr(obj, "access_attributes", None), get_auth_attributes()):
            logger.debug(f"Access denied to {type} '{identifier}' based on attribute mismatch")
            return None

        return obj

    async def unregister_object(self, obj: RoutableObjectWithProvider) -> None:
        await self.dist_registry.delete(obj.type, obj.identifier)
        await unregister_object_from_provider(obj, self.impls_by_provider_id[obj.provider_id])

    async def register_object(self, obj: RoutableObjectWithProvider) -> RoutableObjectWithProvider:
        # if provider_id is not specified, pick an arbitrary one from existing entries
        if not obj.provider_id and len(self.impls_by_provider_id) > 0:
            obj.provider_id = list(self.impls_by_provider_id.keys())[0]

        if obj.provider_id not in self.impls_by_provider_id:
            raise ValueError(f"Provider `{obj.provider_id}` not found")

        p = self.impls_by_provider_id[obj.provider_id]

        # If object supports access control but no attributes set, use creator's attributes
        if not obj.access_attributes:
            creator_attributes = get_auth_attributes()
            if creator_attributes:
                obj.access_attributes = AccessAttributes(**creator_attributes)
                logger.info(f"Setting access attributes for {obj.type} '{obj.identifier}' based on creator's identity")

        registered_obj = await register_object_with_provider(obj, p)
        # TODO: This needs to be fixed for all APIs once they return the registered object
        if obj.type == ResourceType.model.value:
            await self.dist_registry.register(registered_obj)
            return registered_obj

        else:
            await self.dist_registry.register(obj)
            return obj

    async def get_all_with_type(self, type: str) -> List[RoutableObjectWithProvider]:
        objs = await self.dist_registry.get_all()
        filtered_objs = [obj for obj in objs if obj.type == type]

        # Apply attribute-based access control filtering
        if filtered_objs:
            filtered_objs = [
                obj
                for obj in filtered_objs
                if check_access(obj.identifier, getattr(obj, "access_attributes", None), get_auth_attributes())
            ]

        return filtered_objs


class ModelsRoutingTable(CommonRoutingTableImpl, Models):
    async def list_models(self) -> ListModelsResponse:
        return ListModelsResponse(data=await self.get_all_with_type("model"))

    async def get_model(self, model_id: str) -> Model:
        model = await self.get_object_by_identifier("model", model_id)
        if model is None:
            raise ValueError(f"Model '{model_id}' not found")
        return model

    async def register_model(
        self,
        model_id: str,
        provider_model_id: Optional[str] = None,
        provider_id: Optional[str] = None,
        metadata: Optional[Dict[str, Any]] = None,
        model_type: Optional[ModelType] = None,
    ) -> Model:
        if provider_model_id is None:
            provider_model_id = model_id
        if provider_id is None:
            # If provider_id not specified, use the only provider if it supports this model
            if len(self.impls_by_provider_id) == 1:
                provider_id = list(self.impls_by_provider_id.keys())[0]
            else:
                raise ValueError(
                    f"No provider specified and multiple providers available. Please specify a provider_id. Available providers: {self.impls_by_provider_id.keys()}"
                )
        if metadata is None:
            metadata = {}
        if model_type is None:
            model_type = ModelType.llm
        if "embedding_dimension" not in metadata and model_type == ModelType.embedding:
            raise ValueError("Embedding model must have an embedding dimension in its metadata")
        model = ModelWithACL(
            identifier=model_id,
            provider_resource_id=provider_model_id,
            provider_id=provider_id,
            metadata=metadata,
            model_type=model_type,
        )
        registered_model = await self.register_object(model)
        return registered_model

    async def unregister_model(self, model_id: str) -> None:
        existing_model = await self.get_model(model_id)
        if existing_model is None:
            raise ValueError(f"Model {model_id} not found")
        await self.unregister_object(existing_model)


class ShieldsRoutingTable(CommonRoutingTableImpl, Shields):
    async def list_shields(self) -> ListShieldsResponse:
        return ListShieldsResponse(data=await self.get_all_with_type(ResourceType.shield.value))

    async def get_shield(self, identifier: str) -> Shield:
        shield = await self.get_object_by_identifier("shield", identifier)
        if shield is None:
            raise ValueError(f"Shield '{identifier}' not found")
        return shield

    async def register_shield(
        self,
        shield_id: str,
        provider_shield_id: Optional[str] = None,
        provider_id: Optional[str] = None,
        params: Optional[Dict[str, Any]] = None,
    ) -> Shield:
        if provider_shield_id is None:
            provider_shield_id = shield_id
        if provider_id is None:
            # If provider_id not specified, use the only provider if it supports this shield type
            if len(self.impls_by_provider_id) == 1:
                provider_id = list(self.impls_by_provider_id.keys())[0]
            else:
                raise ValueError(
                    "No provider specified and multiple providers available. Please specify a provider_id."
                )
        if params is None:
            params = {}
        shield = ShieldWithACL(
            identifier=shield_id,
            provider_resource_id=provider_shield_id,
            provider_id=provider_id,
            params=params,
        )
        await self.register_object(shield)
        return shield


class VectorDBsRoutingTable(CommonRoutingTableImpl, VectorDBs):
    async def list_vector_dbs(self) -> ListVectorDBsResponse:
        return ListVectorDBsResponse(data=await self.get_all_with_type("vector_db"))

    async def get_vector_db(self, vector_db_id: str) -> VectorDB:
        vector_db = await self.get_object_by_identifier("vector_db", vector_db_id)
        if vector_db is None:
            raise ValueError(f"Vector DB '{vector_db_id}' not found")
        return vector_db

    async def register_vector_db(
        self,
        vector_db_id: str,
        embedding_model: str,
        embedding_dimension: Optional[int] = 384,
        provider_id: Optional[str] = None,
        provider_vector_db_id: Optional[str] = None,
    ) -> VectorDB:
        if provider_vector_db_id is None:
            provider_vector_db_id = vector_db_id
        if provider_id is None:
            if len(self.impls_by_provider_id) > 0:
                provider_id = list(self.impls_by_provider_id.keys())[0]
                if len(self.impls_by_provider_id) > 1:
                    logger.warning(
                        f"No provider specified and multiple providers available. Arbitrarily selected the first provider {provider_id}."
                    )
            else:
                raise ValueError("No provider available. Please configure a vector_io provider.")
        model = await self.get_object_by_identifier("model", embedding_model)
        if model is None:
            raise ValueError(f"Model {embedding_model} not found")
        if model.model_type != ModelType.embedding:
            raise ValueError(f"Model {embedding_model} is not an embedding model")
        if "embedding_dimension" not in model.metadata:
            raise ValueError(f"Model {embedding_model} does not have an embedding dimension")
        vector_db_data = {
            "identifier": vector_db_id,
            "type": ResourceType.vector_db.value,
            "provider_id": provider_id,
            "provider_resource_id": provider_vector_db_id,
            "embedding_model": embedding_model,
            "embedding_dimension": model.metadata["embedding_dimension"],
        }
        vector_db = TypeAdapter(VectorDBWithACL).validate_python(vector_db_data)
        await self.register_object(vector_db)
        return vector_db

    async def unregister_vector_db(self, vector_db_id: str) -> None:
        existing_vector_db = await self.get_vector_db(vector_db_id)
        if existing_vector_db is None:
            raise ValueError(f"Vector DB {vector_db_id} not found")
        await self.unregister_object(existing_vector_db)


class DatasetsRoutingTable(CommonRoutingTableImpl, Datasets):
    async def list_datasets(self) -> ListDatasetsResponse:
        return ListDatasetsResponse(data=await self.get_all_with_type(ResourceType.dataset.value))

    async def get_dataset(self, dataset_id: str) -> Dataset:
        dataset = await self.get_object_by_identifier("dataset", dataset_id)
        if dataset is None:
            raise ValueError(f"Dataset '{dataset_id}' not found")
        return dataset

    async def register_dataset(
        self,
        purpose: DatasetPurpose,
        source: DataSource,
        metadata: Optional[Dict[str, Any]] = None,
        dataset_id: Optional[str] = None,
    ) -> Dataset:
        if isinstance(source, dict):
            if source["type"] == "uri":
                source = URIDataSource.parse_obj(source)
            elif source["type"] == "rows":
                source = RowsDataSource.parse_obj(source)

        if not dataset_id:
            dataset_id = f"dataset-{str(uuid.uuid4())}"

        provider_dataset_id = dataset_id

        # infer provider from source
        if source.type == DatasetType.rows.value:
            provider_id = "localfs"
        elif source.type == DatasetType.uri.value:
            # infer provider from uri
            if source.uri.startswith("huggingface"):
                provider_id = "huggingface"
            else:
                provider_id = "localfs"
        else:
            raise ValueError(f"Unknown data source type: {source.type}")

        if metadata is None:
            metadata = {}

        dataset = DatasetWithACL(
            identifier=dataset_id,
            provider_resource_id=provider_dataset_id,
            provider_id=provider_id,
            purpose=purpose,
            source=source,
            metadata=metadata,
        )

        await self.register_object(dataset)
        return dataset

    async def unregister_dataset(self, dataset_id: str) -> None:
        dataset = await self.get_dataset(dataset_id)
        if dataset is None:
            raise ValueError(f"Dataset {dataset_id} not found")
        await self.unregister_object(dataset)


<<<<<<< HEAD
=======
class ScoringFunctionsRoutingTable(CommonRoutingTableImpl, ScoringFunctions):
    async def list_scoring_functions(self) -> ListScoringFunctionsResponse:
        return ListScoringFunctionsResponse(data=await self.get_all_with_type(ResourceType.scoring_function.value))

    async def get_scoring_function(self, scoring_fn_id: str) -> ScoringFn:
        scoring_fn = await self.get_object_by_identifier("scoring_function", scoring_fn_id)
        if scoring_fn is None:
            raise ValueError(f"Scoring function '{scoring_fn_id}' not found")
        return scoring_fn

    async def register_scoring_function(
        self,
        scoring_fn_id: str,
        description: str,
        return_type: ParamType,
        provider_scoring_fn_id: Optional[str] = None,
        provider_id: Optional[str] = None,
        params: Optional[ScoringFnParams] = None,
    ) -> None:
        if provider_scoring_fn_id is None:
            provider_scoring_fn_id = scoring_fn_id
        if provider_id is None:
            if len(self.impls_by_provider_id) == 1:
                provider_id = list(self.impls_by_provider_id.keys())[0]
            else:
                raise ValueError(
                    "No provider specified and multiple providers available. Please specify a provider_id."
                )
        scoring_fn = ScoringFnWithACL(
            identifier=scoring_fn_id,
            description=description,
            return_type=return_type,
            provider_resource_id=provider_scoring_fn_id,
            provider_id=provider_id,
            params=params,
        )
        scoring_fn.provider_id = provider_id
        await self.register_object(scoring_fn)


>>>>>>> b1513e66
class BenchmarksRoutingTable(CommonRoutingTableImpl, Benchmarks):
    async def list_benchmarks(self) -> ListBenchmarksResponse:
        return ListBenchmarksResponse(data=await self.get_all_with_type("benchmark"))

    async def get_benchmark(self, benchmark_id: str) -> Benchmark:
        benchmark = await self.get_object_by_identifier("benchmark", benchmark_id)
        if benchmark is None:
            raise ValueError(f"Benchmark '{benchmark_id}' not found")
        return benchmark

    async def unregister_benchmark(self, benchmark_id: str) -> None:
        benchmark = await self.get_benchmark(benchmark_id)
        if benchmark is None:
            raise ValueError(f"Benchmark {benchmark_id} not found")
        await self.unregister_object(benchmark)

    async def register_benchmark(
        self,
        dataset_id: str,
        grader_ids: List[str],
        benchmark_id: Optional[str] = None,
        metadata: Optional[Dict[str, Any]] = None,
    ) -> Benchmark:
        if metadata is None:
            metadata = {}
<<<<<<< HEAD

        # TODO (xiyan): we will need a way to infer provider_id for evaluation
        # keep it as meta-reference for now
        if len(self.impls_by_provider_id) == 0:
            raise ValueError("No evaluation providers available. Please configure an evaluation provider.")
        provider_id = list(self.impls_by_provider_id.keys())[0]

        benchmark = Benchmark(
=======
        if provider_id is None:
            if len(self.impls_by_provider_id) == 1:
                provider_id = list(self.impls_by_provider_id.keys())[0]
            else:
                raise ValueError(
                    "No provider specified and multiple providers available. Please specify a provider_id."
                )
        if provider_benchmark_id is None:
            provider_benchmark_id = benchmark_id
        benchmark = BenchmarkWithACL(
>>>>>>> b1513e66
            identifier=benchmark_id,
            dataset_id=dataset_id,
            grader_ids=grader_ids,
            metadata=metadata,
            provider_id=provider_id,
            provider_resource_id=benchmark_id,
        )
        await self.register_object(benchmark)
        return benchmark


class ToolGroupsRoutingTable(CommonRoutingTableImpl, ToolGroups):
    async def list_tools(self, toolgroup_id: Optional[str] = None) -> ListToolsResponse:
        tools = await self.get_all_with_type("tool")
        if toolgroup_id:
            tools = [tool for tool in tools if tool.toolgroup_id == toolgroup_id]
        return ListToolsResponse(data=tools)

    async def list_tool_groups(self) -> ListToolGroupsResponse:
        return ListToolGroupsResponse(data=await self.get_all_with_type("tool_group"))

    async def get_tool_group(self, toolgroup_id: str) -> ToolGroup:
        tool_group = await self.get_object_by_identifier("tool_group", toolgroup_id)
        if tool_group is None:
            raise ValueError(f"Tool group '{toolgroup_id}' not found")
        return tool_group

    async def get_tool(self, tool_name: str) -> Tool:
        return await self.get_object_by_identifier("tool", tool_name)

    async def register_tool_group(
        self,
        toolgroup_id: str,
        provider_id: str,
        mcp_endpoint: Optional[URL] = None,
        args: Optional[Dict[str, Any]] = None,
    ) -> None:
        tools = []
        tool_defs = await self.impls_by_provider_id[provider_id].list_runtime_tools(toolgroup_id, mcp_endpoint)
        tool_host = ToolHost.model_context_protocol if mcp_endpoint else ToolHost.distribution

        for tool_def in tool_defs:
            tools.append(
                ToolWithACL(
                    identifier=tool_def.name,
                    toolgroup_id=toolgroup_id,
                    description=tool_def.description or "",
                    parameters=tool_def.parameters or [],
                    provider_id=provider_id,
                    provider_resource_id=tool_def.name,
                    metadata=tool_def.metadata,
                    tool_host=tool_host,
                )
            )
        for tool in tools:
            existing_tool = await self.get_tool(tool.identifier)
            # Compare existing and new object if one exists
            if existing_tool:
                existing_dict = existing_tool.model_dump()
                new_dict = tool.model_dump()

                if existing_dict != new_dict:
                    raise ValueError(
                        f"Object {tool.identifier} already exists in registry. Please use a different identifier."
                    )
            await self.register_object(tool)

        await self.dist_registry.register(
            ToolGroupWithACL(
                identifier=toolgroup_id,
                provider_id=provider_id,
                provider_resource_id=toolgroup_id,
                mcp_endpoint=mcp_endpoint,
                args=args,
            )
        )

    async def unregister_toolgroup(self, toolgroup_id: str) -> None:
        tool_group = await self.get_tool_group(toolgroup_id)
        if tool_group is None:
            raise ValueError(f"Tool group {toolgroup_id} not found")
        tools = (await self.list_tools(toolgroup_id)).data
        for tool in tools:
            await self.unregister_object(tool)
        await self.unregister_object(tool_group)

    async def shutdown(self) -> None:
        pass<|MERGE_RESOLUTION|>--- conflicted
+++ resolved
@@ -438,49 +438,6 @@
         await self.unregister_object(dataset)
 
 
-<<<<<<< HEAD
-=======
-class ScoringFunctionsRoutingTable(CommonRoutingTableImpl, ScoringFunctions):
-    async def list_scoring_functions(self) -> ListScoringFunctionsResponse:
-        return ListScoringFunctionsResponse(data=await self.get_all_with_type(ResourceType.scoring_function.value))
-
-    async def get_scoring_function(self, scoring_fn_id: str) -> ScoringFn:
-        scoring_fn = await self.get_object_by_identifier("scoring_function", scoring_fn_id)
-        if scoring_fn is None:
-            raise ValueError(f"Scoring function '{scoring_fn_id}' not found")
-        return scoring_fn
-
-    async def register_scoring_function(
-        self,
-        scoring_fn_id: str,
-        description: str,
-        return_type: ParamType,
-        provider_scoring_fn_id: Optional[str] = None,
-        provider_id: Optional[str] = None,
-        params: Optional[ScoringFnParams] = None,
-    ) -> None:
-        if provider_scoring_fn_id is None:
-            provider_scoring_fn_id = scoring_fn_id
-        if provider_id is None:
-            if len(self.impls_by_provider_id) == 1:
-                provider_id = list(self.impls_by_provider_id.keys())[0]
-            else:
-                raise ValueError(
-                    "No provider specified and multiple providers available. Please specify a provider_id."
-                )
-        scoring_fn = ScoringFnWithACL(
-            identifier=scoring_fn_id,
-            description=description,
-            return_type=return_type,
-            provider_resource_id=provider_scoring_fn_id,
-            provider_id=provider_id,
-            params=params,
-        )
-        scoring_fn.provider_id = provider_id
-        await self.register_object(scoring_fn)
-
-
->>>>>>> b1513e66
 class BenchmarksRoutingTable(CommonRoutingTableImpl, Benchmarks):
     async def list_benchmarks(self) -> ListBenchmarksResponse:
         return ListBenchmarksResponse(data=await self.get_all_with_type("benchmark"))
@@ -506,7 +463,6 @@
     ) -> Benchmark:
         if metadata is None:
             metadata = {}
-<<<<<<< HEAD
 
         # TODO (xiyan): we will need a way to infer provider_id for evaluation
         # keep it as meta-reference for now
@@ -514,19 +470,7 @@
             raise ValueError("No evaluation providers available. Please configure an evaluation provider.")
         provider_id = list(self.impls_by_provider_id.keys())[0]
 
-        benchmark = Benchmark(
-=======
-        if provider_id is None:
-            if len(self.impls_by_provider_id) == 1:
-                provider_id = list(self.impls_by_provider_id.keys())[0]
-            else:
-                raise ValueError(
-                    "No provider specified and multiple providers available. Please specify a provider_id."
-                )
-        if provider_benchmark_id is None:
-            provider_benchmark_id = benchmark_id
         benchmark = BenchmarkWithACL(
->>>>>>> b1513e66
             identifier=benchmark_id,
             dataset_id=dataset_id,
             grader_ids=grader_ids,
