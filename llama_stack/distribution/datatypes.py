--- conflicted
+++ resolved
@@ -151,15 +151,6 @@
 
 RoutableObjectWithProvider = Annotated[
     Union[
-<<<<<<< HEAD
-        Model,
-        Shield,
-        VectorDB,
-        Dataset,
-        Benchmark,
-        Tool,
-        ToolGroup,
-=======
         ModelWithACL,
         ShieldWithACL,
         VectorDBWithACL,
@@ -168,7 +159,6 @@
         BenchmarkWithACL,
         ToolWithACL,
         ToolGroupWithACL,
->>>>>>> b1513e66
     ],
     Field(discriminator="type"),
 ]
