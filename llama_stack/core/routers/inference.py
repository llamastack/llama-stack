# Copyright (c) Meta Platforms, Inc. and affiliates.
# All rights reserved.
#
# This source code is licensed under the terms described in the LICENSE file in
# the root directory of this source tree.

import asyncio
import time
from collections.abc import AsyncGenerator, AsyncIterator
from datetime import datetime, UTC
from typing import Annotated, Any

from llama_stack.apis.common.content_types import InterleavedContent
from llama_stack.apis.common.errors import ModelNotFoundError, ModelTypeError
from llama_stack.apis.inference import (
    ChatCompletionResponse,
    ChatCompletionResponseEventType,
    ChatCompletionResponseStreamChunk,
    CompletionMessage,
    Inference,
    ListOpenAIChatCompletionResponse,
    Message,
    OpenAIAssistantMessageParam,
    OpenAIChatCompletion,
    OpenAIChatCompletionChunk,
    OpenAIChatCompletionToolCall,
    OpenAIChatCompletionToolCallFunction,
    OpenAIChoice,
    OpenAIChoiceLogprobs,
    OpenAICompletion,
    OpenAICompletionWithInputMessages,
    OpenAIEmbeddingsResponse,
    OpenAIMessageParam,
    OpenAIResponseFormatParam,
    Order,
    StopReason,
    ToolPromptFormat,
)
from llama_stack.apis.models import Model, ModelType
from llama_stack.apis.telemetry import MetricEvent, MetricInResponse, Telemetry
from llama_stack.log import get_logger
from llama_stack.models.llama.llama3.chat_format import ChatFormat
from llama_stack.models.llama.llama3.tokenizer import Tokenizer
from llama_stack.providers.datatypes import HealthResponse, HealthStatus, RoutingTable
from llama_stack.providers.utils.inference.inference_store import InferenceStore
from llama_stack.providers.utils.telemetry.tracing import (
    enqueue_event,
    get_current_span,
)

from openai.types.chat import (
    ChatCompletionToolChoiceOptionParam as OpenAIChatCompletionToolChoiceOptionParam,
    ChatCompletionToolParam as OpenAIChatCompletionToolParam,
)
from pydantic import Field, TypeAdapter

logger = get_logger(name=__name__, category="core::routers")


class InferenceRouter(Inference):
    """Routes to an provider based on the model"""

    def __init__(
        self,
        routing_table: RoutingTable,
        telemetry: Telemetry | None = None,
        store: InferenceStore | None = None,
    ) -> None:
        logger.debug("Initializing InferenceRouter")
        self.routing_table = routing_table
        self.telemetry = telemetry
        self.store = store
        if self.telemetry:
            self.tokenizer = Tokenizer.get_instance()
            self.formatter = ChatFormat(self.tokenizer)

    async def initialize(self) -> None:
        logger.debug("InferenceRouter.initialize")

    async def shutdown(self) -> None:
        logger.debug("InferenceRouter.shutdown")
        if self.store:
            try:
                await self.store.shutdown()
            except Exception as e:
                logger.warning(f"Error during InferenceStore shutdown: {e}")

    async def register_model(
        self,
        model_id: str,
        provider_model_id: str | None = None,
        provider_id: str | None = None,
        metadata: dict[str, Any] | None = None,
        model_type: ModelType | None = None,
    ) -> None:
        logger.debug(
            f"InferenceRouter.register_model: {model_id=} {provider_model_id=} {provider_id=} {metadata=} {model_type=}",
        )
        await self.routing_table.register_model(
            model_id, provider_model_id, provider_id, metadata, model_type
        )

    def _construct_metrics(
        self,
        prompt_tokens: int,
        completion_tokens: int,
        total_tokens: int,
        model: Model,
    ) -> list[MetricEvent]:
        """Constructs a list of MetricEvent objects containing token usage metrics.

        Args:
            prompt_tokens: Number of tokens in the prompt
            completion_tokens: Number of tokens in the completion
            total_tokens: Total number of tokens used
            model: Model object containing model_id and provider_id

        Returns:
            List of MetricEvent objects with token usage metrics
        """
        span = get_current_span()
        if span is None:
            logger.warning("No span found for token usage metrics")
            return []

        metrics = [
            ("prompt_tokens", prompt_tokens),
            ("completion_tokens", completion_tokens),
            ("total_tokens", total_tokens),
        ]
        metric_events = []
        for metric_name, value in metrics:
            metric_events.append(
                MetricEvent(
                    trace_id=span.trace_id,
                    span_id=span.span_id,
                    metric=metric_name,
                    value=value,
                    timestamp=datetime.now(UTC),
                    unit="tokens",
                    attributes={
                        "model_id": model.model_id,
                        "provider_id": model.provider_id,
                    },
                )
            )
        return metric_events

    async def _compute_and_log_token_usage(
        self,
        prompt_tokens: int,
        completion_tokens: int,
        total_tokens: int,
        model: Model,
    ) -> list[MetricInResponse]:
        metrics = self._construct_metrics(
            prompt_tokens, completion_tokens, total_tokens, model
        )
        if self.telemetry:
            for metric in metrics:
                enqueue_event(metric)
        return [
            MetricInResponse(metric=metric.metric, value=metric.value)
            for metric in metrics
        ]

    async def _count_tokens(
        self,
        messages: list[Message] | InterleavedContent,
        tool_prompt_format: ToolPromptFormat | None = None,
    ) -> int | None:
        if not hasattr(self, "formatter") or self.formatter is None:
            return None

        if isinstance(messages, list):
            encoded = self.formatter.encode_dialog_prompt(messages, tool_prompt_format)
        else:
            encoded = self.formatter.encode_content(messages)
        return len(encoded.tokens) if encoded and encoded.tokens else 0

    async def _get_model(self, model_id: str, expected_model_type: str) -> Model:
        """takes a model id and gets model after ensuring that it is accessible and of the correct type"""
        model = await self.routing_table.get_model(model_id)
        if model is None:
            raise ModelNotFoundError(model_id)
        if model.model_type != expected_model_type:
            raise ModelTypeError(model_id, model.model_type, expected_model_type)
        return model

<<<<<<< HEAD
    async def chat_completion(
        self,
        model_id: str,
        messages: list[Message],
        sampling_params: SamplingParams | None = None,
        response_format: ResponseFormat | None = None,
        tools: list[ToolDefinition] | None = None,
        tool_choice: ToolChoice | None = None,
        tool_prompt_format: ToolPromptFormat | None = None,
        stream: bool | None = False,
        logprobs: LogProbConfig | None = None,
        tool_config: ToolConfig | None = None,
    ) -> ChatCompletionResponse | AsyncIterator[ChatCompletionResponseStreamChunk]:
        logger.debug(
            f"InferenceRouter.chat_completion: {model_id=}, {stream=}, {messages=}, {tools=}, {tool_config=}, {response_format=}",
        )
        if sampling_params is None:
            sampling_params = SamplingParams()
        model = await self._get_model(model_id, ModelType.llm)
        if tool_config:
            if tool_choice and tool_choice != tool_config.tool_choice:
                raise ValueError("tool_choice and tool_config.tool_choice must match")
            if (
                tool_prompt_format
                and tool_prompt_format != tool_config.tool_prompt_format
            ):
                raise ValueError(
                    "tool_prompt_format and tool_config.tool_prompt_format must match"
                )
        else:
            params = {}
            if tool_choice:
                params["tool_choice"] = tool_choice
            if tool_prompt_format:
                params["tool_prompt_format"] = tool_prompt_format
            tool_config = ToolConfig(**params)

        tools = tools or []
        if tool_config.tool_choice == ToolChoice.none:
            tools = []
        elif tool_config.tool_choice == ToolChoice.auto:
            pass
        elif tool_config.tool_choice == ToolChoice.required:
            pass
        else:
            # verify tool_choice is one of the tools
            tool_names = [
                t.tool_name if isinstance(t.tool_name, str) else t.tool_name.value
                for t in tools
            ]
            if tool_config.tool_choice not in tool_names:
                raise ValueError(
                    f"Tool choice {tool_config.tool_choice} is not one of the tools: {tool_names}"
                )

        params = dict(
            model_id=model_id,
            messages=messages,
            sampling_params=sampling_params,
            tools=tools,
            tool_choice=tool_choice,
            tool_prompt_format=tool_prompt_format,
            response_format=response_format,
            stream=stream,
            logprobs=logprobs,
            tool_config=tool_config,
        )
        provider = await self.routing_table.get_provider_impl(model_id)
        prompt_tokens = await self._count_tokens(
            messages, tool_config.tool_prompt_format
        )

        if stream:
            response_stream = await provider.chat_completion(**params)
            return self.stream_tokens_and_compute_metrics(
                response=response_stream,
                prompt_tokens=prompt_tokens,
                model=model,
                tool_prompt_format=tool_config.tool_prompt_format,
            )

        response = await provider.chat_completion(**params)
        metrics = await self.count_tokens_and_compute_metrics(
            response=response,
            prompt_tokens=prompt_tokens,
            model=model,
            tool_prompt_format=tool_config.tool_prompt_format,
        )
        # these metrics will show up in the client response.
        response.metrics = (
            metrics
            if not hasattr(response, "metrics") or response.metrics is None
            else response.metrics + metrics
        )
        return response

=======
>>>>>>> 696fefbf
    async def openai_completion(
        self,
        model: str,
        prompt: str | list[str] | list[int] | list[list[int]],
        best_of: int | None = None,
        echo: bool | None = None,
        frequency_penalty: float | None = None,
        logit_bias: dict[str, float] | None = None,
        logprobs: bool | None = None,
        max_tokens: int | None = None,
        n: int | None = None,
        presence_penalty: float | None = None,
        seed: int | None = None,
        stop: str | list[str] | None = None,
        stream: bool | None = None,
        stream_options: dict[str, Any] | None = None,
        temperature: float | None = None,
        top_p: float | None = None,
        user: str | None = None,
        guided_choice: list[str] | None = None,
        prompt_logprobs: int | None = None,
        suffix: str | None = None,
    ) -> OpenAICompletion:
        logger.debug(
            f"InferenceRouter.openai_completion: {model=}, {stream=}, {prompt=}",
        )
        model_obj = await self._get_model(model, ModelType.llm)
        params = dict(
            model=model_obj.identifier,
            prompt=prompt,
            best_of=best_of,
            echo=echo,
            frequency_penalty=frequency_penalty,
            logit_bias=logit_bias,
            logprobs=logprobs,
            max_tokens=max_tokens,
            n=n,
            presence_penalty=presence_penalty,
            seed=seed,
            stop=stop,
            stream=stream,
            stream_options=stream_options,
            temperature=temperature,
            top_p=top_p,
            user=user,
            guided_choice=guided_choice,
            prompt_logprobs=prompt_logprobs,
            suffix=suffix,
        )
        provider = await self.routing_table.get_provider_impl(model_obj.identifier)
        if stream:
            return await provider.openai_completion(**params)
            # TODO: Metrics do NOT work with openai_completion stream=True due to the fact
            # that we do not return an AsyncIterator, our tests expect a stream of chunks we cannot intercept currently.
            # response_stream = await provider.openai_completion(**params)

        response = await provider.openai_completion(**params)
        if self.telemetry:
            metrics = self._construct_metrics(
                prompt_tokens=response.usage.prompt_tokens,
                completion_tokens=response.usage.completion_tokens,
                total_tokens=response.usage.total_tokens,
                model=model_obj,
            )
            for metric in metrics:
                enqueue_event(metric)

            # these metrics will show up in the client response.
            response.metrics = (
                metrics
                if not hasattr(response, "metrics") or response.metrics is None
                else response.metrics + metrics
            )
        return response

    async def openai_chat_completion(
        self,
        model: str,
        messages: Annotated[list[OpenAIMessageParam], Field(..., min_length=1)],
        frequency_penalty: float | None = None,
        function_call: str | dict[str, Any] | None = None,
        functions: list[dict[str, Any]] | None = None,
        logit_bias: dict[str, float] | None = None,
        logprobs: bool | None = None,
        max_completion_tokens: int | None = None,
        max_tokens: int | None = None,
        n: int | None = None,
        parallel_tool_calls: bool | None = None,
        presence_penalty: float | None = None,
        response_format: OpenAIResponseFormatParam | None = None,
        seed: int | None = None,
        stop: str | list[str] | None = None,
        stream: bool | None = None,
        stream_options: dict[str, Any] | None = None,
        temperature: float | None = None,
        tool_choice: str | dict[str, Any] | None = None,
        tools: list[dict[str, Any]] | None = None,
        top_logprobs: int | None = None,
        top_p: float | None = None,
        user: str | None = None,
    ) -> OpenAIChatCompletion | AsyncIterator[OpenAIChatCompletionChunk]:
        logger.debug(
            f"InferenceRouter.openai_chat_completion: {model=}, {stream=}, {messages=}",
        )
        model_obj = await self._get_model(model, ModelType.llm)

        # Use the OpenAI client for a bit of extra input validation without
        # exposing the OpenAI client itself as part of our API surface
        if tool_choice:
            TypeAdapter(OpenAIChatCompletionToolChoiceOptionParam).validate_python(
                tool_choice
            )
            if tools is None:
                raise ValueError(
                    "'tool_choice' is only allowed when 'tools' is also provided"
                )
        if tools:
            for tool in tools:
                TypeAdapter(OpenAIChatCompletionToolParam).validate_python(tool)

        # Some providers make tool calls even when tool_choice is "none"
        # so just clear them both out to avoid unexpected tool calls
        if tool_choice == "none" and tools is not None:
            tool_choice = None
            tools = None

        params = dict(
            model=model_obj.identifier,
            messages=messages,
            frequency_penalty=frequency_penalty,
            function_call=function_call,
            functions=functions,
            logit_bias=logit_bias,
            logprobs=logprobs,
            max_completion_tokens=max_completion_tokens,
            max_tokens=max_tokens,
            n=n,
            parallel_tool_calls=parallel_tool_calls,
            presence_penalty=presence_penalty,
            response_format=response_format,
            seed=seed,
            stop=stop,
            stream=stream,
            stream_options=stream_options,
            temperature=temperature,
            tool_choice=tool_choice,
            tools=tools,
            top_logprobs=top_logprobs,
            top_p=top_p,
            user=user,
        )
        provider = await self.routing_table.get_provider_impl(model_obj.identifier)
        if stream:
            response_stream = await provider.openai_chat_completion(**params)

            # For streaming, the provider returns AsyncIterator[OpenAIChatCompletionChunk]
            # We need to add metrics to each chunk and store the final completion
            return self.stream_tokens_and_compute_metrics_openai_chat(
                response=response_stream,
                model=model_obj,
                messages=messages,
            )

        response = await self._nonstream_openai_chat_completion(provider, params)

        # Store the response with the ID that will be returned to the client
        if self.store:
            asyncio.create_task(self.store.store_chat_completion(response, messages))

        if self.telemetry:
            metrics = self._construct_metrics(
                prompt_tokens=response.usage.prompt_tokens,
                completion_tokens=response.usage.completion_tokens,
                total_tokens=response.usage.total_tokens,
                model=model_obj,
            )
            for metric in metrics:
                enqueue_event(metric)
            # these metrics will show up in the client response.
            response.metrics = (
                metrics
                if not hasattr(response, "metrics") or response.metrics is None
                else response.metrics + metrics
            )
        return response

    async def openai_embeddings(
        self,
        model: str,
        input: str | list[str],
        encoding_format: str | None = "float",
        dimensions: int | None = None,
        user: str | None = None,
    ) -> OpenAIEmbeddingsResponse:
        logger.debug(
            f"InferenceRouter.openai_embeddings: {model=}, input_type={type(input)}, {encoding_format=}, {dimensions=}",
        )
        model_obj = await self._get_model(model, ModelType.embedding)
        params = dict(
            model=model_obj.identifier,
            input=input,
            encoding_format=encoding_format,
            dimensions=dimensions,
            user=user,
        )

        provider = await self.routing_table.get_provider_impl(model_obj.identifier)
        return await provider.openai_embeddings(**params)

    async def list_chat_completions(
        self,
        after: str | None = None,
        limit: int | None = 20,
        model: str | None = None,
        order: Order | None = Order.desc,
    ) -> ListOpenAIChatCompletionResponse:
        if self.store:
            return await self.store.list_chat_completions(after, limit, model, order)
        raise NotImplementedError(
            "List chat completions is not supported: inference store is not configured."
        )

    async def get_chat_completion(
        self, completion_id: str
    ) -> OpenAICompletionWithInputMessages:
        if self.store:
            return await self.store.get_chat_completion(completion_id)
        raise NotImplementedError(
            "Get chat completion is not supported: inference store is not configured."
        )

    async def _nonstream_openai_chat_completion(
        self, provider: Inference, params: dict
    ) -> OpenAIChatCompletion:
        response = await provider.openai_chat_completion(**params)
        for choice in response.choices:
            # some providers return an empty list for no tool calls in non-streaming responses
            # but the OpenAI API returns None. So, set tool_calls to None if it's empty
            if (
                choice.message
                and choice.message.tool_calls is not None
                and len(choice.message.tool_calls) == 0
            ):
                choice.message.tool_calls = None
        return response

    async def health(self) -> dict[str, HealthResponse]:
        health_statuses = {}
        timeout = 1  # increasing the timeout to 1 second for health checks
        for provider_id, impl in self.routing_table.impls_by_provider_id.items():
            try:
                # check if the provider has a health method
                if not hasattr(impl, "health"):
                    continue
                health = await asyncio.wait_for(impl.health(), timeout=timeout)
                health_statuses[provider_id] = health
            except TimeoutError:
                health_statuses[provider_id] = HealthResponse(
                    status=HealthStatus.ERROR,
                    message=f"Health check timed out after {timeout} seconds",
                )
            except NotImplementedError:
                health_statuses[provider_id] = HealthResponse(
                    status=HealthStatus.NOT_IMPLEMENTED
                )
            except Exception as e:
                health_statuses[provider_id] = HealthResponse(
                    status=HealthStatus.ERROR, message=f"Health check failed: {str(e)}"
                )
        return health_statuses

    async def stream_tokens_and_compute_metrics(
        self,
        response,
        prompt_tokens,
        model,
        tool_prompt_format: ToolPromptFormat | None = None,
    ) -> AsyncGenerator[ChatCompletionResponseStreamChunk, None]:
        completion_text = ""
        async for chunk in response:
            complete = False
            if hasattr(chunk, "event"):  # only ChatCompletions have .event
                if chunk.event.event_type == ChatCompletionResponseEventType.progress:
                    if chunk.event.delta.type == "text":
                        completion_text += chunk.event.delta.text
                if chunk.event.event_type == ChatCompletionResponseEventType.complete:
                    complete = True
                    completion_tokens = await self._count_tokens(
                        [
                            CompletionMessage(
                                content=completion_text,
                                stop_reason=StopReason.end_of_turn,
                            )
                        ],
                        tool_prompt_format=tool_prompt_format,
                    )
            else:
                if hasattr(chunk, "delta"):
                    completion_text += chunk.delta
                if (
                    hasattr(chunk, "stop_reason")
                    and chunk.stop_reason
                    and self.telemetry
                ):
                    complete = True
                    completion_tokens = await self._count_tokens(completion_text)
            # if we are done receiving tokens
            if complete:
                total_tokens = (prompt_tokens or 0) + (completion_tokens or 0)

                # Create a separate span for streaming completion metrics
                if self.telemetry:
                    # Log metrics in the new span context
                    completion_metrics = self._construct_metrics(
                        prompt_tokens=prompt_tokens,
                        completion_tokens=completion_tokens,
                        total_tokens=total_tokens,
                        model=model,
                    )
                    for metric in completion_metrics:
                        if metric.metric in [
                            "completion_tokens",
                            "total_tokens",
                        ]:  # Only log completion and total tokens
                            enqueue_event(metric)

                        # Return metrics in response
                        async_metrics = [
                            MetricInResponse(metric=metric.metric, value=metric.value)
                            for metric in completion_metrics
                        ]
                        chunk.metrics = (
                            async_metrics
                            if chunk.metrics is None
                            else chunk.metrics + async_metrics
                        )
                else:
                    # Fallback if no telemetry
                    completion_metrics = self._construct_metrics(
                        prompt_tokens or 0,
                        completion_tokens or 0,
                        total_tokens,
                        model,
                    )
                    async_metrics = [
                        MetricInResponse(metric=metric.metric, value=metric.value)
                        for metric in completion_metrics
                    ]
                    chunk.metrics = (
                        async_metrics
                        if chunk.metrics is None
                        else chunk.metrics + async_metrics
                    )
            yield chunk

    async def count_tokens_and_compute_metrics(
        self,
        response: ChatCompletionResponse,
        prompt_tokens,
        model,
        tool_prompt_format: ToolPromptFormat | None = None,
    ):
        if isinstance(response, ChatCompletionResponse):
            content = [response.completion_message]
        else:
            content = response.content
        completion_tokens = await self._count_tokens(
            messages=content, tool_prompt_format=tool_prompt_format
        )
        total_tokens = (prompt_tokens or 0) + (completion_tokens or 0)

        # Create a separate span for completion metrics
        if self.telemetry:
            # Log metrics in the new span context
            completion_metrics = self._construct_metrics(
                prompt_tokens=prompt_tokens,
                completion_tokens=completion_tokens,
                total_tokens=total_tokens,
                model=model,
            )
            for metric in completion_metrics:
                if metric.metric in [
                    "completion_tokens",
                    "total_tokens",
                ]:  # Only log completion and total tokens
                    enqueue_event(metric)

            # Return metrics in response
            return [
                MetricInResponse(metric=metric.metric, value=metric.value)
                for metric in completion_metrics
            ]

        # Fallback if no telemetry
        metrics = self._construct_metrics(
            prompt_tokens or 0,
            completion_tokens or 0,
            total_tokens,
            model,
        )
        return [
            MetricInResponse(metric=metric.metric, value=metric.value)
            for metric in metrics
        ]

    async def stream_tokens_and_compute_metrics_openai_chat(
        self,
        response: AsyncIterator[OpenAIChatCompletionChunk],
        model: Model,
        messages: list[OpenAIMessageParam] | None = None,
    ) -> AsyncIterator[OpenAIChatCompletionChunk]:
        """Stream OpenAI chat completion chunks, compute metrics, and store the final completion."""
        id = None
        created = None
        choices_data: dict[int, dict[str, Any]] = {}

        try:
            async for chunk in response:
                # Skip None chunks
                if chunk is None:
                    continue

                # Capture ID and created timestamp from first chunk
                if id is None and chunk.id:
                    id = chunk.id
                if created is None and chunk.created:
                    created = chunk.created

                # Accumulate choice data for final assembly
                if chunk.choices:
                    for choice_delta in chunk.choices:
                        idx = choice_delta.index
                        if idx not in choices_data:
                            choices_data[idx] = {
                                "content_parts": [],
                                "tool_calls_builder": {},
                                "finish_reason": "stop",
                                "logprobs_content_parts": [],
                            }
                        current_choice_data = choices_data[idx]

                        if choice_delta.delta:
                            delta = choice_delta.delta
                            if delta.content:
                                current_choice_data["content_parts"].append(
                                    delta.content
                                )
                            if delta.tool_calls:
                                for tool_call_delta in delta.tool_calls:
                                    tc_idx = tool_call_delta.index
                                    if (
                                        tc_idx
                                        not in current_choice_data["tool_calls_builder"]
                                    ):
                                        current_choice_data["tool_calls_builder"][
                                            tc_idx
                                        ] = {
                                            "id": None,
                                            "type": "function",
                                            "function_name_parts": [],
                                            "function_arguments_parts": [],
                                        }
                                    builder = current_choice_data["tool_calls_builder"][
                                        tc_idx
                                    ]
                                    if tool_call_delta.id:
                                        builder["id"] = tool_call_delta.id
                                    if tool_call_delta.type:
                                        builder["type"] = tool_call_delta.type
                                    if tool_call_delta.function:
                                        if tool_call_delta.function.name:
                                            builder["function_name_parts"].append(
                                                tool_call_delta.function.name
                                            )
                                        if tool_call_delta.function.arguments:
                                            builder["function_arguments_parts"].append(
                                                tool_call_delta.function.arguments
                                            )
                        if choice_delta.finish_reason:
                            current_choice_data["finish_reason"] = (
                                choice_delta.finish_reason
                            )
                        if choice_delta.logprobs and choice_delta.logprobs.content:
                            current_choice_data["logprobs_content_parts"].extend(
                                choice_delta.logprobs.content
                            )

                # Compute metrics on final chunk
                if chunk.choices and chunk.choices[0].finish_reason:
                    completion_text = ""
                    for choice_data in choices_data.values():
                        completion_text += "".join(choice_data["content_parts"])

                    # Add metrics to the chunk
                    if self.telemetry and chunk.usage:
                        metrics = self._construct_metrics(
                            prompt_tokens=chunk.usage.prompt_tokens,
                            completion_tokens=chunk.usage.completion_tokens,
                            total_tokens=chunk.usage.total_tokens,
                            model=model,
                        )
                        for metric in metrics:
                            enqueue_event(metric)

                yield chunk
        finally:
            # Store the final assembled completion
            if id and self.store and messages:
                assembled_choices: list[OpenAIChoice] = []
                for choice_idx, choice_data in choices_data.items():
                    content_str = "".join(choice_data["content_parts"])
                    assembled_tool_calls: list[OpenAIChatCompletionToolCall] = []
                    if choice_data["tool_calls_builder"]:
                        for tc_build_data in choice_data["tool_calls_builder"].values():
                            if tc_build_data["id"]:
                                func_name = "".join(
                                    tc_build_data["function_name_parts"]
                                )
                                func_args = "".join(
                                    tc_build_data["function_arguments_parts"]
                                )
                                assembled_tool_calls.append(
                                    OpenAIChatCompletionToolCall(
                                        id=tc_build_data["id"],
                                        type=tc_build_data["type"],
                                        function=OpenAIChatCompletionToolCallFunction(
                                            name=func_name, arguments=func_args
                                        ),
                                    )
                                )
                    message = OpenAIAssistantMessageParam(
                        role="assistant",
                        content=content_str if content_str else None,
                        tool_calls=(
                            assembled_tool_calls if assembled_tool_calls else None
                        ),
                    )
                    logprobs_content = choice_data["logprobs_content_parts"]
                    final_logprobs = (
                        OpenAIChoiceLogprobs(content=logprobs_content)
                        if logprobs_content
                        else None
                    )

                    assembled_choices.append(
                        OpenAIChoice(
                            finish_reason=choice_data["finish_reason"],
                            index=choice_idx,
                            message=message,
                            logprobs=final_logprobs,
                        )
                    )

                final_response = OpenAIChatCompletion(
                    id=id,
                    choices=assembled_choices,
                    created=created or int(time.time()),
                    model=model.identifier,
                    object="chat.completion",
                )
                logger.debug(f"InferenceRouter.completion_response: {final_response}")
                asyncio.create_task(
                    self.store.store_chat_completion(final_response, messages)
                )<|MERGE_RESOLUTION|>--- conflicted
+++ resolved
@@ -187,105 +187,6 @@
             raise ModelTypeError(model_id, model.model_type, expected_model_type)
         return model
 
-<<<<<<< HEAD
-    async def chat_completion(
-        self,
-        model_id: str,
-        messages: list[Message],
-        sampling_params: SamplingParams | None = None,
-        response_format: ResponseFormat | None = None,
-        tools: list[ToolDefinition] | None = None,
-        tool_choice: ToolChoice | None = None,
-        tool_prompt_format: ToolPromptFormat | None = None,
-        stream: bool | None = False,
-        logprobs: LogProbConfig | None = None,
-        tool_config: ToolConfig | None = None,
-    ) -> ChatCompletionResponse | AsyncIterator[ChatCompletionResponseStreamChunk]:
-        logger.debug(
-            f"InferenceRouter.chat_completion: {model_id=}, {stream=}, {messages=}, {tools=}, {tool_config=}, {response_format=}",
-        )
-        if sampling_params is None:
-            sampling_params = SamplingParams()
-        model = await self._get_model(model_id, ModelType.llm)
-        if tool_config:
-            if tool_choice and tool_choice != tool_config.tool_choice:
-                raise ValueError("tool_choice and tool_config.tool_choice must match")
-            if (
-                tool_prompt_format
-                and tool_prompt_format != tool_config.tool_prompt_format
-            ):
-                raise ValueError(
-                    "tool_prompt_format and tool_config.tool_prompt_format must match"
-                )
-        else:
-            params = {}
-            if tool_choice:
-                params["tool_choice"] = tool_choice
-            if tool_prompt_format:
-                params["tool_prompt_format"] = tool_prompt_format
-            tool_config = ToolConfig(**params)
-
-        tools = tools or []
-        if tool_config.tool_choice == ToolChoice.none:
-            tools = []
-        elif tool_config.tool_choice == ToolChoice.auto:
-            pass
-        elif tool_config.tool_choice == ToolChoice.required:
-            pass
-        else:
-            # verify tool_choice is one of the tools
-            tool_names = [
-                t.tool_name if isinstance(t.tool_name, str) else t.tool_name.value
-                for t in tools
-            ]
-            if tool_config.tool_choice not in tool_names:
-                raise ValueError(
-                    f"Tool choice {tool_config.tool_choice} is not one of the tools: {tool_names}"
-                )
-
-        params = dict(
-            model_id=model_id,
-            messages=messages,
-            sampling_params=sampling_params,
-            tools=tools,
-            tool_choice=tool_choice,
-            tool_prompt_format=tool_prompt_format,
-            response_format=response_format,
-            stream=stream,
-            logprobs=logprobs,
-            tool_config=tool_config,
-        )
-        provider = await self.routing_table.get_provider_impl(model_id)
-        prompt_tokens = await self._count_tokens(
-            messages, tool_config.tool_prompt_format
-        )
-
-        if stream:
-            response_stream = await provider.chat_completion(**params)
-            return self.stream_tokens_and_compute_metrics(
-                response=response_stream,
-                prompt_tokens=prompt_tokens,
-                model=model,
-                tool_prompt_format=tool_config.tool_prompt_format,
-            )
-
-        response = await provider.chat_completion(**params)
-        metrics = await self.count_tokens_and_compute_metrics(
-            response=response,
-            prompt_tokens=prompt_tokens,
-            model=model,
-            tool_prompt_format=tool_config.tool_prompt_format,
-        )
-        # these metrics will show up in the client response.
-        response.metrics = (
-            metrics
-            if not hasattr(response, "metrics") or response.metrics is None
-            else response.metrics + metrics
-        )
-        return response
-
-=======
->>>>>>> 696fefbf
     async def openai_completion(
         self,
         model: str,
