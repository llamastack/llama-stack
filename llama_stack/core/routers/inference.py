# Copyright (c) Meta Platforms, Inc. and affiliates.
# All rights reserved.
#
# This source code is licensed under the terms described in the LICENSE file in
# the root directory of this source tree.

import asyncio
import time
from collections.abc import AsyncGenerator, AsyncIterator
from datetime import UTC, datetime
from typing import Annotated, Any

from openai.types.chat import ChatCompletionToolChoiceOptionParam as OpenAIChatCompletionToolChoiceOptionParam
from openai.types.chat import ChatCompletionToolParam as OpenAIChatCompletionToolParam
from pydantic import Field, TypeAdapter

from llama_stack.apis.common.content_types import (
    InterleavedContent,
)
from llama_stack.apis.common.errors import ModelNotFoundError, ModelTypeError
from llama_stack.apis.inference import (
    ChatCompletionResponse,
    ChatCompletionResponseEventType,
    ChatCompletionResponseStreamChunk,
    CompletionMessage,
    CompletionResponse,
    CompletionResponseStreamChunk,
    Inference,
    ListOpenAIChatCompletionResponse,
    LogProbConfig,
    Message,
    OpenAIAssistantMessageParam,
    OpenAIChatCompletion,
    OpenAIChatCompletionChunk,
    OpenAIChatCompletionToolCall,
    OpenAIChatCompletionToolCallFunction,
    OpenAIChoice,
    OpenAIChoiceLogprobs,
    OpenAICompletion,
    OpenAICompletionWithInputMessages,
    OpenAIEmbeddingsResponse,
    OpenAIMessageParam,
    OpenAIResponseFormatParam,
    Order,
    ResponseFormat,
    SamplingParams,
    StopReason,
    ToolChoice,
    ToolConfig,
    ToolDefinition,
    ToolPromptFormat,
)
from llama_stack.apis.models import Model, ModelType
from llama_stack.apis.telemetry import MetricEvent, MetricInResponse, Telemetry
from llama_stack.log import get_logger
from llama_stack.models.llama.llama3.chat_format import ChatFormat
from llama_stack.models.llama.llama3.tokenizer import Tokenizer
from llama_stack.providers.datatypes import HealthResponse, HealthStatus, RoutingTable
from llama_stack.providers.utils.inference.inference_store import InferenceStore
from llama_stack.providers.utils.telemetry.tracing import enqueue_event, get_current_span

logger = get_logger(name=__name__, category="core::routers")


class InferenceRouter(Inference):
    """Routes to an provider based on the model"""

    def __init__(
        self,
        routing_table: RoutingTable,
        telemetry: Telemetry | None = None,
        store: InferenceStore | None = None,
    ) -> None:
        logger.debug("Initializing InferenceRouter")
        self.routing_table = routing_table
        self.telemetry = telemetry
        self.store = store
        if self.telemetry:
            self.tokenizer = Tokenizer.get_instance()
            self.formatter = ChatFormat(self.tokenizer)

    async def initialize(self) -> None:
        logger.debug("InferenceRouter.initialize")

    async def shutdown(self) -> None:
        logger.debug("InferenceRouter.shutdown")
        if self.store:
            try:
                await self.store.shutdown()
            except Exception as e:
                logger.warning(f"Error during InferenceStore shutdown: {e}")

    async def register_model(
        self,
        model_id: str,
        provider_model_id: str | None = None,
        provider_id: str | None = None,
        metadata: dict[str, Any] | None = None,
        model_type: ModelType | None = None,
    ) -> None:
        logger.debug(
            f"InferenceRouter.register_model: {model_id=} {provider_model_id=} {provider_id=} {metadata=} {model_type=}",
        )
        await self.routing_table.register_model(model_id, provider_model_id, provider_id, metadata, model_type)

    def _construct_metrics(
        self,
        prompt_tokens: int,
        completion_tokens: int,
        total_tokens: int,
        model: Model,
    ) -> list[MetricEvent]:
        """Constructs a list of MetricEvent objects containing token usage metrics.

        Args:
            prompt_tokens: Number of tokens in the prompt
            completion_tokens: Number of tokens in the completion
            total_tokens: Total number of tokens used
            model: Model object containing model_id and provider_id

        Returns:
            List of MetricEvent objects with token usage metrics
        """
        span = get_current_span()
        if span is None:
            logger.warning("No span found for token usage metrics")
            return []

        metrics = [
            ("prompt_tokens", prompt_tokens),
            ("completion_tokens", completion_tokens),
            ("total_tokens", total_tokens),
        ]
        metric_events = []
        for metric_name, value in metrics:
            metric_events.append(
                MetricEvent(
                    trace_id=span.trace_id,
                    span_id=span.span_id,
                    metric=metric_name,
                    value=value,
                    timestamp=datetime.now(UTC),
                    unit="tokens",
                    attributes={
                        "model_id": model.model_id,
                        "provider_id": model.provider_id,
                    },
                )
            )
        return metric_events

    async def _compute_and_log_token_usage(
        self,
        prompt_tokens: int,
        completion_tokens: int,
        total_tokens: int,
        model: Model,
    ) -> list[MetricInResponse]:
        metrics = self._construct_metrics(prompt_tokens, completion_tokens, total_tokens, model)
        if self.telemetry:
            for metric in metrics:
                enqueue_event(metric)
        return [MetricInResponse(metric=metric.metric, value=metric.value) for metric in metrics]

    async def _count_tokens(
        self,
        messages: list[Message] | InterleavedContent,
        tool_prompt_format: ToolPromptFormat | None = None,
    ) -> int | None:
        if not hasattr(self, "formatter") or self.formatter is None:
            return None

        if isinstance(messages, list):
            encoded = self.formatter.encode_dialog_prompt(messages, tool_prompt_format)
        else:
            encoded = self.formatter.encode_content(messages)
        return len(encoded.tokens) if encoded and encoded.tokens else 0

    async def _get_model(self, model_id: str, expected_model_type: str) -> Model:
        """takes a model id and gets model after ensuring that it is accessible and of the correct type"""
        model = await self.routing_table.get_model(model_id)
        if model is None:
            raise ModelNotFoundError(model_id)
        if model.model_type != expected_model_type:
            raise ModelTypeError(model_id, model.model_type, expected_model_type)
        return model

    async def chat_completion(
        self,
        model_id: str,
        messages: list[Message],
        sampling_params: SamplingParams | None = None,
        response_format: ResponseFormat | None = None,
        tools: list[ToolDefinition] | None = None,
        tool_choice: ToolChoice | None = None,
        tool_prompt_format: ToolPromptFormat | None = None,
        stream: bool | None = False,
        logprobs: LogProbConfig | None = None,
        tool_config: ToolConfig | None = None,
    ) -> ChatCompletionResponse | AsyncIterator[ChatCompletionResponseStreamChunk]:
        logger.debug(
            f"InferenceRouter.chat_completion: {model_id=}, {stream=}, {messages=}, {tools=}, {tool_config=}, {response_format=}",
        )
        if sampling_params is None:
            sampling_params = SamplingParams()
        model = await self._get_model(model_id, ModelType.llm)
        if tool_config:
            if tool_choice and tool_choice != tool_config.tool_choice:
                raise ValueError("tool_choice and tool_config.tool_choice must match")
            if tool_prompt_format and tool_prompt_format != tool_config.tool_prompt_format:
                raise ValueError("tool_prompt_format and tool_config.tool_prompt_format must match")
        else:
            params = {}
            if tool_choice:
                params["tool_choice"] = tool_choice
            if tool_prompt_format:
                params["tool_prompt_format"] = tool_prompt_format
            tool_config = ToolConfig(**params)

        tools = tools or []
        if tool_config.tool_choice == ToolChoice.none:
            tools = []
        elif tool_config.tool_choice == ToolChoice.auto:
            pass
        elif tool_config.tool_choice == ToolChoice.required:
            pass
        else:
            # verify tool_choice is one of the tools
            tool_names = [t.tool_name if isinstance(t.tool_name, str) else t.tool_name.value for t in tools]
            if tool_config.tool_choice not in tool_names:
                raise ValueError(f"Tool choice {tool_config.tool_choice} is not one of the tools: {tool_names}")

        params = dict(
            model_id=model_id,
            messages=messages,
            sampling_params=sampling_params,
            tools=tools,
            tool_choice=tool_choice,
            tool_prompt_format=tool_prompt_format,
            response_format=response_format,
            stream=stream,
            logprobs=logprobs,
            tool_config=tool_config,
        )
        provider = await self.routing_table.get_provider_impl(model_id)
        prompt_tokens = await self._count_tokens(messages, tool_config.tool_prompt_format)

        if stream:
            response_stream = await provider.chat_completion(**params)
            return self.stream_tokens_and_compute_metrics(
                response=response_stream,
                prompt_tokens=prompt_tokens,
                model=model,
                tool_prompt_format=tool_config.tool_prompt_format,
            )

        response = await provider.chat_completion(**params)
        metrics = await self.count_tokens_and_compute_metrics(
            response=response,
            prompt_tokens=prompt_tokens,
            model=model,
            tool_prompt_format=tool_config.tool_prompt_format,
        )
        # these metrics will show up in the client response.
        response.metrics = (
            metrics if not hasattr(response, "metrics") or response.metrics is None else response.metrics + metrics
        )
        return response

    async def completion(
        self,
        model_id: str,
        content: InterleavedContent,
        sampling_params: SamplingParams | None = None,
        response_format: ResponseFormat | None = None,
        stream: bool | None = False,
        logprobs: LogProbConfig | None = None,
    ) -> AsyncGenerator:
        if sampling_params is None:
            sampling_params = SamplingParams()
        logger.debug(
            f"InferenceRouter.completion: {model_id=}, {stream=}, {content=}, {sampling_params=}, {response_format=}",
        )
        model = await self._get_model(model_id, ModelType.llm)
        provider = await self.routing_table.get_provider_impl(model_id)
        params = dict(
            model_id=model_id,
            content=content,
            sampling_params=sampling_params,
            response_format=response_format,
            stream=stream,
            logprobs=logprobs,
        )

        prompt_tokens = await self._count_tokens(content)
        response = await provider.completion(**params)
        if stream:
            return self.stream_tokens_and_compute_metrics(
                response=response,
                prompt_tokens=prompt_tokens,
                model=model,
            )

        metrics = await self.count_tokens_and_compute_metrics(
            response=response, prompt_tokens=prompt_tokens, model=model
        )
        response.metrics = metrics if response.metrics is None else response.metrics + metrics

        return response

<<<<<<< HEAD
    async def batch_completion(
        self,
        model_id: str,
        content_batch: list[InterleavedContent],
        sampling_params: SamplingParams | None = None,
        response_format: ResponseFormat | None = None,
        logprobs: LogProbConfig | None = None,
    ) -> BatchCompletionResponse:
        logger.debug(
            f"InferenceRouter.batch_completion: {model_id=}, {len(content_batch)=}, {sampling_params=}, {response_format=}, {logprobs=}",
        )
        provider = await self.routing_table.get_provider_impl(model_id)
        return await provider.batch_completion(model_id, content_batch, sampling_params, response_format, logprobs)
=======
    async def embeddings(
        self,
        model_id: str,
        contents: list[str] | list[InterleavedContentItem],
        text_truncation: TextTruncation | None = TextTruncation.none,
        output_dimension: int | None = None,
        task_type: EmbeddingTaskType | None = None,
    ) -> EmbeddingsResponse:
        logger.debug(f"InferenceRouter.embeddings: {model_id}")
        await self._get_model(model_id, ModelType.embedding)
        provider = await self.routing_table.get_provider_impl(model_id)
        return await provider.embeddings(
            model_id=model_id,
            contents=contents,
            text_truncation=text_truncation,
            output_dimension=output_dimension,
            task_type=task_type,
        )
>>>>>>> 65f7b81e

    async def openai_completion(
        self,
        model: str,
        prompt: str | list[str] | list[int] | list[list[int]],
        best_of: int | None = None,
        echo: bool | None = None,
        frequency_penalty: float | None = None,
        logit_bias: dict[str, float] | None = None,
        logprobs: bool | None = None,
        max_tokens: int | None = None,
        n: int | None = None,
        presence_penalty: float | None = None,
        seed: int | None = None,
        stop: str | list[str] | None = None,
        stream: bool | None = None,
        stream_options: dict[str, Any] | None = None,
        temperature: float | None = None,
        top_p: float | None = None,
        user: str | None = None,
        guided_choice: list[str] | None = None,
        prompt_logprobs: int | None = None,
        suffix: str | None = None,
    ) -> OpenAICompletion:
        logger.debug(
            f"InferenceRouter.openai_completion: {model=}, {stream=}, {prompt=}",
        )
        model_obj = await self._get_model(model, ModelType.llm)
        params = dict(
            model=model_obj.identifier,
            prompt=prompt,
            best_of=best_of,
            echo=echo,
            frequency_penalty=frequency_penalty,
            logit_bias=logit_bias,
            logprobs=logprobs,
            max_tokens=max_tokens,
            n=n,
            presence_penalty=presence_penalty,
            seed=seed,
            stop=stop,
            stream=stream,
            stream_options=stream_options,
            temperature=temperature,
            top_p=top_p,
            user=user,
            guided_choice=guided_choice,
            prompt_logprobs=prompt_logprobs,
            suffix=suffix,
        )
        provider = await self.routing_table.get_provider_impl(model_obj.identifier)
        if stream:
            return await provider.openai_completion(**params)
            # TODO: Metrics do NOT work with openai_completion stream=True due to the fact
            # that we do not return an AsyncIterator, our tests expect a stream of chunks we cannot intercept currently.
            # response_stream = await provider.openai_completion(**params)

        response = await provider.openai_completion(**params)
        if self.telemetry:
            metrics = self._construct_metrics(
                prompt_tokens=response.usage.prompt_tokens,
                completion_tokens=response.usage.completion_tokens,
                total_tokens=response.usage.total_tokens,
                model=model_obj,
            )
            for metric in metrics:
                enqueue_event(metric)

            # these metrics will show up in the client response.
            response.metrics = (
                metrics if not hasattr(response, "metrics") or response.metrics is None else response.metrics + metrics
            )
        return response

    async def openai_chat_completion(
        self,
        model: str,
        messages: Annotated[list[OpenAIMessageParam], Field(..., min_length=1)],
        frequency_penalty: float | None = None,
        function_call: str | dict[str, Any] | None = None,
        functions: list[dict[str, Any]] | None = None,
        logit_bias: dict[str, float] | None = None,
        logprobs: bool | None = None,
        max_completion_tokens: int | None = None,
        max_tokens: int | None = None,
        n: int | None = None,
        parallel_tool_calls: bool | None = None,
        presence_penalty: float | None = None,
        response_format: OpenAIResponseFormatParam | None = None,
        seed: int | None = None,
        stop: str | list[str] | None = None,
        stream: bool | None = None,
        stream_options: dict[str, Any] | None = None,
        temperature: float | None = None,
        tool_choice: str | dict[str, Any] | None = None,
        tools: list[dict[str, Any]] | None = None,
        top_logprobs: int | None = None,
        top_p: float | None = None,
        user: str | None = None,
    ) -> OpenAIChatCompletion | AsyncIterator[OpenAIChatCompletionChunk]:
        logger.debug(
            f"InferenceRouter.openai_chat_completion: {model=}, {stream=}, {messages=}",
        )
        model_obj = await self._get_model(model, ModelType.llm)

        # Use the OpenAI client for a bit of extra input validation without
        # exposing the OpenAI client itself as part of our API surface
        if tool_choice:
            TypeAdapter(OpenAIChatCompletionToolChoiceOptionParam).validate_python(tool_choice)
            if tools is None:
                raise ValueError("'tool_choice' is only allowed when 'tools' is also provided")
        if tools:
            for tool in tools:
                TypeAdapter(OpenAIChatCompletionToolParam).validate_python(tool)

        # Some providers make tool calls even when tool_choice is "none"
        # so just clear them both out to avoid unexpected tool calls
        if tool_choice == "none" and tools is not None:
            tool_choice = None
            tools = None

        params = dict(
            model=model_obj.identifier,
            messages=messages,
            frequency_penalty=frequency_penalty,
            function_call=function_call,
            functions=functions,
            logit_bias=logit_bias,
            logprobs=logprobs,
            max_completion_tokens=max_completion_tokens,
            max_tokens=max_tokens,
            n=n,
            parallel_tool_calls=parallel_tool_calls,
            presence_penalty=presence_penalty,
            response_format=response_format,
            seed=seed,
            stop=stop,
            stream=stream,
            stream_options=stream_options,
            temperature=temperature,
            tool_choice=tool_choice,
            tools=tools,
            top_logprobs=top_logprobs,
            top_p=top_p,
            user=user,
        )
        provider = await self.routing_table.get_provider_impl(model_obj.identifier)
        if stream:
            response_stream = await provider.openai_chat_completion(**params)

            # For streaming, the provider returns AsyncIterator[OpenAIChatCompletionChunk]
            # We need to add metrics to each chunk and store the final completion
            return self.stream_tokens_and_compute_metrics_openai_chat(
                response=response_stream,
                model=model_obj,
                messages=messages,
            )

        response = await self._nonstream_openai_chat_completion(provider, params)

        # Store the response with the ID that will be returned to the client
        if self.store:
            asyncio.create_task(self.store.store_chat_completion(response, messages))

        if self.telemetry:
            metrics = self._construct_metrics(
                prompt_tokens=response.usage.prompt_tokens,
                completion_tokens=response.usage.completion_tokens,
                total_tokens=response.usage.total_tokens,
                model=model_obj,
            )
            for metric in metrics:
                enqueue_event(metric)
            # these metrics will show up in the client response.
            response.metrics = (
                metrics if not hasattr(response, "metrics") or response.metrics is None else response.metrics + metrics
            )
        return response

    async def openai_embeddings(
        self,
        model: str,
        input: str | list[str],
        encoding_format: str | None = "float",
        dimensions: int | None = None,
        user: str | None = None,
    ) -> OpenAIEmbeddingsResponse:
        logger.debug(
            f"InferenceRouter.openai_embeddings: {model=}, input_type={type(input)}, {encoding_format=}, {dimensions=}",
        )
        model_obj = await self._get_model(model, ModelType.embedding)
        params = dict(
            model=model_obj.identifier,
            input=input,
            encoding_format=encoding_format,
            dimensions=dimensions,
            user=user,
        )

        provider = await self.routing_table.get_provider_impl(model_obj.identifier)
        return await provider.openai_embeddings(**params)

    async def list_chat_completions(
        self,
        after: str | None = None,
        limit: int | None = 20,
        model: str | None = None,
        order: Order | None = Order.desc,
    ) -> ListOpenAIChatCompletionResponse:
        if self.store:
            return await self.store.list_chat_completions(after, limit, model, order)
        raise NotImplementedError("List chat completions is not supported: inference store is not configured.")

    async def get_chat_completion(self, completion_id: str) -> OpenAICompletionWithInputMessages:
        if self.store:
            return await self.store.get_chat_completion(completion_id)
        raise NotImplementedError("Get chat completion is not supported: inference store is not configured.")

    async def _nonstream_openai_chat_completion(self, provider: Inference, params: dict) -> OpenAIChatCompletion:
        response = await provider.openai_chat_completion(**params)
        for choice in response.choices:
            # some providers return an empty list for no tool calls in non-streaming responses
            # but the OpenAI API returns None. So, set tool_calls to None if it's empty
            if choice.message and choice.message.tool_calls is not None and len(choice.message.tool_calls) == 0:
                choice.message.tool_calls = None
        return response

    async def health(self) -> dict[str, HealthResponse]:
        health_statuses = {}
        timeout = 1  # increasing the timeout to 1 second for health checks
        for provider_id, impl in self.routing_table.impls_by_provider_id.items():
            try:
                # check if the provider has a health method
                if not hasattr(impl, "health"):
                    continue
                health = await asyncio.wait_for(impl.health(), timeout=timeout)
                health_statuses[provider_id] = health
            except TimeoutError:
                health_statuses[provider_id] = HealthResponse(
                    status=HealthStatus.ERROR,
                    message=f"Health check timed out after {timeout} seconds",
                )
            except NotImplementedError:
                health_statuses[provider_id] = HealthResponse(status=HealthStatus.NOT_IMPLEMENTED)
            except Exception as e:
                health_statuses[provider_id] = HealthResponse(
                    status=HealthStatus.ERROR, message=f"Health check failed: {str(e)}"
                )
        return health_statuses

    async def stream_tokens_and_compute_metrics(
        self,
        response,
        prompt_tokens,
        model,
        tool_prompt_format: ToolPromptFormat | None = None,
    ) -> AsyncGenerator[ChatCompletionResponseStreamChunk, None] | AsyncGenerator[CompletionResponseStreamChunk, None]:
        completion_text = ""
        async for chunk in response:
            complete = False
            if hasattr(chunk, "event"):  # only ChatCompletions have .event
                if chunk.event.event_type == ChatCompletionResponseEventType.progress:
                    if chunk.event.delta.type == "text":
                        completion_text += chunk.event.delta.text
                if chunk.event.event_type == ChatCompletionResponseEventType.complete:
                    complete = True
                    completion_tokens = await self._count_tokens(
                        [
                            CompletionMessage(
                                content=completion_text,
                                stop_reason=StopReason.end_of_turn,
                            )
                        ],
                        tool_prompt_format=tool_prompt_format,
                    )
            else:
                if hasattr(chunk, "delta"):
                    completion_text += chunk.delta
                if hasattr(chunk, "stop_reason") and chunk.stop_reason and self.telemetry:
                    complete = True
                    completion_tokens = await self._count_tokens(completion_text)
            # if we are done receiving tokens
            if complete:
                total_tokens = (prompt_tokens or 0) + (completion_tokens or 0)

                # Create a separate span for streaming completion metrics
                if self.telemetry:
                    # Log metrics in the new span context
                    completion_metrics = self._construct_metrics(
                        prompt_tokens=prompt_tokens,
                        completion_tokens=completion_tokens,
                        total_tokens=total_tokens,
                        model=model,
                    )
                    for metric in completion_metrics:
                        if metric.metric in [
                            "completion_tokens",
                            "total_tokens",
                        ]:  # Only log completion and total tokens
                            enqueue_event(metric)

                        # Return metrics in response
                        async_metrics = [
                            MetricInResponse(metric=metric.metric, value=metric.value) for metric in completion_metrics
                        ]
                        chunk.metrics = async_metrics if chunk.metrics is None else chunk.metrics + async_metrics
                else:
                    # Fallback if no telemetry
                    completion_metrics = self._construct_metrics(
                        prompt_tokens or 0,
                        completion_tokens or 0,
                        total_tokens,
                        model,
                    )
                    async_metrics = [
                        MetricInResponse(metric=metric.metric, value=metric.value) for metric in completion_metrics
                    ]
                    chunk.metrics = async_metrics if chunk.metrics is None else chunk.metrics + async_metrics
            yield chunk

    async def count_tokens_and_compute_metrics(
        self,
        response: ChatCompletionResponse | CompletionResponse,
        prompt_tokens,
        model,
        tool_prompt_format: ToolPromptFormat | None = None,
    ):
        if isinstance(response, ChatCompletionResponse):
            content = [response.completion_message]
        else:
            content = response.content
        completion_tokens = await self._count_tokens(messages=content, tool_prompt_format=tool_prompt_format)
        total_tokens = (prompt_tokens or 0) + (completion_tokens or 0)

        # Create a separate span for completion metrics
        if self.telemetry:
            # Log metrics in the new span context
            completion_metrics = self._construct_metrics(
                prompt_tokens=prompt_tokens,
                completion_tokens=completion_tokens,
                total_tokens=total_tokens,
                model=model,
            )
            for metric in completion_metrics:
                if metric.metric in ["completion_tokens", "total_tokens"]:  # Only log completion and total tokens
                    enqueue_event(metric)

            # Return metrics in response
            return [MetricInResponse(metric=metric.metric, value=metric.value) for metric in completion_metrics]

        # Fallback if no telemetry
        metrics = self._construct_metrics(
            prompt_tokens or 0,
            completion_tokens or 0,
            total_tokens,
            model,
        )
        return [MetricInResponse(metric=metric.metric, value=metric.value) for metric in metrics]

    async def stream_tokens_and_compute_metrics_openai_chat(
        self,
        response: AsyncIterator[OpenAIChatCompletionChunk],
        model: Model,
        messages: list[OpenAIMessageParam] | None = None,
    ) -> AsyncIterator[OpenAIChatCompletionChunk]:
        """Stream OpenAI chat completion chunks, compute metrics, and store the final completion."""
        id = None
        created = None
        choices_data: dict[int, dict[str, Any]] = {}

        try:
            async for chunk in response:
                # Skip None chunks
                if chunk is None:
                    continue

                # Capture ID and created timestamp from first chunk
                if id is None and chunk.id:
                    id = chunk.id
                if created is None and chunk.created:
                    created = chunk.created

                # Accumulate choice data for final assembly
                if chunk.choices:
                    for choice_delta in chunk.choices:
                        idx = choice_delta.index
                        if idx not in choices_data:
                            choices_data[idx] = {
                                "content_parts": [],
                                "tool_calls_builder": {},
                                "finish_reason": "stop",
                                "logprobs_content_parts": [],
                            }
                        current_choice_data = choices_data[idx]

                        if choice_delta.delta:
                            delta = choice_delta.delta
                            if delta.content:
                                current_choice_data["content_parts"].append(delta.content)
                            if delta.tool_calls:
                                for tool_call_delta in delta.tool_calls:
                                    tc_idx = tool_call_delta.index
                                    if tc_idx not in current_choice_data["tool_calls_builder"]:
                                        current_choice_data["tool_calls_builder"][tc_idx] = {
                                            "id": None,
                                            "type": "function",
                                            "function_name_parts": [],
                                            "function_arguments_parts": [],
                                        }
                                    builder = current_choice_data["tool_calls_builder"][tc_idx]
                                    if tool_call_delta.id:
                                        builder["id"] = tool_call_delta.id
                                    if tool_call_delta.type:
                                        builder["type"] = tool_call_delta.type
                                    if tool_call_delta.function:
                                        if tool_call_delta.function.name:
                                            builder["function_name_parts"].append(tool_call_delta.function.name)
                                        if tool_call_delta.function.arguments:
                                            builder["function_arguments_parts"].append(
                                                tool_call_delta.function.arguments
                                            )
                        if choice_delta.finish_reason:
                            current_choice_data["finish_reason"] = choice_delta.finish_reason
                        if choice_delta.logprobs and choice_delta.logprobs.content:
                            current_choice_data["logprobs_content_parts"].extend(choice_delta.logprobs.content)

                # Compute metrics on final chunk
                if chunk.choices and chunk.choices[0].finish_reason:
                    completion_text = ""
                    for choice_data in choices_data.values():
                        completion_text += "".join(choice_data["content_parts"])

                    # Add metrics to the chunk
                    if self.telemetry and chunk.usage:
                        metrics = self._construct_metrics(
                            prompt_tokens=chunk.usage.prompt_tokens,
                            completion_tokens=chunk.usage.completion_tokens,
                            total_tokens=chunk.usage.total_tokens,
                            model=model,
                        )
                        for metric in metrics:
                            enqueue_event(metric)

                yield chunk
        finally:
            # Store the final assembled completion
            if id and self.store and messages:
                assembled_choices: list[OpenAIChoice] = []
                for choice_idx, choice_data in choices_data.items():
                    content_str = "".join(choice_data["content_parts"])
                    assembled_tool_calls: list[OpenAIChatCompletionToolCall] = []
                    if choice_data["tool_calls_builder"]:
                        for tc_build_data in choice_data["tool_calls_builder"].values():
                            if tc_build_data["id"]:
                                func_name = "".join(tc_build_data["function_name_parts"])
                                func_args = "".join(tc_build_data["function_arguments_parts"])
                                assembled_tool_calls.append(
                                    OpenAIChatCompletionToolCall(
                                        id=tc_build_data["id"],
                                        type=tc_build_data["type"],
                                        function=OpenAIChatCompletionToolCallFunction(
                                            name=func_name, arguments=func_args
                                        ),
                                    )
                                )
                    message = OpenAIAssistantMessageParam(
                        role="assistant",
                        content=content_str if content_str else None,
                        tool_calls=assembled_tool_calls if assembled_tool_calls else None,
                    )
                    logprobs_content = choice_data["logprobs_content_parts"]
                    final_logprobs = OpenAIChoiceLogprobs(content=logprobs_content) if logprobs_content else None

                    assembled_choices.append(
                        OpenAIChoice(
                            finish_reason=choice_data["finish_reason"],
                            index=choice_idx,
                            message=message,
                            logprobs=final_logprobs,
                        )
                    )

                final_response = OpenAIChatCompletion(
                    id=id,
                    choices=assembled_choices,
                    created=created or int(time.time()),
                    model=model.identifier,
                    object="chat.completion",
                )
                logger.debug(f"InferenceRouter.completion_response: {final_response}")
                asyncio.create_task(self.store.store_chat_completion(final_response, messages))<|MERGE_RESOLUTION|>--- conflicted
+++ resolved
@@ -308,41 +308,6 @@
 
         return response
 
-<<<<<<< HEAD
-    async def batch_completion(
-        self,
-        model_id: str,
-        content_batch: list[InterleavedContent],
-        sampling_params: SamplingParams | None = None,
-        response_format: ResponseFormat | None = None,
-        logprobs: LogProbConfig | None = None,
-    ) -> BatchCompletionResponse:
-        logger.debug(
-            f"InferenceRouter.batch_completion: {model_id=}, {len(content_batch)=}, {sampling_params=}, {response_format=}, {logprobs=}",
-        )
-        provider = await self.routing_table.get_provider_impl(model_id)
-        return await provider.batch_completion(model_id, content_batch, sampling_params, response_format, logprobs)
-=======
-    async def embeddings(
-        self,
-        model_id: str,
-        contents: list[str] | list[InterleavedContentItem],
-        text_truncation: TextTruncation | None = TextTruncation.none,
-        output_dimension: int | None = None,
-        task_type: EmbeddingTaskType | None = None,
-    ) -> EmbeddingsResponse:
-        logger.debug(f"InferenceRouter.embeddings: {model_id}")
-        await self._get_model(model_id, ModelType.embedding)
-        provider = await self.routing_table.get_provider_impl(model_id)
-        return await provider.embeddings(
-            model_id=model_id,
-            contents=contents,
-            text_truncation=text_truncation,
-            output_dimension=output_dimension,
-            task_type=task_type,
-        )
->>>>>>> 65f7b81e
-
     async def openai_completion(
         self,
         model: str,
