# Copyright (c) Meta Platforms, Inc. and affiliates.
# All rights reserved.
#
# This source code is licensed under the terms described in the LICENSE file in
# the root directory of this source tree.

import asyncio
from contextlib import asynccontextmanager
from typing import Protocol

import pydantic

from llama_stack.core.datatypes import RoutableObjectWithProvider
from llama_stack.core.utils.config_dirs import DISTRIBS_BASE_DIR
from llama_stack.log import get_logger
from llama_stack.providers.utils.kvstore import KVStore, kvstore_impl
from llama_stack.providers.utils.kvstore.config import KVStoreConfig, SqliteKVStoreConfig

logger = get_logger(__name__, category="core::registry")


class DistributionRegistry(Protocol):
    async def get_all(self) -> list[RoutableObjectWithProvider]: ...

    async def initialize(self) -> None: ...

    async def get(self, identifier: str) -> RoutableObjectWithProvider | None: ...

    def get_cached(self, identifier: str) -> RoutableObjectWithProvider | None: ...

    async def update(self, obj: RoutableObjectWithProvider) -> RoutableObjectWithProvider: ...

    async def register(self, obj: RoutableObjectWithProvider) -> bool: ...

    async def delete(self, type: str, identifier: str) -> None: ...


REGISTER_PREFIX = "distributions:registry"
KEY_VERSION = "v10"
KEY_FORMAT = f"{REGISTER_PREFIX}:{KEY_VERSION}::" + "{type}:{identifier}"


def _get_registry_key_range() -> tuple[str, str]:
    """Returns the start and end keys for the registry range query."""
    start_key = f"{REGISTER_PREFIX}:{KEY_VERSION}"
    return start_key, f"{start_key}\xff"


def _parse_registry_values(values: list[str]) -> list[RoutableObjectWithProvider]:
    """Utility function to parse registry values into RoutableObjectWithProvider objects."""
    all_objects = []
    for value in values:
        try:
            obj = pydantic.TypeAdapter(RoutableObjectWithProvider).validate_json(value)
            all_objects.append(obj)
        except pydantic.ValidationError as e:
            logger.error(f"Error parsing registry value, raw value: {value}. Error: {e}")
            continue

    return all_objects


class DiskDistributionRegistry(DistributionRegistry):
    def __init__(self, kvstore: KVStore):
        self.kvstore = kvstore

    async def initialize(self) -> None:
        pass

    def get_cached(self, type: str, identifier: str) -> RoutableObjectWithProvider | None:
        # Disk registry does not have a cache
        raise NotImplementedError("Disk registry does not have a cache")

    async def get_all(self) -> list[RoutableObjectWithProvider]:
        start_key, end_key = _get_registry_key_range()
        values = await self.kvstore.values_in_range(start_key, end_key)
        return _parse_registry_values(values)

    async def get(self, type: str, identifier: str) -> RoutableObjectWithProvider | None:
        json_str = await self.kvstore.get(KEY_FORMAT.format(type=type, identifier=identifier))
        if not json_str:
            return None

        try:
            return pydantic.TypeAdapter(RoutableObjectWithProvider).validate_json(json_str)
        except pydantic.ValidationError as e:
            logger.error(f"Error parsing registry value for {type}:{identifier}, raw value: {json_str}. Error: {e}")
            return None

    async def update(self, obj: RoutableObjectWithProvider) -> None:
        await self.kvstore.set(
            KEY_FORMAT.format(type=obj.type, identifier=obj.identifier),
            obj.model_dump_json(),
        )
        return obj

    async def register(self, obj: RoutableObjectWithProvider) -> bool:
        existing_obj = await self.get(obj.type, obj.identifier)
        # dont register if the object's providerid already exists
<<<<<<< HEAD
        if existing_obj and existing_obj != obj:
            raise ValueError(
                f"Provider '{obj.provider_id}' is already registered. "
                f"Unregister the existing provider first before registering it again."
            )
=======
        if existing_obj and existing_obj.provider_id == obj.provider_id:
            return False
>>>>>>> 4b9ebbf6

        await self.kvstore.set(
            KEY_FORMAT.format(type=obj.type, identifier=obj.identifier),
            obj.model_dump_json(),
        )
        return True

    async def delete(self, type: str, identifier: str) -> None:
        await self.kvstore.delete(KEY_FORMAT.format(type=type, identifier=identifier))


class CachedDiskDistributionRegistry(DiskDistributionRegistry):
    def __init__(self, kvstore: KVStore):
        super().__init__(kvstore)
        self.cache: dict[tuple[str, str], RoutableObjectWithProvider] = {}
        self._initialized = False
        self._initialize_lock = asyncio.Lock()
        self._cache_lock = asyncio.Lock()

    @asynccontextmanager
    async def _locked_cache(self):
        """Context manager for safely accessing the cache with a lock."""
        async with self._cache_lock:
            yield self.cache

    async def _ensure_initialized(self):
        """Ensures the registry is initialized before operations."""
        if self._initialized:
            return

        async with self._initialize_lock:
            if self._initialized:
                return

            start_key, end_key = _get_registry_key_range()
            values = await self.kvstore.values_in_range(start_key, end_key)
            objects = _parse_registry_values(values)

            async with self._locked_cache() as cache:
                for obj in objects:
                    cache_key = (obj.type, obj.identifier)
                    cache[cache_key] = obj

            self._initialized = True

    async def initialize(self) -> None:
        await self._ensure_initialized()

    def get_cached(self, type: str, identifier: str) -> RoutableObjectWithProvider | None:
        return self.cache.get((type, identifier), None)

    async def get_all(self) -> list[RoutableObjectWithProvider]:
        await self._ensure_initialized()
        async with self._locked_cache() as cache:
            return list(cache.values())

    async def get(self, type: str, identifier: str) -> RoutableObjectWithProvider | None:
        await self._ensure_initialized()
        cache_key = (type, identifier)

        async with self._locked_cache() as cache:
            return cache.get(cache_key, None)

    async def register(self, obj: RoutableObjectWithProvider) -> bool:
        await self._ensure_initialized()
        success = await super().register(obj)

        if success:
            cache_key = (obj.type, obj.identifier)
            async with self._locked_cache() as cache:
                cache[cache_key] = obj

        return success

    async def update(self, obj: RoutableObjectWithProvider) -> None:
        await super().update(obj)
        cache_key = (obj.type, obj.identifier)
        async with self._locked_cache() as cache:
            cache[cache_key] = obj
        return obj

    async def delete(self, type: str, identifier: str) -> None:
        await super().delete(type, identifier)
        cache_key = (type, identifier)
        async with self._locked_cache() as cache:
            if cache_key in cache:
                del cache[cache_key]


async def create_dist_registry(
    metadata_store: KVStoreConfig | None,
    image_name: str,
) -> tuple[CachedDiskDistributionRegistry, KVStore]:
    # instantiate kvstore for storing and retrieving distribution metadata
    if metadata_store:
        dist_kvstore = await kvstore_impl(metadata_store)
    else:
        dist_kvstore = await kvstore_impl(
            SqliteKVStoreConfig(db_path=(DISTRIBS_BASE_DIR / image_name / "kvstore.db").as_posix())
        )
    dist_registry = CachedDiskDistributionRegistry(dist_kvstore)
    await dist_registry.initialize()
    return dist_registry, dist_kvstore<|MERGE_RESOLUTION|>--- conflicted
+++ resolved
@@ -97,16 +97,8 @@
     async def register(self, obj: RoutableObjectWithProvider) -> bool:
         existing_obj = await self.get(obj.type, obj.identifier)
         # dont register if the object's providerid already exists
-<<<<<<< HEAD
-        if existing_obj and existing_obj != obj:
-            raise ValueError(
-                f"Provider '{obj.provider_id}' is already registered. "
-                f"Unregister the existing provider first before registering it again."
-            )
-=======
         if existing_obj and existing_obj.provider_id == obj.provider_id:
             return False
->>>>>>> 4b9ebbf6
 
         await self.kvstore.set(
             KEY_FORMAT.format(type=obj.type, identifier=obj.identifier),
