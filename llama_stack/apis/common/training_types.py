# Copyright (c) Meta Platforms, Inc. and affiliates.
# All rights reserved.
#
# This source code is licensed under the terms described in the LICENSE file in
# the root directory of this source tree.

from datetime import datetime

from pydantic import BaseModel

from llama_stack.schema_utils import json_schema_type


@json_schema_type
class PostTrainingMetric(BaseModel):
    """Training metrics captured during post-training jobs.

    :param epoch: Training epoch number
    :param train_loss: Loss value on the training dataset
    :param validation_loss: Loss value on the validation dataset
    :param perplexity: Perplexity metric indicating model confidence
    """

    epoch: int
    train_loss: float
    validation_loss: float
    perplexity: float


@json_schema_type
class Checkpoint(BaseModel):
<<<<<<< HEAD
    """Checkpoint created during training runs.

    :param identifier: Unique identifier for the checkpoint
    :param created_at: Timestamp when the checkpoint was created
    :param epoch: Training epoch when the checkpoint was saved
    :param post_training_job_id: Identifier of the training job that created this checkpoint
    :param path: File system path where the checkpoint is stored
    :param training_metrics: (Optional) Training metrics associated with this checkpoint
    """
=======
    """Checkpoint created during training runs"""
>>>>>>> 9069d878

    identifier: str
    created_at: datetime
    epoch: int
    post_training_job_id: str
    path: str
    training_metrics: PostTrainingMetric | None = None<|MERGE_RESOLUTION|>--- conflicted
+++ resolved
@@ -29,7 +29,6 @@
 
 @json_schema_type
 class Checkpoint(BaseModel):
-<<<<<<< HEAD
     """Checkpoint created during training runs.
 
     :param identifier: Unique identifier for the checkpoint
@@ -39,9 +38,6 @@
     :param path: File system path where the checkpoint is stored
     :param training_metrics: (Optional) Training metrics associated with this checkpoint
     """
-=======
-    """Checkpoint created during training runs"""
->>>>>>> 9069d878
 
     identifier: str
     created_at: datetime
