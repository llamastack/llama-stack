--- conflicted
+++ resolved
@@ -64,12 +64,12 @@
         super().__init__(message)
 
 
-<<<<<<< HEAD
 class ConflictError(ValueError):
     """raised when an operation cannot be performed due to a conflict with the current state"""
 
-    def __init__(self, message: str) -> None:
-=======
+    pass
+
+
 class ModelTypeError(TypeError):
     """raised when a model is present but not the correct type"""
 
@@ -77,5 +77,4 @@
         message = (
             f"Model '{model_name}' is of type '{model_type}' rather than the expected type '{expected_model_type}'"
         )
->>>>>>> 6358d0a4
         super().__init__(message)