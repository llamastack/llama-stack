--- conflicted
+++ resolved
@@ -1027,10 +1027,6 @@
 
     model_store: ModelStore | None = None
 
-<<<<<<< HEAD
-=======
-    @webmethod(route="/inference/completion", method="POST", level=LLAMA_STACK_API_V1)
->>>>>>> c88c4ff2
     async def completion(
         self,
         model_id: str,
@@ -1053,10 +1049,6 @@
         """
         ...
 
-<<<<<<< HEAD
-=======
-    @webmethod(route="/inference/batch-completion", method="POST", experimental=True, level=LLAMA_STACK_API_V1)
->>>>>>> c88c4ff2
     async def batch_completion(
         self,
         model_id: str,
@@ -1077,10 +1069,6 @@
         raise NotImplementedError("Batch completion is not implemented")
         return  # this is so mypy's safe-super rule will consider the method concrete
 
-<<<<<<< HEAD
-=======
-    @webmethod(route="/inference/chat-completion", method="POST", level=LLAMA_STACK_API_V1)
->>>>>>> c88c4ff2
     async def chat_completion(
         self,
         model_id: str,
@@ -1120,10 +1108,6 @@
         """
         ...
 
-<<<<<<< HEAD
-=======
-    @webmethod(route="/inference/batch-chat-completion", method="POST", experimental=True, level=LLAMA_STACK_API_V1)
->>>>>>> c88c4ff2
     async def batch_chat_completion(
         self,
         model_id: str,
@@ -1148,10 +1132,6 @@
         raise NotImplementedError("Batch chat completion is not implemented")
         return  # this is so mypy's safe-super rule will consider the method concrete
 
-<<<<<<< HEAD
-=======
-    @webmethod(route="/inference/embeddings", method="POST", level=LLAMA_STACK_API_V1)
->>>>>>> c88c4ff2
     async def embeddings(
         self,
         model_id: str,
