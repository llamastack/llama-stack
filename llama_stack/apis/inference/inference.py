# Copyright (c) Meta Platforms, Inc. and affiliates.
# All rights reserved.
#
# This source code is licensed under the terms described in the LICENSE file in
# the root directory of this source tree.

from collections.abc import AsyncIterator
from enum import Enum
from typing import Annotated, Any, Literal, Protocol, runtime_checkable

from llama_stack.apis.common.content_types import ContentDelta, InterleavedContent
from llama_stack.apis.common.responses import Order
from llama_stack.apis.models import Model
from llama_stack.apis.telemetry import MetricResponseMixin
from llama_stack.apis.version import LLAMA_STACK_API_V1, LLAMA_STACK_API_V1ALPHA
from llama_stack.models.llama.datatypes import (
    BuiltinTool,
    StopReason,
    ToolCall,
    ToolDefinition,
    ToolPromptFormat,
)
from llama_stack.providers.utils.telemetry.trace_protocol import trace_protocol
from llama_stack.schema_utils import json_schema_type, register_schema, webmethod

from pydantic import BaseModel, Field, field_validator
from typing_extensions import TypedDict

register_schema(ToolCall)
register_schema(ToolDefinition)

from enum import StrEnum


@json_schema_type
class GreedySamplingStrategy(BaseModel):
    """Greedy sampling strategy that selects the highest probability token at each step.

    :param type: Must be "greedy" to identify this sampling strategy
    """

    type: Literal["greedy"] = "greedy"


@json_schema_type
class TopPSamplingStrategy(BaseModel):
    """Top-p (nucleus) sampling strategy that samples from the smallest set of tokens with cumulative probability >= p.

    :param type: Must be "top_p" to identify this sampling strategy
    :param temperature: Controls randomness in sampling. Higher values increase randomness
    :param top_p: Cumulative probability threshold for nucleus sampling. Defaults to 0.95
    """

    type: Literal["top_p"] = "top_p"
    temperature: float | None = Field(..., gt=0.0)
    top_p: float | None = 0.95


@json_schema_type
class TopKSamplingStrategy(BaseModel):
    """Top-k sampling strategy that restricts sampling to the k most likely tokens.

    :param type: Must be "top_k" to identify this sampling strategy
    :param top_k: Number of top tokens to consider for sampling. Must be at least 1
    """

    type: Literal["top_k"] = "top_k"
    top_k: int = Field(..., ge=1)


SamplingStrategy = Annotated[
    GreedySamplingStrategy | TopPSamplingStrategy | TopKSamplingStrategy,
    Field(discriminator="type"),
]
register_schema(SamplingStrategy, name="SamplingStrategy")


@json_schema_type
class SamplingParams(BaseModel):
    """Sampling parameters.

    :param strategy: The sampling strategy.
    :param max_tokens: The maximum number of tokens that can be generated in the completion. The token count of
        your prompt plus max_tokens cannot exceed the model's context length.
    :param repetition_penalty: Number between -2.0 and 2.0. Positive values penalize new tokens
        based on whether they appear in the text so far, increasing the model's likelihood to talk about new topics.
    :param stop: Up to 4 sequences where the API will stop generating further tokens.
        The returned text will not contain the stop sequence.
    """

    strategy: SamplingStrategy = Field(default_factory=GreedySamplingStrategy)

    max_tokens: int | None = 0
    repetition_penalty: float | None = 1.0
    stop: list[str] | None = None


class LogProbConfig(BaseModel):
    """

    :param top_k: How many tokens (for each position) to return log probabilities for.
    """

    top_k: int | None = 0


class QuantizationType(Enum):
    """Type of model quantization to run inference with.

    :cvar bf16: BFloat16 typically this means _no_ quantization
    :cvar fp8_mixed: 8-bit floating point quantization with mixed precision
    :cvar int4_mixed: 4-bit integer quantization with mixed precision
    """

    bf16 = "bf16"
    fp8_mixed = "fp8_mixed"
    int4_mixed = "int4_mixed"


@json_schema_type
class Fp8QuantizationConfig(BaseModel):
    """Configuration for 8-bit floating point quantization.

    :param type: Must be "fp8_mixed" to identify this quantization type
    """

    type: Literal["fp8_mixed"] = "fp8_mixed"


@json_schema_type
class Bf16QuantizationConfig(BaseModel):
    """Configuration for BFloat16 precision (typically no quantization).

    :param type: Must be "bf16" to identify this quantization type
    """

    type: Literal["bf16"] = "bf16"


@json_schema_type
class Int4QuantizationConfig(BaseModel):
    """Configuration for 4-bit integer quantization.

    :param type: Must be "int4" to identify this quantization type
    :param scheme: Quantization scheme to use. Defaults to "int4_weight_int8_dynamic_activation"
    """

    type: Literal["int4_mixed"] = "int4_mixed"
    scheme: str | None = "int4_weight_int8_dynamic_activation"


QuantizationConfig = Annotated[
    Bf16QuantizationConfig | Fp8QuantizationConfig | Int4QuantizationConfig,
    Field(discriminator="type"),
]


@json_schema_type
class UserMessage(BaseModel):
    """A message from the user in a chat conversation.

    :param role: Must be "user" to identify this as a user message
    :param content: The content of the message, which can include text and other media
    :param context: (Optional) This field is used internally by Llama Stack to pass RAG context. This field may be removed in the API in the future.
    """

    role: Literal["user"] = "user"
    content: InterleavedContent
    context: InterleavedContent | None = None


@json_schema_type
class SystemMessage(BaseModel):
    """A system message providing instructions or context to the model.

    :param role: Must be "system" to identify this as a system message
    :param content: The content of the "system prompt". If multiple system messages are provided, they are concatenated. The underlying Llama Stack code may also add other system messages (for example, for formatting tool definitions).
    """

    role: Literal["system"] = "system"
    content: InterleavedContent


@json_schema_type
class ToolResponseMessage(BaseModel):
    """A message representing the result of a tool invocation.

    :param role: Must be "tool" to identify this as a tool response
    :param call_id: Unique identifier for the tool call this response is for
    :param content: The response content from the tool
    """

    role: Literal["tool"] = "tool"
    call_id: str
    content: InterleavedContent


@json_schema_type
class CompletionMessage(BaseModel):
    """A message containing the model's (assistant) response in a chat conversation.

    :param role: Must be "assistant" to identify this as the model's response
    :param content: The content of the model's response
    :param stop_reason: Reason why the model stopped generating. Options are:
        - `StopReason.end_of_turn`: The model finished generating the entire response.
        - `StopReason.end_of_message`: The model finished generating but generated a partial response -- usually, a tool call. The user may call the tool and continue the conversation with the tool's response.
        - `StopReason.out_of_tokens`: The model ran out of token budget.
    :param tool_calls: List of tool calls. Each tool call is a ToolCall object.
    """

    role: Literal["assistant"] = "assistant"
    content: InterleavedContent
    stop_reason: StopReason
    tool_calls: list[ToolCall] | None = Field(default_factory=lambda: [])


Message = Annotated[
    UserMessage | SystemMessage | ToolResponseMessage | CompletionMessage,
    Field(discriminator="role"),
]
register_schema(Message, name="Message")


@json_schema_type
class ToolResponse(BaseModel):
    """Response from a tool invocation.

    :param call_id: Unique identifier for the tool call this response is for
    :param tool_name: Name of the tool that was invoked
    :param content: The response content from the tool
    :param metadata: (Optional) Additional metadata about the tool response
    """

    call_id: str
    tool_name: BuiltinTool | str
    content: InterleavedContent
    metadata: dict[str, Any] | None = None

    @field_validator("tool_name", mode="before")
    @classmethod
    def validate_field(cls, v):
        if isinstance(v, str):
            try:
                return BuiltinTool(v)
            except ValueError:
                return v
        return v


class ToolChoice(Enum):
    """Whether tool use is required or automatic. This is a hint to the model which may not be followed. It depends on the Instruction Following capabilities of the model.

    :cvar auto: The model may use tools if it determines that is appropriate.
    :cvar required: The model must use tools.
    :cvar none: The model must not use tools.
    """

    auto = "auto"
    required = "required"
    none = "none"


@json_schema_type
class TokenLogProbs(BaseModel):
    """Log probabilities for generated tokens.

    :param logprobs_by_token: Dictionary mapping tokens to their log probabilities
    """

    logprobs_by_token: dict[str, float]


class ChatCompletionResponseEventType(Enum):
    """Types of events that can occur during chat completion.

    :cvar start: Inference has started
    :cvar complete: Inference is complete and a full response is available
    :cvar progress: Inference is in progress and a partial response is available
    """

    start = "start"
    complete = "complete"
    progress = "progress"


@json_schema_type
class ChatCompletionResponseEvent(BaseModel):
    """An event during chat completion generation.

    :param event_type: Type of the event
    :param delta: Content generated since last event. This can be one or more tokens, or a tool call.
    :param logprobs: Optional log probabilities for generated tokens
    :param stop_reason: Optional reason why generation stopped, if complete
    """

    event_type: ChatCompletionResponseEventType
    delta: ContentDelta
    logprobs: list[TokenLogProbs] | None = None
    stop_reason: StopReason | None = None


class ResponseFormatType(StrEnum):
    """Types of formats for structured (guided) decoding.

    :cvar json_schema: Response should conform to a JSON schema. In a Python SDK, this is often a `pydantic` model.
    :cvar grammar: Response should conform to a BNF grammar
    """

    json_schema = "json_schema"
    grammar = "grammar"


@json_schema_type
class JsonSchemaResponseFormat(BaseModel):
    """Configuration for JSON schema-guided response generation.

    :param type: Must be "json_schema" to identify this format type
    :param json_schema: The JSON schema the response should conform to. In a Python SDK, this is often a `pydantic` model.
    """

    type: Literal[ResponseFormatType.json_schema] = ResponseFormatType.json_schema
    json_schema: dict[str, Any]


@json_schema_type
class GrammarResponseFormat(BaseModel):
    """Configuration for grammar-guided response generation.

    :param type: Must be "grammar" to identify this format type
    :param bnf: The BNF grammar specification the response should conform to
    """

    type: Literal[ResponseFormatType.grammar] = ResponseFormatType.grammar
    bnf: dict[str, Any]


ResponseFormat = Annotated[
    JsonSchemaResponseFormat | GrammarResponseFormat,
    Field(discriminator="type"),
]
register_schema(ResponseFormat, name="ResponseFormat")


# This is an internally used class
class CompletionRequest(BaseModel):
    model: str
    content: InterleavedContent
    sampling_params: SamplingParams | None = Field(default_factory=SamplingParams)
    response_format: ResponseFormat | None = None
    stream: bool | None = False
    logprobs: LogProbConfig | None = None


class SystemMessageBehavior(Enum):
    """Config for how to override the default system prompt.

    :cvar append: Appends the provided system message to the default system prompt:
        https://www.llama.com/docs/model-cards-and-prompt-formats/llama3_2/#-function-definitions-in-the-system-prompt-
    :cvar replace: Replaces the default system prompt with the provided system message. The system message can include the string
        '{{function_definitions}}' to indicate where the function definitions should be inserted.
    """

    append = "append"
    replace = "replace"


@json_schema_type
class ToolConfig(BaseModel):
    """Configuration for tool use.

    :param tool_choice: (Optional) Whether tool use is automatic, required, or none. Can also specify a tool name to use a specific tool. Defaults to ToolChoice.auto.
    :param tool_prompt_format: (Optional) Instructs the model how to format tool calls. By default, Llama Stack will attempt to use a format that is best adapted to the model.
        - `ToolPromptFormat.json`: The tool calls are formatted as a JSON object.
        - `ToolPromptFormat.function_tag`: The tool calls are enclosed in a <function=function_name> tag.
        - `ToolPromptFormat.python_list`: The tool calls are output as Python syntax -- a list of function calls.
    :param system_message_behavior: (Optional) Config for how to override the default system prompt.
        - `SystemMessageBehavior.append`: Appends the provided system message to the default system prompt.
        - `SystemMessageBehavior.replace`: Replaces the default system prompt with the provided system message. The system message can include the string
            '{{function_definitions}}' to indicate where the function definitions should be inserted.
    """

    tool_choice: ToolChoice | str | None = Field(default=ToolChoice.auto)
    tool_prompt_format: ToolPromptFormat | None = Field(default=None)
    system_message_behavior: SystemMessageBehavior | None = Field(
        default=SystemMessageBehavior.append
    )

    def model_post_init(self, __context: Any) -> None:
        if isinstance(self.tool_choice, str):
            try:
                self.tool_choice = ToolChoice[self.tool_choice]
            except KeyError:
                pass


# This is an internally used class
@json_schema_type
class ChatCompletionRequest(BaseModel):
    model: str
    messages: list[Message]
    sampling_params: SamplingParams | None = Field(default_factory=SamplingParams)

    tools: list[ToolDefinition] | None = Field(default_factory=lambda: [])
    tool_config: ToolConfig | None = Field(default_factory=ToolConfig)

    response_format: ResponseFormat | None = None
    stream: bool | None = False
    logprobs: LogProbConfig | None = None


@json_schema_type
class ChatCompletionResponseStreamChunk(MetricResponseMixin):
    """A chunk of a streamed chat completion response.

    :param event: The event containing the new content
    """

    event: ChatCompletionResponseEvent


@json_schema_type
class ChatCompletionResponse(MetricResponseMixin):
    """Response from a chat completion request.

    :param completion_message: The complete response message
    :param logprobs: Optional log probabilities for generated tokens
    """

    completion_message: CompletionMessage
    logprobs: list[TokenLogProbs] | None = None


@json_schema_type
class EmbeddingsResponse(BaseModel):
    """Response containing generated embeddings.

    :param embeddings: List of embedding vectors, one per input content. Each embedding is a list of floats. The dimensionality of the embedding is model-specific; you can check model metadata using /models/{model_id}
    """

    embeddings: list[list[float]]


@json_schema_type
class RerankData(BaseModel):
    """A single rerank result from a reranking response.

    :param index: The original index of the document in the input list
    :param relevance_score: The relevance score from the model output. Values are inverted when applicable so that higher scores indicate greater relevance.
    """

    index: int
    relevance_score: float


@json_schema_type
class RerankResponse(BaseModel):
    """Response from a reranking request.

    :param data: List of rerank result objects, sorted by relevance score (descending)
    """

    data: list[RerankData]


@json_schema_type
class OpenAIChatCompletionContentPartTextParam(BaseModel):
    """Text content part for OpenAI-compatible chat completion messages.

    :param type: Must be "text" to identify this as text content
    :param text: The text content of the message
    """

    type: Literal["text"] = "text"
    text: str


@json_schema_type
class OpenAIImageURL(BaseModel):
    """Image URL specification for OpenAI-compatible chat completion messages.

    :param url: URL of the image to include in the message
    :param detail: (Optional) Level of detail for image processing. Can be "low", "high", or "auto"
    """

    url: str
    detail: str | None = None


@json_schema_type
class OpenAIChatCompletionContentPartImageParam(BaseModel):
    """Image content part for OpenAI-compatible chat completion messages.

    :param type: Must be "image_url" to identify this as image content
    :param image_url: Image URL specification and processing details
    """

    type: Literal["image_url"] = "image_url"
    image_url: OpenAIImageURL


@json_schema_type
class OpenAIFileFile(BaseModel):
    file_data: str | None = None
    file_id: str | None = None
    filename: str | None = None


@json_schema_type
class OpenAIFile(BaseModel):
    type: Literal["file"] = "file"
    file: OpenAIFileFile


OpenAIChatCompletionContentPartParam = Annotated[
    OpenAIChatCompletionContentPartTextParam
    | OpenAIChatCompletionContentPartImageParam
    | OpenAIFile,
    Field(discriminator="type"),
]
register_schema(
    OpenAIChatCompletionContentPartParam, name="OpenAIChatCompletionContentPartParam"
)


OpenAIChatCompletionMessageContent = str | list[OpenAIChatCompletionContentPartParam]

OpenAIChatCompletionTextOnlyMessageContent = (
    str | list[OpenAIChatCompletionContentPartTextParam]
)


@json_schema_type
class OpenAIUserMessageParam(BaseModel):
    """A message from the user in an OpenAI-compatible chat completion request.

    :param role: Must be "user" to identify this as a user message
    :param content: The content of the message, which can include text and other media
    :param name: (Optional) The name of the user message participant.
    """

    role: Literal["user"] = "user"
    content: OpenAIChatCompletionMessageContent
    name: str | None = None


@json_schema_type
class OpenAISystemMessageParam(BaseModel):
    """A system message providing instructions or context to the model.

    :param role: Must be "system" to identify this as a system message
    :param content: The content of the "system prompt". If multiple system messages are provided, they are concatenated. The underlying Llama Stack code may also add other system messages (for example, for formatting tool definitions).
    :param name: (Optional) The name of the system message participant.
    """

    role: Literal["system"] = "system"
    content: OpenAIChatCompletionTextOnlyMessageContent
    name: str | None = None


@json_schema_type
class OpenAIChatCompletionToolCallFunction(BaseModel):
    """Function call details for OpenAI-compatible tool calls.

    :param name: (Optional) Name of the function to call
    :param arguments: (Optional) Arguments to pass to the function as a JSON string
    """

    name: str | None = None
    arguments: str | None = None


@json_schema_type
class OpenAIChatCompletionToolCall(BaseModel):
    """Tool call specification for OpenAI-compatible chat completion responses.

    :param index: (Optional) Index of the tool call in the list
    :param id: (Optional) Unique identifier for the tool call
    :param type: Must be "function" to identify this as a function call
    :param function: (Optional) Function call details
    """

    index: int | None = None
    id: str | None = None
    type: Literal["function"] = "function"
    function: OpenAIChatCompletionToolCallFunction | None = None


@json_schema_type
class OpenAIAssistantMessageParam(BaseModel):
    """A message containing the model's (assistant) response in an OpenAI-compatible chat completion request.

    :param role: Must be "assistant" to identify this as the model's response
    :param content: The content of the model's response
    :param name: (Optional) The name of the assistant message participant.
    :param tool_calls: List of tool calls. Each tool call is an OpenAIChatCompletionToolCall object.
    """

    role: Literal["assistant"] = "assistant"
    content: OpenAIChatCompletionTextOnlyMessageContent | None = None
    name: str | None = None
    tool_calls: list[OpenAIChatCompletionToolCall] | None = None


@json_schema_type
class OpenAIToolMessageParam(BaseModel):
    """A message representing the result of a tool invocation in an OpenAI-compatible chat completion request.

    :param role: Must be "tool" to identify this as a tool response
    :param tool_call_id: Unique identifier for the tool call this response is for
    :param content: The response content from the tool
    """

    role: Literal["tool"] = "tool"
    tool_call_id: str
    content: OpenAIChatCompletionTextOnlyMessageContent


@json_schema_type
class OpenAIDeveloperMessageParam(BaseModel):
    """A message from the developer in an OpenAI-compatible chat completion request.

    :param role: Must be "developer" to identify this as a developer message
    :param content: The content of the developer message
    :param name: (Optional) The name of the developer message participant.
    """

    role: Literal["developer"] = "developer"
    content: OpenAIChatCompletionTextOnlyMessageContent
    name: str | None = None


OpenAIMessageParam = Annotated[
    OpenAIUserMessageParam
    | OpenAISystemMessageParam
    | OpenAIAssistantMessageParam
    | OpenAIToolMessageParam
    | OpenAIDeveloperMessageParam,
    Field(discriminator="role"),
]
register_schema(OpenAIMessageParam, name="OpenAIMessageParam")


@json_schema_type
class OpenAIResponseFormatText(BaseModel):
    """Text response format for OpenAI-compatible chat completion requests.

    :param type: Must be "text" to indicate plain text response format
    """

    type: Literal["text"] = "text"


@json_schema_type
class OpenAIJSONSchema(TypedDict, total=False):
    """JSON schema specification for OpenAI-compatible structured response format.

    :param name: Name of the schema
    :param description: (Optional) Description of the schema
    :param strict: (Optional) Whether to enforce strict adherence to the schema
    :param schema: (Optional) The JSON schema definition
    """

    name: str
    description: str | None
    strict: bool | None

    # Pydantic BaseModel cannot be used with a schema param, since it already
    # has one. And, we don't want to alias here because then have to handle
    # that alias when converting to OpenAI params. So, to support schema,
    # we use a TypedDict.
    schema: dict[str, Any] | None


@json_schema_type
class OpenAIResponseFormatJSONSchema(BaseModel):
    """JSON schema response format for OpenAI-compatible chat completion requests.

    :param type: Must be "json_schema" to indicate structured JSON response format
    :param json_schema: The JSON schema specification for the response
    """

    type: Literal["json_schema"] = "json_schema"
    json_schema: OpenAIJSONSchema


@json_schema_type
class OpenAIResponseFormatJSONObject(BaseModel):
    """JSON object response format for OpenAI-compatible chat completion requests.

    :param type: Must be "json_object" to indicate generic JSON object response format
    """

    type: Literal["json_object"] = "json_object"


OpenAIResponseFormatParam = Annotated[
    OpenAIResponseFormatText
    | OpenAIResponseFormatJSONSchema
    | OpenAIResponseFormatJSONObject,
    Field(discriminator="type"),
]
register_schema(OpenAIResponseFormatParam, name="OpenAIResponseFormatParam")


@json_schema_type
class OpenAITopLogProb(BaseModel):
    """The top log probability for a token from an OpenAI-compatible chat completion response.

    :token: The token
    :bytes: (Optional) The bytes for the token
    :logprob: The log probability of the token
    """

    token: str
    bytes: list[int] | None = None
    logprob: float


@json_schema_type
class OpenAITokenLogProb(BaseModel):
    """The log probability for a token from an OpenAI-compatible chat completion response.

    :token: The token
    :bytes: (Optional) The bytes for the token
    :logprob: The log probability of the token
    :top_logprobs: The top log probabilities for the token
    """

    token: str
    bytes: list[int] | None = None
    logprob: float
    top_logprobs: list[OpenAITopLogProb]


@json_schema_type
class OpenAIChoiceLogprobs(BaseModel):
    """The log probabilities for the tokens in the message from an OpenAI-compatible chat completion response.

    :param content: (Optional) The log probabilities for the tokens in the message
    :param refusal: (Optional) The log probabilities for the tokens in the message
    """

    content: list[OpenAITokenLogProb] | None = None
    refusal: list[OpenAITokenLogProb] | None = None


@json_schema_type
class OpenAIChoiceDelta(BaseModel):
    """A delta from an OpenAI-compatible chat completion streaming response.

    :param content: (Optional) The content of the delta
    :param refusal: (Optional) The refusal of the delta
    :param role: (Optional) The role of the delta
    :param tool_calls: (Optional) The tool calls of the delta
    """

    content: str | None = None
    refusal: str | None = None
    role: str | None = None
    tool_calls: list[OpenAIChatCompletionToolCall] | None = None


@json_schema_type
class OpenAIChunkChoice(BaseModel):
    """A chunk choice from an OpenAI-compatible chat completion streaming response.

    :param delta: The delta from the chunk
    :param finish_reason: The reason the model stopped generating
    :param index: The index of the choice
    :param logprobs: (Optional) The log probabilities for the tokens in the message
    """

    delta: OpenAIChoiceDelta
    finish_reason: str
    index: int
    logprobs: OpenAIChoiceLogprobs | None = None


@json_schema_type
class OpenAIChoice(BaseModel):
    """A choice from an OpenAI-compatible chat completion response.

    :param message: The message from the model
    :param finish_reason: The reason the model stopped generating
    :param index: The index of the choice
    :param logprobs: (Optional) The log probabilities for the tokens in the message
    """

    message: OpenAIMessageParam
    finish_reason: str
    index: int
    logprobs: OpenAIChoiceLogprobs | None = None


@json_schema_type
class OpenAIChatCompletion(BaseModel):
    """Response from an OpenAI-compatible chat completion request.

    :param id: The ID of the chat completion
    :param choices: List of choices
    :param object: The object type, which will be "chat.completion"
    :param created: The Unix timestamp in seconds when the chat completion was created
    :param model: The model that was used to generate the chat completion
    """

    id: str
    choices: list[OpenAIChoice]
    object: Literal["chat.completion"] = "chat.completion"
    created: int
    model: str


@json_schema_type
class OpenAIChatCompletionChunk(BaseModel):
    """Chunk from a streaming response to an OpenAI-compatible chat completion request.

    :param id: The ID of the chat completion
    :param choices: List of choices
    :param object: The object type, which will be "chat.completion.chunk"
    :param created: The Unix timestamp in seconds when the chat completion was created
    :param model: The model that was used to generate the chat completion
    """

    id: str
    choices: list[OpenAIChunkChoice]
    object: Literal["chat.completion.chunk"] = "chat.completion.chunk"
    created: int
    model: str


@json_schema_type
class OpenAICompletionLogprobs(BaseModel):
    """The log probabilities for the tokens in the message from an OpenAI-compatible completion response.

    :text_offset: (Optional) The offset of the token in the text
    :token_logprobs: (Optional) The log probabilities for the tokens
    :tokens: (Optional) The tokens
    :top_logprobs: (Optional) The top log probabilities for the tokens
    """

    text_offset: list[int] | None = None
    token_logprobs: list[float] | None = None
    tokens: list[str] | None = None
    top_logprobs: list[dict[str, float]] | None = None


@json_schema_type
class OpenAICompletionChoice(BaseModel):
    """A choice from an OpenAI-compatible completion response.

    :finish_reason: The reason the model stopped generating
    :text: The text of the choice
    :index: The index of the choice
    :logprobs: (Optional) The log probabilities for the tokens in the choice
    """

    finish_reason: str
    text: str
    index: int
    logprobs: OpenAIChoiceLogprobs | None = None


@json_schema_type
class OpenAICompletion(BaseModel):
    """Response from an OpenAI-compatible completion request.

    :id: The ID of the completion
    :choices: List of choices
    :created: The Unix timestamp in seconds when the completion was created
    :model: The model that was used to generate the completion
    :object: The object type, which will be "text_completion"
    """

    id: str
    choices: list[OpenAICompletionChoice]
    created: int
    model: str
    object: Literal["text_completion"] = "text_completion"


@json_schema_type
class OpenAIEmbeddingData(BaseModel):
    """A single embedding data object from an OpenAI-compatible embeddings response.

    :param object: The object type, which will be "embedding"
    :param embedding: The embedding vector as a list of floats (when encoding_format="float") or as a base64-encoded string (when encoding_format="base64")
    :param index: The index of the embedding in the input list
    """

    object: Literal["embedding"] = "embedding"
    # TODO: consider dropping str and using openai.types.embeddings.Embedding instead of OpenAIEmbeddingData
    embedding: list[float] | str
    index: int


@json_schema_type
class OpenAIEmbeddingUsage(BaseModel):
    """Usage information for an OpenAI-compatible embeddings response.

    :param prompt_tokens: The number of tokens in the input
    :param total_tokens: The total number of tokens used
    """

    prompt_tokens: int
    total_tokens: int


@json_schema_type
class OpenAIEmbeddingsResponse(BaseModel):
    """Response from an OpenAI-compatible embeddings request.

    :param object: The object type, which will be "list"
    :param data: List of embedding data objects
    :param model: The model that was used to generate the embeddings
    :param usage: Usage information
    """

    object: Literal["list"] = "list"
    data: list[OpenAIEmbeddingData]
    model: str
    usage: OpenAIEmbeddingUsage


class ModelStore(Protocol):
    async def get_model(self, identifier: str) -> Model: ...


class TextTruncation(Enum):
    """Config for how to truncate text for embedding when text is longer than the model's max sequence length. Start and End semantics depend on whether the language is left-to-right or right-to-left.

    :cvar none: No truncation (default). If the text is longer than the model's max sequence length, you will get an error.
    :cvar start: Truncate from the start
    :cvar end: Truncate from the end
    """

    none = "none"
    start = "start"
    end = "end"


class EmbeddingTaskType(Enum):
    """How is the embedding being used? This is only supported by asymmetric embedding models.

    :cvar query: Used for a query for semantic search.
    :cvar document: Used at indexing time when ingesting documents.
    """

    query = "query"
    document = "document"


class OpenAICompletionWithInputMessages(OpenAIChatCompletion):
    input_messages: list[OpenAIMessageParam]


@json_schema_type
class ListOpenAIChatCompletionResponse(BaseModel):
    """Response from listing OpenAI-compatible chat completions.

    :param data: List of chat completion objects with their input messages
    :param has_more: Whether there are more completions available beyond this list
    :param first_id: ID of the first completion in this list
    :param last_id: ID of the last completion in this list
    :param object: Must be "list" to identify this as a list response
    """

    data: list[OpenAICompletionWithInputMessages]
    has_more: bool
    first_id: str
    last_id: str
    object: Literal["list"] = "list"


@runtime_checkable
@trace_protocol
class InferenceProvider(Protocol):
    """
    This protocol defines the interface that should be implemented by all inference providers.
    """

    API_NAMESPACE: str = "Inference"

    model_store: ModelStore | None = None

    @webmethod(route="/inference/rerank", method="POST", level=LLAMA_STACK_API_V1ALPHA)
    async def rerank(
        self,
        model: str,
        query: (
            str
            | OpenAIChatCompletionContentPartTextParam
            | OpenAIChatCompletionContentPartImageParam
        ),
        items: list[
            str
            | OpenAIChatCompletionContentPartTextParam
            | OpenAIChatCompletionContentPartImageParam
        ],
        max_num_results: int | None = None,
    ) -> RerankResponse:
        """Rerank a list of documents based on their relevance to a query.

        :param model: The identifier of the reranking model to use.
        :param query: The search query to rank items against. Can be a string, text content part, or image content part. The input must not exceed the model's max input token length.
        :param items: List of items to rerank. Each item can be a string, text content part, or image content part. Each input must not exceed the model's max input token length.
        :param max_num_results: (Optional) Maximum number of results to return. Default: returns all.
        :returns: RerankResponse with indices sorted by relevance score (descending).
        """
        raise NotImplementedError("Reranking is not implemented")
        return  # this is so mypy's safe-super rule will consider the method concrete

    @webmethod(
        route="/openai/v1/completions",
        method="POST",
        level=LLAMA_STACK_API_V1,
        deprecated=True,
    )
    @webmethod(route="/completions", method="POST", level=LLAMA_STACK_API_V1)
    async def openai_completion(
        self,
        # Standard OpenAI completion parameters
        model: str,
        prompt: str | list[str] | list[int] | list[list[int]],
        best_of: int | None = None,
        echo: bool | None = None,
        frequency_penalty: float | None = None,
        logit_bias: dict[str, float] | None = None,
        logprobs: bool | None = None,
        max_tokens: int | None = None,
        n: int | None = None,
        presence_penalty: float | None = None,
        seed: int | None = None,
        stop: str | list[str] | None = None,
        stream: bool | None = None,
        stream_options: dict[str, Any] | None = None,
        temperature: float | None = None,
        top_p: float | None = None,
        user: str | None = None,
        # vLLM-specific parameters
        guided_choice: list[str] | None = None,
        prompt_logprobs: int | None = None,
        # for fill-in-the-middle type completion
        suffix: str | None = None,
    ) -> OpenAICompletion:
        """Create completion.

        Generate an OpenAI-compatible completion for the given prompt using the specified model.

        :param model: The identifier of the model to use. The model must be registered with Llama Stack and available via the /models endpoint.
        :param prompt: The prompt to generate a completion for.
        :param best_of: (Optional) The number of completions to generate.
        :param echo: (Optional) Whether to echo the prompt.
        :param frequency_penalty: (Optional) The penalty for repeated tokens.
        :param logit_bias: (Optional) The logit bias to use.
        :param logprobs: (Optional) The log probabilities to use.
        :param max_tokens: (Optional) The maximum number of tokens to generate.
        :param n: (Optional) The number of completions to generate.
        :param presence_penalty: (Optional) The penalty for repeated tokens.
        :param seed: (Optional) The seed to use.
        :param stop: (Optional) The stop tokens to use.
        :param stream: (Optional) Whether to stream the response.
        :param stream_options: (Optional) The stream options to use.
        :param temperature: (Optional) The temperature to use.
        :param top_p: (Optional) The top p to use.
        :param user: (Optional) The user to use.
        :param suffix: (Optional) The suffix that should be appended to the completion.
        :returns: An OpenAICompletion.
        """
        ...

    @webmethod(
        route="/openai/v1/chat/completions",
        method="POST",
        level=LLAMA_STACK_API_V1,
        deprecated=True,
    )
    @webmethod(route="/chat/completions", method="POST", level=LLAMA_STACK_API_V1)
    async def openai_chat_completion(
        self,
        model: str,
        messages: list[OpenAIMessageParam],
        frequency_penalty: float | None = None,
        function_call: str | dict[str, Any] | None = None,
        functions: list[dict[str, Any]] | None = None,
        logit_bias: dict[str, float] | None = None,
        logprobs: bool | None = None,
        max_completion_tokens: int | None = None,
        max_tokens: int | None = None,
        n: int | None = None,
        parallel_tool_calls: bool | None = None,
        presence_penalty: float | None = None,
        response_format: OpenAIResponseFormatParam | None = None,
        seed: int | None = None,
        stop: str | list[str] | None = None,
        stream: bool | None = None,
        stream_options: dict[str, Any] | None = None,
        temperature: float | None = None,
        tool_choice: str | dict[str, Any] | None = None,
        tools: list[dict[str, Any]] | None = None,
        top_logprobs: int | None = None,
        top_p: float | None = None,
        user: str | None = None,
    ) -> OpenAIChatCompletion | AsyncIterator[OpenAIChatCompletionChunk]:
        """Create chat completions.

        Generate an OpenAI-compatible chat completion for the given messages using the specified model.

        :param model: The identifier of the model to use. The model must be registered with Llama Stack and available via the /models endpoint.
        :param messages: List of messages in the conversation.
        :param frequency_penalty: (Optional) The penalty for repeated tokens.
        :param function_call: (Optional) The function call to use.
        :param functions: (Optional) List of functions to use.
        :param logit_bias: (Optional) The logit bias to use.
        :param logprobs: (Optional) The log probabilities to use.
        :param max_completion_tokens: (Optional) The maximum number of tokens to generate.
        :param max_tokens: (Optional) The maximum number of tokens to generate.
        :param n: (Optional) The number of completions to generate.
        :param parallel_tool_calls: (Optional) Whether to parallelize tool calls.
        :param presence_penalty: (Optional) The penalty for repeated tokens.
        :param response_format: (Optional) The response format to use.
        :param seed: (Optional) The seed to use.
        :param stop: (Optional) The stop tokens to use.
        :param stream: (Optional) Whether to stream the response.
        :param stream_options: (Optional) The stream options to use.
        :param temperature: (Optional) The temperature to use.
        :param tool_choice: (Optional) The tool choice to use.
        :param tools: (Optional) The tools to use.
        :param top_logprobs: (Optional) The top log probabilities to use.
        :param top_p: (Optional) The top p to use.
        :param user: (Optional) The user to use.
        :returns: An OpenAIChatCompletion.
        """
        ...

    @webmethod(
        route="/openai/v1/embeddings",
        method="POST",
        level=LLAMA_STACK_API_V1,
        deprecated=True,
    )
    @webmethod(route="/embeddings", method="POST", level=LLAMA_STACK_API_V1)
    async def openai_embeddings(
        self,
        model: str,
        input: str | list[str],
        encoding_format: str | None = "float",
        dimensions: int | None = None,
        user: str | None = None,
    ) -> OpenAIEmbeddingsResponse:
        """Create embeddings.

        Generate OpenAI-compatible embeddings for the given input using the specified model.

        :param model: The identifier of the model to use. The model must be an embedding model registered with Llama Stack and available via the /models endpoint.
        :param input: Input text to embed, encoded as a string or array of strings. To embed multiple inputs in a single request, pass an array of strings.
        :param encoding_format: (Optional) The format to return the embeddings in. Can be either "float" or "base64". Defaults to "float".
        :param dimensions: (Optional) The number of dimensions the resulting output embeddings should have. Only supported in text-embedding-3 and later models.
        :param user: (Optional) A unique identifier representing your end-user, which can help OpenAI to monitor and detect abuse.
        :returns: An OpenAIEmbeddingsResponse containing the embeddings.
        """
        ...


class Inference(InferenceProvider):
    """Inference

    Llama Stack Inference API for generating completions, chat completions, and embeddings.

    This API provides the raw interface to the underlying models. Two kinds of models are supported:
    - LLM models: these models generate "raw" and "chat" (conversational) completions.
    - Embedding models: these models generate embeddings to be used for semantic search.
    """

    @webmethod(
        route="/openai/v1/chat/completions",
        method="GET",
        level=LLAMA_STACK_API_V1,
        deprecated=True,
    )
    @webmethod(route="/chat/completions", method="GET", level=LLAMA_STACK_API_V1)
    async def list_chat_completions(
        self,
        after: str | None = None,
        limit: int | None = 20,
        model: str | None = None,
        order: Order | None = Order.desc,
    ) -> ListOpenAIChatCompletionResponse:
        """List chat completions.

        :param after: The ID of the last chat completion to return.
        :param limit: The maximum number of chat completions to return.
        :param model: The model to filter by.
        :param order: The order to sort the chat completions by: "asc" or "desc". Defaults to "desc".
        :returns: A ListOpenAIChatCompletionResponse.
        """
        raise NotImplementedError("List chat completions is not implemented")

    @webmethod(
        route="/openai/v1/chat/completions/{completion_id}",
        method="GET",
        level=LLAMA_STACK_API_V1,
        deprecated=True,
    )
    @webmethod(
        route="/chat/completions/{completion_id}",
        method="GET",
        level=LLAMA_STACK_API_V1,
    )
<<<<<<< HEAD
    async def get_chat_completion(
        self, completion_id: str
    ) -> OpenAICompletionWithInputMessages:
        """Describe a chat completion by its ID.
=======
    @webmethod(route="/chat/completions/{completion_id}", method="GET", level=LLAMA_STACK_API_V1)
    async def get_chat_completion(self, completion_id: str) -> OpenAICompletionWithInputMessages:
        """Get chat completion.

        Describe a chat completion by its ID.
>>>>>>> 696fefbf

        :param completion_id: ID of the chat completion.
        :returns: A OpenAICompletionWithInputMessages.
        """
        raise NotImplementedError("Get chat completion is not implemented")<|MERGE_RESOLUTION|>--- conflicted
+++ resolved
@@ -1206,18 +1206,11 @@
         method="GET",
         level=LLAMA_STACK_API_V1,
     )
-<<<<<<< HEAD
-    async def get_chat_completion(
-        self, completion_id: str
-    ) -> OpenAICompletionWithInputMessages:
-        """Describe a chat completion by its ID.
-=======
     @webmethod(route="/chat/completions/{completion_id}", method="GET", level=LLAMA_STACK_API_V1)
     async def get_chat_completion(self, completion_id: str) -> OpenAICompletionWithInputMessages:
         """Get chat completion.
 
         Describe a chat completion by its ID.
->>>>>>> 696fefbf
 
         :param completion_id: ID of the chat completion.
         :returns: A OpenAICompletionWithInputMessages.
