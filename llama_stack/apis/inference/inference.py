--- conflicted
+++ resolved
@@ -1070,56 +1070,7 @@
         """
         ...
 
-<<<<<<< HEAD
-    @webmethod(route="/inference/batch-chat-completion", method="POST", experimental=True)
-    async def batch_chat_completion(
-        self,
-        model_id: str,
-        messages_batch: list[list[Message]],
-        sampling_params: SamplingParams | None = None,
-        tools: list[ToolDefinition] | None = None,
-        tool_config: ToolConfig | None = None,
-        response_format: ResponseFormat | None = None,
-        logprobs: LogProbConfig | None = None,
-    ) -> BatchChatCompletionResponse:
-        """Generate chat completions for a batch of messages using the specified model.
-
-        :param model_id: The identifier of the model to use. The model must be registered with Llama Stack and available via the /models endpoint.
-        :param messages_batch: The messages to generate completions for.
-        :param sampling_params: (Optional) Parameters to control the sampling strategy.
-        :param tools: (Optional) List of tool definitions available to the model.
-        :param tool_config: (Optional) Configuration for tool use.
-        :param response_format: (Optional) Grammar specification for guided (structured) decoding.
-        :param logprobs: (Optional) If specified, log probabilities for each token position will be returned.
-        :returns: A BatchChatCompletionResponse with the full completions.
-        """
-        raise NotImplementedError("Batch chat completion is not implemented")
-        return  # this is so mypy's safe-super rule will consider the method concrete
-
-    @webmethod(route="/inference/rerank", method="POST", experimental=True)
-=======
-    @webmethod(route="/inference/embeddings", method="POST", level=LLAMA_STACK_API_V1)
-    async def embeddings(
-        self,
-        model_id: str,
-        contents: list[str] | list[InterleavedContentItem],
-        text_truncation: TextTruncation | None = TextTruncation.none,
-        output_dimension: int | None = None,
-        task_type: EmbeddingTaskType | None = None,
-    ) -> EmbeddingsResponse:
-        """Generate embeddings for content pieces using the specified model.
-
-        :param model_id: The identifier of the model to use. The model must be an embedding model registered with Llama Stack and available via the /models endpoint.
-        :param contents: List of contents to generate embeddings for. Each content can be a string or an InterleavedContentItem (and hence can be multimodal). The behavior depends on the model and provider. Some models may only support text.
-        :param output_dimension: (Optional) Output dimensionality for the embeddings. Only supported by Matryoshka models.
-        :param text_truncation: (Optional) Config for how to truncate text for embedding when text is longer than the model's max sequence length.
-        :param task_type: (Optional) How is the embedding being used? This is only supported by asymmetric embedding models.
-        :returns: An array of embeddings, one for each content. Each embedding is a list of floats. The dimensionality of the embedding is model-specific; you can check model metadata using /models/{model_id}.
-        """
-        ...
-
     @webmethod(route="/inference/rerank", method="POST", experimental=True, level=LLAMA_STACK_API_V1)
->>>>>>> 65f7b81e
     async def rerank(
         self,
         model: str,
