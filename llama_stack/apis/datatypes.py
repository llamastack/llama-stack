# Copyright (c) Meta Platforms, Inc. and affiliates.
# All rights reserved.
#
# This source code is licensed under the terms described in the LICENSE file in
# the root directory of this source tree.

from enum import Enum, EnumMeta

from pydantic import BaseModel, Field

from llama_stack.schema_utils import json_schema_type


class DynamicApiMeta(EnumMeta):
    def __new__(cls, name, bases, namespace):
        # Store the original enum values
        original_values = {k: v for k, v in namespace.items() if not k.startswith("_")}

        # Create the enum class
        cls = super().__new__(cls, name, bases, namespace)

        # Store the original values for reference
        cls._original_values = original_values
        # Initialize _dynamic_values
        cls._dynamic_values = {}

        return cls

    def __call__(cls, value):
        try:
            return super().__call__(value)
        except ValueError as e:
            # If this value was already dynamically added, return it
            if value in cls._dynamic_values:
                return cls._dynamic_values[value]

            # If the value doesn't exist, create a new enum member
            # Create a new member name from the value
            member_name = value.lower().replace("-", "_")

            # If this member name already exists in the enum, return the existing member
            if member_name in cls._member_map_:
                return cls._member_map_[member_name]

            # Instead of creating a new member, raise ValueError to force users to use Api.add() to
            # register new APIs explicitly
            raise ValueError(f"API '{value}' does not exist. Use Api.add() to register new APIs.") from e

    def __iter__(cls):
        # Allow iteration over both static and dynamic members
        yield from super().__iter__()
        if hasattr(cls, "_dynamic_values"):
            yield from cls._dynamic_values.values()

    def add(cls, value):
        """
        Add a new API to the enum.
        Used to register external APIs.
        """
        member_name = value.lower().replace("-", "_")

        # If this member name already exists in the enum, return it
        if member_name in cls._member_map_:
            return cls._member_map_[member_name]

        # Create a new enum member
        member = object.__new__(cls)
        member._name_ = member_name
        member._value_ = value

        # Add it to the enum class
        cls._member_map_[member_name] = member
        cls._member_names_.append(member_name)
        cls._member_type_ = str

        # Store it in our dynamic values
        cls._dynamic_values[value] = member

        return member


@json_schema_type
<<<<<<< HEAD
class Api(Enum):
    """Enumeration of all available APIs in the Llama Stack system.
    :cvar providers: Provider management and configuration
    :cvar inference: Text generation, chat completions, and embeddings
    :cvar safety: Content moderation and safety shields
    :cvar agents: Agent orchestration and execution
    :cvar vector_io: Vector database operations and queries
    :cvar datasetio: Dataset input/output operations
    :cvar scoring: Model output evaluation and scoring
    :cvar eval: Model evaluation and benchmarking framework
    :cvar post_training: Fine-tuning and model training
    :cvar tool_runtime: Tool execution and management
    :cvar telemetry: Observability and system monitoring
    :cvar models: Model metadata and management
    :cvar shields: Safety shield implementations
    :cvar vector_dbs: Vector database management
    :cvar datasets: Dataset creation and management
    :cvar scoring_functions: Scoring function definitions
    :cvar benchmarks: Benchmark suite management
    :cvar tool_groups: Tool group organization
    :cvar files: File storage and management
    :cvar inspect: Built-in system inspection and introspection
    """

=======
class Api(Enum, metaclass=DynamicApiMeta):
>>>>>>> 025163d8
    providers = "providers"
    inference = "inference"
    safety = "safety"
    agents = "agents"
    vector_io = "vector_io"
    datasetio = "datasetio"
    scoring = "scoring"
    eval = "eval"
    post_training = "post_training"
    tool_runtime = "tool_runtime"

    telemetry = "telemetry"

    models = "models"
    shields = "shields"
    vector_dbs = "vector_dbs"
    datasets = "datasets"
    scoring_functions = "scoring_functions"
    benchmarks = "benchmarks"
    tool_groups = "tool_groups"
    files = "files"

    # built-in API
    inspect = "inspect"


@json_schema_type
class Error(BaseModel):
    """
    Error response from the API. Roughly follows RFC 7807.

    :param status: HTTP status code
    :param title: Error title, a short summary of the error which is invariant for an error type
    :param detail: Error detail, a longer human-readable description of the error
    :param instance: (Optional) A URL which can be used to retrieve more information about the specific occurrence of the error
    """

    status: int
    title: str
    detail: str
    instance: str | None = None


class ExternalApiSpec(BaseModel):
    """Specification for an external API implementation."""

    module: str = Field(..., description="Python module containing the API implementation")
    name: str = Field(..., description="Name of the API")
    pip_packages: list[str] = Field(default=[], description="List of pip packages to install the API")
    protocol: str = Field(..., description="Name of the protocol class for the API")<|MERGE_RESOLUTION|>--- conflicted
+++ resolved
@@ -80,8 +80,7 @@
 
 
 @json_schema_type
-<<<<<<< HEAD
-class Api(Enum):
+class Api(Enum, metaclass=DynamicApiMeta):
     """Enumeration of all available APIs in the Llama Stack system.
     :cvar providers: Provider management and configuration
     :cvar inference: Text generation, chat completions, and embeddings
@@ -104,10 +103,6 @@
     :cvar files: File storage and management
     :cvar inspect: Built-in system inspection and introspection
     """
-
-=======
-class Api(Enum, metaclass=DynamicApiMeta):
->>>>>>> 025163d8
     providers = "providers"
     inference = "inference"
     safety = "safety"
