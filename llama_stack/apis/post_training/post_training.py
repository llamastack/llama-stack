# Copyright (c) Meta Platforms, Inc. and affiliates.
# All rights reserved.
#
# This source code is licensed under the terms described in the LICENSE file in
# the root directory of this source tree.

from datetime import datetime
from enum import Enum
<<<<<<< HEAD

=======
>>>>>>> aeb76390
from typing import Any, Dict, List, Optional, Protocol, Union

from llama_models.schema_utils import json_schema_type, webmethod

from pydantic import BaseModel, Field
from typing_extensions import Annotated

from llama_models.llama3.api.datatypes import *  # noqa: F403
from llama_stack.apis.common.job_types import JobStatus
from llama_stack.apis.datasets import *  # noqa: F403
from llama_stack.apis.common.training_types import *  # noqa: F403


@json_schema_type
class OptimizerType(Enum):
    adam = "adam"
    adamw = "adamw"
    sgd = "sgd"


@json_schema_type
class DataConfig(BaseModel):
    dataset_id: str
    batch_size: int
    shuffle: bool
    validation_dataset_id: Optional[str] = None
    packed: Optional[bool] = False
    train_on_input: Optional[bool] = False


@json_schema_type
class OptimizerConfig(BaseModel):
    optimizer_type: OptimizerType
    lr: float
    weight_decay: float
    num_warmup_steps: int


@json_schema_type
class EfficiencyConfig(BaseModel):
    enable_activation_checkpointing: Optional[bool] = False
    enable_activation_offloading: Optional[bool] = False
    memory_efficient_fsdp_wrap: Optional[bool] = False
    fsdp_cpu_offload: Optional[bool] = False


@json_schema_type
class TrainingConfig(BaseModel):
    n_epochs: int
    max_steps_per_epoch: int
    gradient_accumulation_steps: int
    data_config: DataConfig
    optimizer_config: OptimizerConfig
    efficiency_config: Optional[EfficiencyConfig] = None
    dtype: Optional[str] = "bf16"


@json_schema_type
class LoraFinetuningConfig(BaseModel):
    lora_attn_modules: List[str]
    apply_lora_to_mlp: bool
    apply_lora_to_output: bool
    rank: int
    alpha: int
    use_dora: Optional[bool] = False
    quantize_base: Optional[bool] = False


@json_schema_type
class QATFinetuningConfig(BaseModel):
    quantizer_name: str
    group_size: int
<<<<<<< HEAD
=======


AlgorithmConfig = Annotated[
    Union[LoraFinetuningConfig, LoraFinetuningConfig], Field(discriminator="type")
]
>>>>>>> aeb76390


@json_schema_type
class PostTrainingJobLogStream(BaseModel):
    """Stream of logs from a finetuning job."""

    job_uuid: str
    log_lines: List[str]


@json_schema_type
class RLHFAlgorithm(Enum):
    dpo = "dpo"


@json_schema_type
class DPOAlignmentConfig(BaseModel):
    reward_scale: float
    reward_clip: float
    epsilon: float
    gamma: float


@json_schema_type
class PostTrainingRLHFRequest(BaseModel):
    """Request to finetune a model."""

    job_uuid: str

    finetuned_model: URL

    dataset_id: str
    validation_dataset_id: str

    algorithm: RLHFAlgorithm
    algorithm_config: DPOAlignmentConfig

    optimizer_config: OptimizerConfig
    training_config: TrainingConfig

    # TODO: define these
    hyperparam_search_config: Dict[str, Any]
    logger_config: Dict[str, Any]


class PostTrainingJob(BaseModel):
    job_uuid: str


@json_schema_type
class PostTrainingJobStatusResponse(BaseModel):
    """Status of a finetuning job."""

    job_uuid: str
    status: JobStatus

    scheduled_at: Optional[datetime] = None
    started_at: Optional[datetime] = None
    completed_at: Optional[datetime] = None

    resources_allocated: Optional[Dict[str, Any]] = None

    checkpoints: List[Checkpoint] = Field(default_factory=list)


@json_schema_type
class PostTrainingJobArtifactsResponse(BaseModel):
    """Artifacts of a finetuning job."""

    job_uuid: str
    checkpoints: List[Checkpoint] = Field(default_factory=list)

    # TODO(ashwin): metrics, evals


class PostTraining(Protocol):
<<<<<<< HEAD
    @webmethod(route="/post-training/supervised-fine-tune", method="POST")
=======
    @webmethod(route="/post-training/supervised-fine-tune")
>>>>>>> aeb76390
    async def supervised_fine_tune(
        self,
        job_uuid: str,
        training_config: TrainingConfig,
        hyperparam_search_config: Dict[str, Any],
        logger_config: Dict[str, Any],
        model: str = Field(
            default="Llama3.2-3B-Instruct",
            description="Model descriptor from `llama model list`",
        ),
        checkpoint_dir: Optional[str] = None,
<<<<<<< HEAD
        algorithm_config: Optional[
            Union[LoraFinetuningConfig, QATFinetuningConfig]
        ] = None,
    ) -> PostTrainingJob: ...

    @webmethod(route="/post-training/preference-optimize", method="POST")
=======
        algorithm_config: Optional[AlgorithmConfig] = None,
    ) -> PostTrainingJob: ...

    @webmethod(route="/post-training/preference-optimize")
>>>>>>> aeb76390
    async def preference_optimize(
        self,
        job_uuid: str,
        finetuned_model: str,
        algorithm_config: DPOAlignmentConfig,
        training_config: TrainingConfig,
        hyperparam_search_config: Dict[str, Any],
        logger_config: Dict[str, Any],
    ) -> PostTrainingJob: ...

<<<<<<< HEAD
    @webmethod(route="/post-training/jobs", method="GET")
    async def get_training_jobs(self) -> List[PostTrainingJob]: ...

    @webmethod(route="/post-training/job/status", method="GET")
=======
    @webmethod(route="/post-training/jobs")
    async def get_training_jobs(self) -> List[PostTrainingJob]: ...

    # sends SSE stream of logs
    @webmethod(route="/post-training/job/logs")
    async def get_training_job_logstream(
        self, job_uuid: str
    ) -> PostTrainingJobLogStream: ...

    @webmethod(route="/post-training/job/status")
>>>>>>> aeb76390
    async def get_training_job_status(
        self, job_uuid: str
    ) -> Optional[PostTrainingJobStatusResponse]: ...

<<<<<<< HEAD
    @webmethod(route="/post-training/job/cancel", method="POST")
    async def cancel_training_job(self, job_uuid: str) -> None: ...

    @webmethod(route="/post-training/job/artifacts", method="GET")
=======
    @webmethod(route="/post-training/job/cancel")
    async def cancel_training_job(self, job_uuid: str) -> None: ...

    @webmethod(route="/post-training/job/artifacts")
>>>>>>> aeb76390
    async def get_training_job_artifacts(
        self, job_uuid: str
    ) -> Optional[PostTrainingJobArtifactsResponse]: ...<|MERGE_RESOLUTION|>--- conflicted
+++ resolved
@@ -6,10 +6,7 @@
 
 from datetime import datetime
 from enum import Enum
-<<<<<<< HEAD
-
-=======
->>>>>>> aeb76390
+
 from typing import Any, Dict, List, Optional, Protocol, Union
 
 from llama_models.schema_utils import json_schema_type, webmethod
@@ -82,14 +79,11 @@
 class QATFinetuningConfig(BaseModel):
     quantizer_name: str
     group_size: int
-<<<<<<< HEAD
-=======
 
 
 AlgorithmConfig = Annotated[
     Union[LoraFinetuningConfig, LoraFinetuningConfig], Field(discriminator="type")
 ]
->>>>>>> aeb76390
 
 
 @json_schema_type
@@ -166,11 +160,7 @@
 
 
 class PostTraining(Protocol):
-<<<<<<< HEAD
     @webmethod(route="/post-training/supervised-fine-tune", method="POST")
-=======
-    @webmethod(route="/post-training/supervised-fine-tune")
->>>>>>> aeb76390
     async def supervised_fine_tune(
         self,
         job_uuid: str,
@@ -182,19 +172,10 @@
             description="Model descriptor from `llama model list`",
         ),
         checkpoint_dir: Optional[str] = None,
-<<<<<<< HEAD
-        algorithm_config: Optional[
-            Union[LoraFinetuningConfig, QATFinetuningConfig]
-        ] = None,
-    ) -> PostTrainingJob: ...
-
-    @webmethod(route="/post-training/preference-optimize", method="POST")
-=======
         algorithm_config: Optional[AlgorithmConfig] = None,
     ) -> PostTrainingJob: ...
 
-    @webmethod(route="/post-training/preference-optimize")
->>>>>>> aeb76390
+    @webmethod(route="/post-training/preference-optimize", method="POST")
     async def preference_optimize(
         self,
         job_uuid: str,
@@ -205,38 +186,18 @@
         logger_config: Dict[str, Any],
     ) -> PostTrainingJob: ...
 
-<<<<<<< HEAD
     @webmethod(route="/post-training/jobs", method="GET")
     async def get_training_jobs(self) -> List[PostTrainingJob]: ...
 
     @webmethod(route="/post-training/job/status", method="GET")
-=======
-    @webmethod(route="/post-training/jobs")
-    async def get_training_jobs(self) -> List[PostTrainingJob]: ...
-
-    # sends SSE stream of logs
-    @webmethod(route="/post-training/job/logs")
-    async def get_training_job_logstream(
-        self, job_uuid: str
-    ) -> PostTrainingJobLogStream: ...
-
-    @webmethod(route="/post-training/job/status")
->>>>>>> aeb76390
     async def get_training_job_status(
         self, job_uuid: str
     ) -> Optional[PostTrainingJobStatusResponse]: ...
 
-<<<<<<< HEAD
     @webmethod(route="/post-training/job/cancel", method="POST")
     async def cancel_training_job(self, job_uuid: str) -> None: ...
 
     @webmethod(route="/post-training/job/artifacts", method="GET")
-=======
-    @webmethod(route="/post-training/job/cancel")
-    async def cancel_training_job(self, job_uuid: str) -> None: ...
-
-    @webmethod(route="/post-training/job/artifacts")
->>>>>>> aeb76390
     async def get_training_job_artifacts(
         self, job_uuid: str
     ) -> Optional[PostTrainingJobArtifactsResponse]: ...