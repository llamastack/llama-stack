version: '2'
image_name: nvidia
apis:
- agents
- datasetio
- eval
- inference
- post_training
- safety
- scoring
- telemetry
- tool_runtime
- vector_io
providers:
  inference:
  - provider_id: nvidia
    provider_type: remote::nvidia
    config:
      url: ${env.NVIDIA_BASE_URL:https://integrate.api.nvidia.com}
      api_key: ${env.NVIDIA_API_KEY:}
      append_api_version: ${env.NVIDIA_APPEND_API_VERSION:True}
  vector_io:
  - provider_id: faiss
    provider_type: inline::faiss
    config:
      kvstore:
        type: sqlite
        namespace: null
        db_path: ${env.SQLITE_STORE_DIR:~/.llama/distributions/nvidia}/faiss_store.db
  safety:
  - provider_id: nvidia
    provider_type: remote::nvidia
    config:
      guardrails_service_url: ${env.GUARDRAILS_SERVICE_URL:http://localhost:7331}
      config_id: ${env.NVIDIA_GUARDRAILS_CONFIG_ID:self-check}
  agents:
  - provider_id: meta-reference
    provider_type: inline::meta-reference
    config:
      persistence_store:
        type: sqlite
        namespace: null
        db_path: ${env.SQLITE_STORE_DIR:~/.llama/distributions/nvidia}/agents_store.db
  telemetry:
  - provider_id: meta-reference
    provider_type: inline::meta-reference
    config:
      service_name: "${env.OTEL_SERVICE_NAME:\u200B}"
      sinks: ${env.TELEMETRY_SINKS:console,sqlite}
      sqlite_db_path: ${env.SQLITE_DB_PATH:~/.llama/distributions/nvidia/trace_store.db}
  eval:
  - provider_id: nvidia
    provider_type: remote::nvidia
    config:
<<<<<<< HEAD
      evaluator_service_url: ${env.NVIDIA_EVALUATOR_URL:http://localhost:7331}
=======
      evaluator_url: ${env.NVIDIA_EVALUATOR_URL:http://localhost:7331}
>>>>>>> c149cf2e
  post_training:
  - provider_id: nvidia
    provider_type: remote::nvidia
    config:
      api_key: ${env.NVIDIA_API_KEY:}
      dataset_namespace: ${env.NVIDIA_DATASET_NAMESPACE:default}
      project_id: ${env.NVIDIA_PROJECT_ID:test-project}
      customizer_url: ${env.NVIDIA_CUSTOMIZER_URL:http://nemo.test}
  datasetio:
  - provider_id: localfs
    provider_type: inline::localfs
    config:
      kvstore:
        type: sqlite
        namespace: null
        db_path: ${env.SQLITE_STORE_DIR:~/.llama/distributions/nvidia}/localfs_datasetio.db
  - provider_id: nvidia
    provider_type: remote::nvidia
    config:
      api_key: ${env.NVIDIA_API_KEY:}
      dataset_namespace: ${env.NVIDIA_DATASET_NAMESPACE:default}
      project_id: ${env.NVIDIA_PROJECT_ID:test-project}
      datasets_url: ${env.NVIDIA_DATASETS_URL:http://nemo.test}
  scoring:
  - provider_id: basic
    provider_type: inline::basic
    config: {}
  tool_runtime:
  - provider_id: rag-runtime
    provider_type: inline::rag-runtime
    config: {}
metadata_store:
  type: sqlite
  db_path: ${env.SQLITE_STORE_DIR:~/.llama/distributions/nvidia}/registry.db
models:
- metadata: {}
  model_id: meta/llama3-8b-instruct
  provider_id: nvidia
  provider_model_id: meta/llama3-8b-instruct
  model_type: llm
- metadata: {}
  model_id: meta-llama/Llama-3-8B-Instruct
  provider_id: nvidia
  provider_model_id: meta/llama3-8b-instruct
  model_type: llm
- metadata: {}
  model_id: meta/llama3-70b-instruct
  provider_id: nvidia
  provider_model_id: meta/llama3-70b-instruct
  model_type: llm
- metadata: {}
  model_id: meta-llama/Llama-3-70B-Instruct
  provider_id: nvidia
  provider_model_id: meta/llama3-70b-instruct
  model_type: llm
- metadata: {}
  model_id: meta/llama-3.1-8b-instruct
  provider_id: nvidia
  provider_model_id: meta/llama-3.1-8b-instruct
  model_type: llm
- metadata: {}
  model_id: meta-llama/Llama-3.1-8B-Instruct
  provider_id: nvidia
  provider_model_id: meta/llama-3.1-8b-instruct
  model_type: llm
- metadata: {}
  model_id: meta/llama-3.1-70b-instruct
  provider_id: nvidia
  provider_model_id: meta/llama-3.1-70b-instruct
  model_type: llm
- metadata: {}
  model_id: meta-llama/Llama-3.1-70B-Instruct
  provider_id: nvidia
  provider_model_id: meta/llama-3.1-70b-instruct
  model_type: llm
- metadata: {}
  model_id: meta/llama-3.1-405b-instruct
  provider_id: nvidia
  provider_model_id: meta/llama-3.1-405b-instruct
  model_type: llm
- metadata: {}
  model_id: meta-llama/Llama-3.1-405B-Instruct-FP8
  provider_id: nvidia
  provider_model_id: meta/llama-3.1-405b-instruct
  model_type: llm
- metadata: {}
  model_id: meta/llama-3.2-1b-instruct
  provider_id: nvidia
  provider_model_id: meta/llama-3.2-1b-instruct
  model_type: llm
- metadata: {}
  model_id: meta-llama/Llama-3.2-1B-Instruct
  provider_id: nvidia
  provider_model_id: meta/llama-3.2-1b-instruct
  model_type: llm
- metadata: {}
  model_id: meta/llama-3.2-3b-instruct
  provider_id: nvidia
  provider_model_id: meta/llama-3.2-3b-instruct
  model_type: llm
- metadata: {}
  model_id: meta-llama/Llama-3.2-3B-Instruct
  provider_id: nvidia
  provider_model_id: meta/llama-3.2-3b-instruct
  model_type: llm
- metadata: {}
  model_id: meta/llama-3.2-11b-vision-instruct
  provider_id: nvidia
  provider_model_id: meta/llama-3.2-11b-vision-instruct
  model_type: llm
- metadata: {}
  model_id: meta-llama/Llama-3.2-11B-Vision-Instruct
  provider_id: nvidia
  provider_model_id: meta/llama-3.2-11b-vision-instruct
  model_type: llm
- metadata: {}
  model_id: meta/llama-3.2-90b-vision-instruct
  provider_id: nvidia
  provider_model_id: meta/llama-3.2-90b-vision-instruct
  model_type: llm
- metadata: {}
  model_id: meta-llama/Llama-3.2-90B-Vision-Instruct
  provider_id: nvidia
  provider_model_id: meta/llama-3.2-90b-vision-instruct
  model_type: llm
- metadata: {}
  model_id: meta/llama-3.3-70b-instruct
  provider_id: nvidia
  provider_model_id: meta/llama-3.3-70b-instruct
  model_type: llm
- metadata: {}
  model_id: meta-llama/Llama-3.3-70B-Instruct
  provider_id: nvidia
  provider_model_id: meta/llama-3.3-70b-instruct
  model_type: llm
- metadata:
    embedding_dimension: 2048
    context_length: 8192
  model_id: nvidia/llama-3.2-nv-embedqa-1b-v2
  provider_id: nvidia
  provider_model_id: nvidia/llama-3.2-nv-embedqa-1b-v2
  model_type: embedding
- metadata:
    embedding_dimension: 1024
    context_length: 512
  model_id: nvidia/nv-embedqa-e5-v5
  provider_id: nvidia
  provider_model_id: nvidia/nv-embedqa-e5-v5
  model_type: embedding
- metadata:
    embedding_dimension: 4096
    context_length: 512
  model_id: nvidia/nv-embedqa-mistral-7b-v2
  provider_id: nvidia
  provider_model_id: nvidia/nv-embedqa-mistral-7b-v2
  model_type: embedding
- metadata:
    embedding_dimension: 1024
    context_length: 512
  model_id: snowflake/arctic-embed-l
  provider_id: nvidia
  provider_model_id: snowflake/arctic-embed-l
  model_type: embedding
shields: []
vector_dbs: []
datasets: []
scoring_fns: []
benchmarks: []
tool_groups:
- toolgroup_id: builtin::rag
  provider_id: rag-runtime
server:
  port: 8321<|MERGE_RESOLUTION|>--- conflicted
+++ resolved
@@ -52,11 +52,7 @@
   - provider_id: nvidia
     provider_type: remote::nvidia
     config:
-<<<<<<< HEAD
-      evaluator_service_url: ${env.NVIDIA_EVALUATOR_URL:http://localhost:7331}
-=======
       evaluator_url: ${env.NVIDIA_EVALUATOR_URL:http://localhost:7331}
->>>>>>> c149cf2e
   post_training:
   - provider_id: nvidia
     provider_type: remote::nvidia
