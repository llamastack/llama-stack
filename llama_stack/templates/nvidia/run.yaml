--- conflicted
+++ resolved
@@ -5,11 +5,8 @@
 - datasetio
 - eval
 - inference
-<<<<<<< HEAD
+- post_training
 - preprocessing
-=======
-- post_training
->>>>>>> 66d6c258
 - safety
 - scoring
 - telemetry
@@ -83,10 +80,6 @@
   - provider_id: rag-runtime
     provider_type: inline::rag-runtime
     config: {}
-<<<<<<< HEAD
-  - provider_id: model-context-protocol
-    provider_type: remote::model-context-protocol
-    config: {}
   preprocessing:
   - provider_id: basic
     provider_type: inline::basic
@@ -94,8 +87,6 @@
   - provider_id: simple_chunking
     provider_type: inline::simple_chunking
     config: {}
-=======
->>>>>>> 66d6c258
 metadata_store:
   type: sqlite
   db_path: ${env.SQLITE_STORE_DIR:~/.llama/distributions/nvidia}/registry.db
@@ -226,15 +217,10 @@
 tool_groups:
 - toolgroup_id: builtin::rag
   provider_id: rag-runtime
-<<<<<<< HEAD
-- toolgroup_id: builtin::code_interpreter
-  provider_id: code-interpreter
 preprocessors:
 - preprocessor_id: builtin::basic
   provider_id: basic
 - preprocessor_id: builtin::chunking
   provider_id: simple_chunking
-=======
->>>>>>> 66d6c258
 server:
   port: 8321