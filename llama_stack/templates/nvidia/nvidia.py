--- conflicted
+++ resolved
@@ -6,12 +6,8 @@
 
 from pathlib import Path
 
-<<<<<<< HEAD
 from llama_stack.apis.preprocessing.preprocessors import PreprocessorInput
-from llama_stack.distribution.datatypes import Provider, ToolGroupInput
-=======
 from llama_stack.distribution.datatypes import ModelInput, Provider, ShieldInput, ToolGroupInput
->>>>>>> 66d6c258
 from llama_stack.providers.remote.inference.nvidia import NVIDIAConfig
 from llama_stack.providers.remote.inference.nvidia.models import MODEL_ENTRIES
 from llama_stack.providers.remote.safety.nvidia import NVIDIASafetyConfig
@@ -26,23 +22,11 @@
         "agents": ["inline::meta-reference"],
         "telemetry": ["inline::meta-reference"],
         "eval": ["inline::meta-reference"],
-<<<<<<< HEAD
-        "datasetio": ["remote::huggingface", "inline::localfs"],
-        "scoring": ["inline::basic", "inline::llm-as-judge", "inline::braintrust"],
-        "tool_runtime": [
-            "remote::brave-search",
-            "remote::tavily-search",
-            "inline::code-interpreter",
-            "inline::rag-runtime",
-            "remote::model-context-protocol",
-        ],
-        "preprocessing": ["inline::basic", "inline::simple_chunking"],
-=======
         "post_training": ["remote::nvidia"],
         "datasetio": ["inline::localfs"],
         "scoring": ["inline::basic"],
         "tool_runtime": ["inline::rag-runtime"],
->>>>>>> 66d6c258
+        "preprocessing": ["inline::basic", "inline::simple_chunking"],
     }
 
     inference_provider = Provider(
@@ -112,6 +96,7 @@
                 default_models=[inference_model, safety_model],
                 default_shields=[ShieldInput(shield_id="${env.SAFETY_MODEL}", provider_id="nvidia")],
                 default_tool_groups=default_tool_groups,
+                default_preprocessors=default_preprocessors,
             ),
         },
         run_config_env_vars={
