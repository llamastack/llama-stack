--- conflicted
+++ resolved
@@ -114,8 +114,8 @@
     config: {}
   - provider_id: wolfram-alpha
     provider_type: remote::wolfram-alpha
-<<<<<<< HEAD
-    config: {}
+    config:
+      api_key: ${env.WOLFRAM_ALPHA_API_KEY:}
   preprocessing:
   - provider_id: basic
     provider_type: inline::basic
@@ -123,10 +123,6 @@
   - provider_id: simple_chunking
     provider_type: inline::simple_chunking
     config: {}
-=======
-    config:
-      api_key: ${env.WOLFRAM_ALPHA_API_KEY:}
->>>>>>> 66d6c258
 metadata_store:
   type: sqlite
   db_path: ${env.SQLITE_STORE_DIR:~/.llama/distributions/remote-vllm}/registry.db
