# Copyright (c) Meta Platforms, Inc. and affiliates.
# All rights reserved.
#
# This source code is licensed under the terms described in the LICENSE file in
# the root directory of this source tree.

import uuid

from typing import AsyncGenerator

import httpx

from llama_models.sku_list import resolve_model
from llama_models.llama3_1.api.datatypes import (
    BuiltinTool,
    CompletionMessage,
    Message,
    StopReason,
    ToolCall,
)
from llama_models.llama3_1.api.tool_utils import ToolUtils

from ollama import AsyncClient

from .api.config import OllamaImplConfig
from .api.datatypes import (
    ChatCompletionResponseEvent,
    ChatCompletionResponseEventType,
    ToolCallDelta,
    ToolCallParseStatus,
)
from .api.endpoints import (
    ChatCompletionRequest,
    ChatCompletionResponse,
    ChatCompletionResponseStreamChunk,
    CompletionRequest,
    Inference,
)

# TODO: Eventually this will move to the llama cli model list command
# mapping of Model SKUs to ollama models
OLLAMA_SUPPORTED_SKUS = {
    "Meta-Llama3.1-8B-Instruct": "llama3.1:8b-instruct-fp16"
    # TODO: Add other variants for llama3.1
}

def get_provider_impl(config: OllamaImplConfig) -> Inference:
    assert isinstance(
        config, OllamaImplConfig
    ), f"Unexpected config type: {type(config)}"
    return OllamaInference(config)


class OllamaInference(Inference):

    def __init__(self, config: OllamaImplConfig) -> None:
        self.config = config
        self.model = config.model

    async def initialize(self) -> None:
        self.client = AsyncClient(host=self.config.url)
        try:
            status = await self.client.pull(self.model)
            assert (
                status["status"] == "success"
            ), f"Failed to pull model {self.model} in ollama"
        except httpx.ConnectError:
            print(
                "Ollama Server is not running, start it using `ollama serve` in a separate terminal"
            )
            raise

    async def shutdown(self) -> None:
        pass

    async def completion(self, request: CompletionRequest) -> AsyncGenerator:
        raise NotImplementedError()

    def _messages_to_ollama_messages(self, messages: list[Message]) -> list:
        ollama_messages = []
        for message in messages:
            ollama_messages.append({"role": message.role, "content": message.content})

        return ollama_messages

    def resolve_ollama_model(self, model_name: str) -> str:
        model = resolve_model(model_name)
        assert (
            model is not None and
            model.descriptor(shorten_default_variant=True) in OLLAMA_SUPPORTED_SKUS
        ), f"Unsupported model: {model_name}, use one of the supported models: {','.join(OLLAMA_SUPPORTED_SKUS.keys())}"

        return OLLAMA_SUPPORTED_SKUS.get(model.descriptor(shorten_default_variant=True))

    def get_ollama_chat_options(self, request: ChatCompletionRequest) -> dict:
        options = {}
        if request.sampling_params is not None:
            for attr in {"temperature", "top_p", "top_k", "max_tokens"}:
                if getattr(request.sampling_params, attr):
                    options[attr] = getattr(request.sampling_params, attr)
            if (
                request.sampling_params.repetition_penalty is not None and
                request.sampling_params.repetition_penalty != 1.0
            ):
                options["repeat_penalty"] = request.sampling_params.repetition_penalty

        return options

    async def chat_completion(self, request: ChatCompletionRequest) -> AsyncGenerator:
        # accumulate sampling params and other options to pass to ollama
        options = self.get_ollama_chat_options(request)
        ollama_model = self.resolve_ollama_model(request.model)
        if not request.stream:
            r = await self.client.chat(
                model=ollama_model,
                messages=self._messages_to_ollama_messages(request.messages),
                stream=False,
<<<<<<< HEAD
                # TODO: add support for options like temp, top_p, max_seq_length, etc
            )
            if r["done"]:
                if r["done_reason"] == "stop":
=======
                options=options,
            )
            stop_reason = None
            if r['done']:
                if r['done_reason'] == 'stop':
>>>>>>> 7664d570
                    stop_reason = StopReason.end_of_turn
                elif r["done_reason"] == "length":
                    stop_reason = StopReason.out_of_tokens

            completion_message = decode_assistant_message_from_content(
                r["message"]["content"],
                stop_reason,
            )
            yield ChatCompletionResponse(
                completion_message=completion_message,
                logprobs=None,
            )
        else:
            yield ChatCompletionResponseStreamChunk(
                event=ChatCompletionResponseEvent(
                    event_type=ChatCompletionResponseEventType.start,
                    delta="",
                )
            )

            stream = await self.client.chat(
                model=ollama_model,
                messages=self._messages_to_ollama_messages(request.messages),
                stream=True,
<<<<<<< HEAD
=======
                options=options,
>>>>>>> 7664d570
            )

            buffer = ""
            ipython = False
            stop_reason = None

            async for chunk in stream:
                # check if ollama is done
                if chunk["done"]:
                    if chunk["done_reason"] == "stop":
                        stop_reason = StopReason.end_of_turn
                    elif chunk["done_reason"] == "length":
                        stop_reason = StopReason.out_of_tokens
                    break

                text = chunk["message"]["content"]

                # check if its a tool call ( aka starts with <|python_tag|> )
                if not ipython and text.startswith("<|python_tag|>"):
                    ipython = True
                    yield ChatCompletionResponseStreamChunk(
                        event=ChatCompletionResponseEvent(
                            event_type=ChatCompletionResponseEventType.progress,
                            delta=ToolCallDelta(
                                content="",
                                parse_status=ToolCallParseStatus.started,
                            ),
                        )
                    )
                    buffer = buffer[len("<|python_tag|>") :]
                    continue

                if ipython:
                    if text == "<|eot_id|>":
                        stop_reason = StopReason.end_of_turn
                        text = ""
                        continue
                    elif text == "<|eom_id|>":
                        stop_reason = StopReason.end_of_message
                        text = ""
                        continue

                    buffer += text
                    delta = ToolCallDelta(
                        content=text,
                        parse_status=ToolCallParseStatus.in_progress,
                    )

                    yield ChatCompletionResponseStreamChunk(
                        event=ChatCompletionResponseEvent(
                            event_type=ChatCompletionResponseEventType.progress,
                            delta=delta,
                            stop_reason=stop_reason,
                        )
                    )
                else:
                    buffer += text
                    yield ChatCompletionResponseStreamChunk(
                        event=ChatCompletionResponseEvent(
                            event_type=ChatCompletionResponseEventType.progress,
                            delta=text,
                            stop_reason=stop_reason,
                        )
                    )

            # parse tool calls and report errors
            message = decode_assistant_message_from_content(buffer, stop_reason)

            parsed_tool_calls = len(message.tool_calls) > 0
            if ipython and not parsed_tool_calls:
                yield ChatCompletionResponseStreamChunk(
                    event=ChatCompletionResponseEvent(
                        event_type=ChatCompletionResponseEventType.progress,
                        delta=ToolCallDelta(
                            content="",
                            parse_status=ToolCallParseStatus.failure,
                        ),
                        stop_reason=stop_reason,
                    )
                )

            for tool_call in message.tool_calls:
                yield ChatCompletionResponseStreamChunk(
                    event=ChatCompletionResponseEvent(
                        event_type=ChatCompletionResponseEventType.progress,
                        delta=ToolCallDelta(
                            content=tool_call,
                            parse_status=ToolCallParseStatus.success,
                        ),
                        stop_reason=stop_reason,
                    )
                )

            yield ChatCompletionResponseStreamChunk(
                event=ChatCompletionResponseEvent(
                    event_type=ChatCompletionResponseEventType.complete,
                    delta="",
                    stop_reason=stop_reason,
                )
            )


# TODO: Consolidate this with impl in llama-models
def decode_assistant_message_from_content(
    content: str,
    stop_reason: StopReason,
) -> CompletionMessage:
    ipython = content.startswith("<|python_tag|>")
    if ipython:
        content = content[len("<|python_tag|>") :]

    if content.endswith("<|eot_id|>"):
        content = content[: -len("<|eot_id|>")]
        stop_reason = StopReason.end_of_turn
    elif content.endswith("<|eom_id|>"):
        content = content[: -len("<|eom_id|>")]
        stop_reason = StopReason.end_of_message

    tool_name = None
    tool_arguments = {}

    custom_tool_info = ToolUtils.maybe_extract_custom_tool_call(content)
    if custom_tool_info is not None:
        tool_name, tool_arguments = custom_tool_info
        # Sometimes when agent has custom tools alongside builin tools
        # Agent responds for builtin tool calls in the format of the custom tools
        # This code tries to handle that case
        if tool_name in BuiltinTool.__members__:
            tool_name = BuiltinTool[tool_name]
            tool_arguments = {
                "query": list(tool_arguments.values())[0],
            }
    else:
        builtin_tool_info = ToolUtils.maybe_extract_builtin_tool_call(content)
        if builtin_tool_info is not None:
            tool_name, query = builtin_tool_info
            tool_arguments = {
                "query": query,
            }
            if tool_name in BuiltinTool.__members__:
                tool_name = BuiltinTool[tool_name]
        elif ipython:
            tool_name = BuiltinTool.code_interpreter
            tool_arguments = {
                "code": content,
            }

    tool_calls = []
    if tool_name is not None and tool_arguments is not None:
        call_id = str(uuid.uuid4())
        tool_calls.append(
            ToolCall(
                call_id=call_id,
                tool_name=tool_name,
                arguments=tool_arguments,
            )
        )
        content = ""

    if stop_reason is None:
        stop_reason = StopReason.out_of_tokens

    return CompletionMessage(
        content=content,
        stop_reason=stop_reason,
        tool_calls=tool_calls,
    )<|MERGE_RESOLUTION|>--- conflicted
+++ resolved
@@ -9,8 +9,6 @@
 from typing import AsyncGenerator
 
 import httpx
-
-from llama_models.sku_list import resolve_model
 from llama_models.llama3_1.api.datatypes import (
     BuiltinTool,
     CompletionMessage,
@@ -19,6 +17,8 @@
     ToolCall,
 )
 from llama_models.llama3_1.api.tool_utils import ToolUtils
+
+from llama_models.sku_list import resolve_model
 
 from ollama import AsyncClient
 
@@ -44,6 +44,7 @@
     # TODO: Add other variants for llama3.1
 }
 
+
 def get_provider_impl(config: OllamaImplConfig) -> Inference:
     assert isinstance(
         config, OllamaImplConfig
@@ -86,8 +87,8 @@
     def resolve_ollama_model(self, model_name: str) -> str:
         model = resolve_model(model_name)
         assert (
-            model is not None and
-            model.descriptor(shorten_default_variant=True) in OLLAMA_SUPPORTED_SKUS
+            model is not None
+            and model.descriptor(shorten_default_variant=True) in OLLAMA_SUPPORTED_SKUS
         ), f"Unsupported model: {model_name}, use one of the supported models: {','.join(OLLAMA_SUPPORTED_SKUS.keys())}"
 
         return OLLAMA_SUPPORTED_SKUS.get(model.descriptor(shorten_default_variant=True))
@@ -99,8 +100,8 @@
                 if getattr(request.sampling_params, attr):
                     options[attr] = getattr(request.sampling_params, attr)
             if (
-                request.sampling_params.repetition_penalty is not None and
-                request.sampling_params.repetition_penalty != 1.0
+                request.sampling_params.repetition_penalty is not None
+                and request.sampling_params.repetition_penalty != 1.0
             ):
                 options["repeat_penalty"] = request.sampling_params.repetition_penalty
 
@@ -115,18 +116,11 @@
                 model=ollama_model,
                 messages=self._messages_to_ollama_messages(request.messages),
                 stream=False,
-<<<<<<< HEAD
-                # TODO: add support for options like temp, top_p, max_seq_length, etc
-            )
+                options=options,
+            )
+            stop_reason = None
             if r["done"]:
                 if r["done_reason"] == "stop":
-=======
-                options=options,
-            )
-            stop_reason = None
-            if r['done']:
-                if r['done_reason'] == 'stop':
->>>>>>> 7664d570
                     stop_reason = StopReason.end_of_turn
                 elif r["done_reason"] == "length":
                     stop_reason = StopReason.out_of_tokens
@@ -151,10 +145,7 @@
                 model=ollama_model,
                 messages=self._messages_to_ollama_messages(request.messages),
                 stream=True,
-<<<<<<< HEAD
-=======
                 options=options,
->>>>>>> 7664d570
             )
 
             buffer = ""
