# Copyright (c) Meta Platforms, Inc. and affiliates.
# All rights reserved.
#
# This source code is licensed under the terms described in the LICENSE file in
# the root directory of this source tree.
import inspect
import itertools
import logging  # allow-direct-logging
import os
import tempfile
import textwrap
import time
from pathlib import Path

import pytest
from dotenv import load_dotenv

from llama_stack.log import get_logger
from llama_stack.testing.api_recorder import patch_httpx_for_test_id

from .suites import SETUP_DEFINITIONS, SUITE_DEFINITIONS

logger = get_logger(__name__, category="tests")


@pytest.hookimpl(hookwrapper=True)
def pytest_runtest_makereport(item, call):
    outcome = yield
    report = outcome.get_result()
    if report.when == "call":
        item.execution_outcome = report.outcome
        item.was_xfail = getattr(report, "wasxfail", False)


def pytest_sessionstart(session):
    # stop macOS from complaining about duplicate OpenMP libraries
    os.environ["KMP_DUPLICATE_LIB_OK"] = "TRUE"
    if "LLAMA_STACK_TEST_INFERENCE_MODE" not in os.environ:
        os.environ["LLAMA_STACK_TEST_INFERENCE_MODE"] = "replay"

    if "LLAMA_STACK_LOGGING" not in os.environ:
        os.environ["LLAMA_STACK_LOGGING"] = "all=warning"

    if "SQLITE_STORE_DIR" not in os.environ:
        os.environ["SQLITE_STORE_DIR"] = tempfile.mkdtemp()
        logger.info(f"Setting SQLITE_STORE_DIR: {os.environ['SQLITE_STORE_DIR']}")

    # Set test stack config type for api_recorder test isolation
    stack_config = session.config.getoption("--stack-config", default=None)
    if stack_config and (
        stack_config.startswith("server:") or stack_config.startswith("docker:") or stack_config.startswith("http")
    ):
        os.environ["LLAMA_STACK_TEST_STACK_CONFIG_TYPE"] = "server"
        logger.info(f"Test stack config type: server (stack_config={stack_config})")
    else:
        os.environ["LLAMA_STACK_TEST_STACK_CONFIG_TYPE"] = "library_client"
        logger.info(f"Test stack config type: library_client (stack_config={stack_config})")

    patch_httpx_for_test_id()


@pytest.fixture(autouse=True)
def suppress_httpx_logs(caplog):
    """Suppress httpx INFO logs for all integration tests"""
    caplog.set_level(logging.WARNING, logger="httpx")


@pytest.fixture(autouse=True)
def _track_test_context(request):
    """Automatically track current test context for isolated recordings.

    This fixture runs for every test and stores the test's nodeid in a contextvar
    that the recording system can access to determine which subdirectory to use.
    """
    from llama_stack.core.testing_context import reset_test_context, set_test_context

    token = set_test_context(request.node.nodeid)

    yield

    reset_test_context(token)


def pytest_runtest_teardown(item):
    # Check if the test actually ran and passed or failed, but was not skipped or an expected failure (xfail)
    outcome = getattr(item, "execution_outcome", None)
    was_xfail = getattr(item, "was_xfail", False)

    name = item.nodeid
    if not any(x in name for x in ("inference/", "safety/", "agents/")):
        return

    logger.debug(f"Test '{item.nodeid}' outcome was '{outcome}' (xfail={was_xfail})")
    if outcome in ("passed", "failed") and not was_xfail:
        interval_seconds = os.getenv("LLAMA_STACK_TEST_INTERVAL_SECONDS")
        if interval_seconds:
            time.sleep(float(interval_seconds))


def pytest_configure(config):
    config.option.tbstyle = "short"
    config.option.disable_warnings = True

    load_dotenv()

    env_vars = config.getoption("--env") or []
    for env_var in env_vars:
        key, value = env_var.split("=", 1)
        os.environ[key] = value

    inference_mode = config.getoption("--inference-mode")
    os.environ["LLAMA_STACK_TEST_INFERENCE_MODE"] = inference_mode

    suite = config.getoption("--suite")
    if suite:
        if suite not in SUITE_DEFINITIONS:
            raise pytest.UsageError(f"Unknown suite: {suite}. Available: {', '.join(sorted(SUITE_DEFINITIONS.keys()))}")

    # Apply setups (global parameterizations): env + defaults
    setup = config.getoption("--setup")
    if suite and not setup:
        setup = SUITE_DEFINITIONS[suite].default_setup

    if setup:
        if setup not in SETUP_DEFINITIONS:
            raise pytest.UsageError(
                f"Unknown setup '{setup}'. Available: {', '.join(sorted(SETUP_DEFINITIONS.keys()))}"
            )

        setup_obj = SETUP_DEFINITIONS[setup]
        logger.info(f"Applying setup '{setup}'{' for suite ' + suite if suite else ''}")
        # Apply env first
        for k, v in setup_obj.env.items():
            if k not in os.environ:
                os.environ[k] = str(v)
        # Apply defaults if not provided explicitly
        for dest, value in setup_obj.defaults.items():
            current = getattr(config.option, dest, None)
            if current is None:
                setattr(config.option, dest, value)

    # Apply global fallback for embedding_dimension if still not set
    if getattr(config.option, "embedding_dimension", None) is None:
        config.option.embedding_dimension = 384


def pytest_addoption(parser):
    parser.addoption(
        "--stack-config",
        help=textwrap.dedent(
            """
            a 'pointer' to the stack. this can be either be:
            (a) a template name like `starter`, or
            (b) a path to a run.yaml file, or
            (c) an adhoc config spec, e.g. `inference=fireworks,safety=llama-guard,agents=meta-reference`, or
            (d) a server config like `server:ci-tests`, or
            (e) a docker config like `docker:ci-tests` (builds and runs container)
            """
        ),
    )
    parser.addoption("--env", action="append", help="Set environment variables, e.g. --env KEY=value")
    parser.addoption(
        "--text-model",
        help="comma-separated list of text models. Fixture name: text_model_id",
    )
    parser.addoption(
        "--vision-model",
        help="comma-separated list of vision models. Fixture name: vision_model_id",
    )
    parser.addoption(
        "--embedding-model",
        help="comma-separated list of embedding models. Fixture name: embedding_model_id",
    )
    parser.addoption(
        "--rerank-model",
        help="comma-separated list of rerank models. Fixture name: rerank_model_id",
    )
    parser.addoption(
        "--safety-shield",
        help="comma-separated list of safety shields. Fixture name: shield_id",
    )
    parser.addoption(
        "--judge-model",
        help="Specify the judge model to use for testing",
    )
    parser.addoption(
        "--embedding-dimension",
        type=int,
        default=768,
        help="Output dimensionality of the embedding model to use for testing. Default: 768",
    )

    parser.addoption(
        "--inference-mode",
        help="Inference mode: { record, replay, live, record-if-missing } (default: replay)",
        choices=["record", "replay", "live", "record-if-missing"],
        default="replay",
    )
    parser.addoption(
        "--report",
        help="Path where the test report should be written, e.g. --report=/path/to/report.md",
    )

    available_suites = ", ".join(sorted(SUITE_DEFINITIONS.keys()))
    suite_help = (
        f"Single test suite to run (narrows collection). Available: {available_suites}. Example: --suite=responses"
    )
    parser.addoption("--suite", help=suite_help)

    # Global setups for any suite
    available_setups = ", ".join(sorted(SETUP_DEFINITIONS.keys()))
    setup_help = (
        f"Global test setup configuration. Available: {available_setups}. "
        "Can be used with any suite. Example: --setup=ollama"
    )
    parser.addoption("--setup", help=setup_help)


MODEL_SHORT_IDS = {
    "meta-llama/Llama-3.2-3B-Instruct": "3B",
    "meta-llama/Llama-3.1-8B-Instruct": "8B",
    "meta-llama/Llama-3.1-70B-Instruct": "70B",
    "meta-llama/Llama-3.1-405B-Instruct": "405B",
    "meta-llama/Llama-3.2-11B-Vision-Instruct": "11B",
    "meta-llama/Llama-3.2-90B-Vision-Instruct": "90B",
    "meta-llama/Llama-3.3-70B-Instruct": "70B",
    "meta-llama/Llama-Guard-3-1B": "Guard1B",
    "meta-llama/Llama-Guard-3-8B": "Guard8B",
    "nomic-ai/nomic-embed-text-v1.5": "Nomic-v1.5",
}


def get_short_id(value):
    return MODEL_SHORT_IDS.get(value, value)


def pytest_generate_tests(metafunc):
    """
    This is the main function which processes CLI arguments and generates various combinations of parameters.
    It is also responsible for generating test IDs which are succinct enough.

    Each option can be comma separated list of values which results in multiple parameter combinations.
    """
    params = []
    param_values = {}
    id_parts = []

    # Map of fixture name to its CLI option and ID prefix
    fixture_configs = {
        "text_model_id": ("--text-model", "txt"),
        "vision_model_id": ("--vision-model", "vis"),
        "embedding_model_id": ("--embedding-model", "emb"),
        "shield_id": ("--safety-shield", "shield"),
        "judge_model_id": ("--judge-model", "judge"),
        "embedding_dimension": ("--embedding-dimension", "dim"),
        "rerank_model_id": ("--rerank-model", "rerank"),
    }

    # Collect all parameters and their values
    for fixture_name, (option, id_prefix) in fixture_configs.items():
        if fixture_name not in metafunc.fixturenames:
            continue

        params.append(fixture_name)
        # Use getattr on config.option to see values set by pytest_configure fallbacks
        dest = option.lstrip("-").replace("-", "_")
        val = getattr(metafunc.config.option, dest, None)

        values = [v.strip() for v in str(val).split(",")] if val else [None]
        param_values[fixture_name] = values
        if val:
            id_parts.extend(f"{id_prefix}={get_short_id(v)}" for v in values)

    if not params:
        return

    # Generate all combinations of parameter values
    value_combinations = list(itertools.product(*[param_values[p] for p in params]))

    # Generate test IDs
    test_ids = []
    non_empty_params = [(i, values) for i, values in enumerate(param_values.values()) if values[0] is not None]

    # Get actual function parameters using inspect
    test_func_params = set(inspect.signature(metafunc.function).parameters.keys())

    if non_empty_params:
        # For each combination, build an ID from the non-None parameters
        for combo in value_combinations:
            parts = []
            for param_name, val in zip(params, combo, strict=True):
                # Only include if parameter is in test function signature and value is meaningful
                if param_name in test_func_params and val:
                    prefix = fixture_configs[param_name][1]  # Get the ID prefix
                    parts.append(f"{prefix}={get_short_id(val)}")
            if parts:
                test_ids.append(":".join(parts))

    metafunc.parametrize(params, value_combinations, scope="session", ids=test_ids if test_ids else None)


pytest_plugins = ["tests.integration.fixtures.common"]


def pytest_ignore_collect(path: str, config: pytest.Config) -> bool:
    """Skip collecting paths outside the selected suite roots for speed."""
    suite = config.getoption("--suite")
    if not suite:
        return False

    sobj = SUITE_DEFINITIONS.get(suite)
    roots: list[str] = sobj.get("roots", []) if isinstance(sobj, dict) else getattr(sobj, "roots", [])
    if not roots:
        return False

    p = Path(str(path)).resolve()

    # Only constrain within tests/integration to avoid ignoring unrelated tests
    integration_root = (Path(str(config.rootpath)) / "tests" / "integration").resolve()
    if not p.is_relative_to(integration_root):
        return False

    for r in roots:
        rp = (Path(str(config.rootpath)) / r).resolve()
        if rp.is_file():
            # Allow the exact file and any ancestor directories so pytest can walk into it.
            if p == rp:
                return False
            if p.is_dir() and rp.is_relative_to(p):
                return False
        else:
            # Allow anything inside an allowed directory
            if p.is_relative_to(rp):
                return False
    return True


def get_vector_io_provider_ids(client):
    """Get all available vector_io provider IDs."""
    providers = [p for p in client.providers.list() if p.api == "vector_io"]
    return [p.provider_id for p in providers]


def vector_provider_wrapper(func):
    """Decorator to run a test against all available vector_io providers."""
    import functools
    import os

    @functools.wraps(func)
    def wrapper(*args, **kwargs):
        # Get the vector_io_provider_id from the test arguments
        import inspect

        sig = inspect.signature(func)
        bound_args = sig.bind(*args, **kwargs)
        bound_args.apply_defaults()

        vector_io_provider_id = bound_args.arguments.get("vector_io_provider_id")
        if not vector_io_provider_id:
            pytest.skip("No vector_io_provider_id provided")

        # Get client_with_models to check available providers
        client_with_models = bound_args.arguments.get("client_with_models")
        if client_with_models:
            available_providers = get_vector_io_provider_ids(client_with_models)
            if vector_io_provider_id not in available_providers:
                pytest.skip(f"Provider '{vector_io_provider_id}' not available. Available: {available_providers}")

        return func(*args, **kwargs)

    inference_mode = os.environ.get("LLAMA_STACK_TEST_INFERENCE_MODE")
    if inference_mode == "live":
        # For live tests, try all providers (they'll skip if not available)
<<<<<<< HEAD
        all_providers = ["faiss", "sqlite-vec", "milvus", "chromadb", "pgvector", "weaviate", "qdrant", "elasticsearch"]
=======
        all_providers = [
            "faiss",
            "sqlite-vec",
            "milvus",
            "chromadb",
            "pgvector",
            "weaviate",
            "qdrant",
            "elasticsearch",
        ]
    else:
        # For CI tests (replay/record), only use providers that are available in ci-tests environment
        all_providers = ["faiss", "sqlite-vec"]
>>>>>>> e238529c

    return pytest.mark.parametrize("vector_io_provider_id", all_providers)(wrapper)


@pytest.fixture
def vector_io_provider_id(request, client_with_models):
    """Fixture that provides a specific vector_io provider ID, skipping if not available."""
    if hasattr(request, "param"):
        requested_provider = request.param
        available_providers = get_vector_io_provider_ids(client_with_models)

        if requested_provider not in available_providers:
            pytest.skip(f"Provider '{requested_provider}' not available. Available: {available_providers}")

        return requested_provider
    else:
        provider_ids = get_vector_io_provider_ids(client_with_models)
        if not provider_ids:
            pytest.skip("No vector_io providers available")
        return provider_ids[0]<|MERGE_RESOLUTION|>--- conflicted
+++ resolved
@@ -371,9 +371,6 @@
     inference_mode = os.environ.get("LLAMA_STACK_TEST_INFERENCE_MODE")
     if inference_mode == "live":
         # For live tests, try all providers (they'll skip if not available)
-<<<<<<< HEAD
-        all_providers = ["faiss", "sqlite-vec", "milvus", "chromadb", "pgvector", "weaviate", "qdrant", "elasticsearch"]
-=======
         all_providers = [
             "faiss",
             "sqlite-vec",
@@ -387,7 +384,6 @@
     else:
         # For CI tests (replay/record), only use providers that are available in ci-tests environment
         all_providers = ["faiss", "sqlite-vec"]
->>>>>>> e238529c
 
     return pytest.mark.parametrize("vector_io_provider_id", all_providers)(wrapper)
 
