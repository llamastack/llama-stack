--- conflicted
+++ resolved
@@ -42,11 +42,8 @@
     provider = provider_from_model(client, model_id)
     if provider.provider_type in (
         "remote::together",  # param silently ignored, always returns floats
-<<<<<<< HEAD
         "remote::databricks",  # param silently ignored, always returns floats
-=======
         "remote::fireworks",  # param silently ignored, always returns list of floats
->>>>>>> a7f9ce9a
     ):
         pytest.skip(f"Model {model_id} hosted by {provider.provider_type} does not support encoding_format='base64'.")
 
