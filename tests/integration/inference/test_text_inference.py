--- conflicted
+++ resolved
@@ -24,24 +24,15 @@
     provider_id = models[model_id].provider_id
     providers = {p.provider_id: p for p in client_with_models.providers.list()}
     provider = providers[provider_id]
-<<<<<<< HEAD
-    if provider.provider_type in (
+    if (
+      provider.provider_type 
+      in (
         "remote::openai",
         "remote::anthropic",
         "remote::gemini",
         "remote::groq",
         "remote::sambanova",
-=======
-    if (
-        provider.provider_type
-        in (
-            "remote::openai",
-            "remote::anthropic",
-            "remote::gemini",
-            "remote::groq",
-        )
         or "openai-compat" in provider.provider_type
->>>>>>> c6e93e32
     ):
         pytest.skip(f"Model {model_id} hosted by {provider.provider_type} doesn't support completion")
 
