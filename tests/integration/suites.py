--- conflicted
+++ resolved
@@ -108,20 +108,19 @@
             "embedding_model": "together/togethercomputer/m2-bert-80M-32k-retrieval",
         },
     ),
-<<<<<<< HEAD
     "cerebras": Setup(
         name="cerebras",
         description="Cerebras models",
         defaults={
             "text_model": "cerebras/llama-3.3-70b",
-=======
+        },
+    ),
     "databricks": Setup(
         name="databricks",
         description="Databricks models",
         defaults={
             "text_model": "databricks/databricks-meta-llama-3-3-70b-instruct",
             "embedding_model": "databricks/databricks-bge-large-en",
->>>>>>> d07ebce4
         },
     ),
     "fireworks": Setup(
