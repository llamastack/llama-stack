# Copyright (c) Meta Platforms, Inc. and affiliates.
# All rights reserved.
#
# This source code is licensed under the terms described in the LICENSE file in
# the root directory of this source tree.

# Central definition of integration test suites. You can use these suites by passing --suite=name to pytest.
# For example:
#
# ```bash
# pytest tests/integration/ --suite=vision --setup=ollama
# ```
#
"""
Each suite defines what to run (roots). Suites can be run with different global setups defined in setups.py.
Setups provide environment variables and model defaults that can be reused across multiple suites.

CLI examples:
  pytest tests/integration --suite=responses --setup=gpt
  pytest tests/integration --suite=vision --setup=ollama
  pytest tests/integration --suite=base --setup=vllm
"""

from pathlib import Path

from pydantic import BaseModel, Field

this_dir = Path(__file__).parent


class Suite(BaseModel):
    name: str
    roots: list[str]
    default_setup: str | None = None


class Setup(BaseModel):
    """A reusable test configuration with environment and CLI defaults."""

    name: str
    description: str
    defaults: dict[str, str] = Field(default_factory=dict)
    env: dict[str, str] = Field(default_factory=dict)


# Global setups - can be used with any suite "technically" but in reality, some setups might work
# only for specific test suites.
SETUP_DEFINITIONS: dict[str, Setup] = {
    "ollama": Setup(
        name="ollama",
        description="Local Ollama provider with text + safety models",
        env={
            "OLLAMA_URL": "http://0.0.0.0:11434",
            "SAFETY_MODEL": "ollama/llama-guard3:1b",
        },
        defaults={
            "text_model": "ollama/llama3.2:3b-instruct-fp16",
            "embedding_model": "sentence-transformers/all-MiniLM-L6-v2",
            "safety_model": "ollama/llama-guard3:1b",
            "safety_shield": "llama-guard",
        },
    ),
    "ollama-vision": Setup(
        name="ollama",
        description="Local Ollama provider with a vision model",
        env={
            "OLLAMA_URL": "http://0.0.0.0:11434",
        },
        defaults={
            "vision_model": "ollama/llama3.2-vision:11b",
            "embedding_model": "sentence-transformers/all-MiniLM-L6-v2",
        },
    ),
    "vllm": Setup(
        name="vllm",
        description="vLLM provider with a text model",
        env={
            "VLLM_URL": "http://localhost:8000/v1",
        },
        defaults={
            "text_model": "vllm/meta-llama/Llama-3.2-1B-Instruct",
            "embedding_model": "sentence-transformers/all-MiniLM-L6-v2",
        },
    ),
    "gpt": Setup(
        name="gpt",
        description="OpenAI GPT models for high-quality responses and tool calling",
        defaults={
            "text_model": "openai/gpt-4o",
            "embedding_model": "sentence-transformers/all-MiniLM-L6-v2",
        },
    ),
    "tgi": Setup(
        name="tgi",
        description="Text Generation Inference (TGI) provider with a text model",
        env={
            "TGI_URL": "http://localhost:8080",
        },
        defaults={
            "text_model": "tgi/Qwen/Qwen3-0.6B",
        },
    ),
    "together": Setup(
        name="together",
        description="Together computer models",
        defaults={
            "text_model": "together/meta-llama/Llama-3.3-70B-Instruct-Turbo-Free",
            "embedding_model": "together/togethercomputer/m2-bert-80M-32k-retrieval",
        },
    ),
<<<<<<< HEAD
    "cerebras": Setup(
        name="cerebras",
        description="Cerebras models",
        defaults={
            "text_model": "cerebras/llama-3.3-70b",
=======
    "fireworks": Setup(
        name="fireworks",
        description="Fireworks provider with a text model",
        defaults={
            "text_model": "accounts/fireworks/models/llama-v3p1-8b-instruct",
            "vision_model": "accounts/fireworks/models/llama-v3p2-90b-vision-instruct",
            "embedding_model": "nomic-ai/nomic-embed-text-v1.5",
>>>>>>> a7f9ce9a
        },
    ),
}


base_roots = [
    str(p)
    for p in this_dir.glob("*")
    if p.is_dir()
    and p.name not in ("__pycache__", "fixtures", "test_cases", "recordings", "responses", "post_training")
]

SUITE_DEFINITIONS: dict[str, Suite] = {
    "base": Suite(
        name="base",
        roots=base_roots,
        default_setup="ollama",
    ),
    "responses": Suite(
        name="responses",
        roots=["tests/integration/responses"],
        default_setup="gpt",
    ),
    "vision": Suite(
        name="vision",
        roots=["tests/integration/inference/test_vision_inference.py"],
        default_setup="ollama-vision",
    ),
}<|MERGE_RESOLUTION|>--- conflicted
+++ resolved
@@ -108,13 +108,13 @@
             "embedding_model": "together/togethercomputer/m2-bert-80M-32k-retrieval",
         },
     ),
-<<<<<<< HEAD
     "cerebras": Setup(
         name="cerebras",
         description="Cerebras models",
         defaults={
             "text_model": "cerebras/llama-3.3-70b",
-=======
+        },
+    ),
     "fireworks": Setup(
         name="fireworks",
         description="Fireworks provider with a text model",
@@ -122,7 +122,6 @@
             "text_model": "accounts/fireworks/models/llama-v3p1-8b-instruct",
             "vision_model": "accounts/fireworks/models/llama-v3p2-90b-vision-instruct",
             "embedding_model": "nomic-ai/nomic-embed-text-v1.5",
->>>>>>> a7f9ce9a
         },
     ),
 }
