# Copyright (c) Meta Platforms, Inc. and affiliates.
# All rights reserved.
#
# This source code is licensed under the terms described in the LICENSE file in
# the root directory of this source tree.

# Central definition of integration test suites. You can use these suites by passing --suite=name to pytest.
# For example:
#
# ```bash
# pytest tests/integration/ --suite=vision --setup=ollama
# ```
#
"""
Each suite defines what to run (roots). Suites can be run with different global setups defined in setups.py.
Setups provide environment variables and model defaults that can be reused across multiple suites.

CLI examples:
  pytest tests/integration --suite=responses --setup=gpt
  pytest tests/integration --suite=vision --setup=ollama
  pytest tests/integration --suite=base --setup=vllm
"""

from pathlib import Path

from pydantic import BaseModel, Field

this_dir = Path(__file__).parent


class Suite(BaseModel):
    name: str
    roots: list[str]
    default_setup: str | None = None


class Setup(BaseModel):
    """A reusable test configuration with environment and CLI defaults."""

    name: str
    description: str
    defaults: dict[str, str] = Field(default_factory=dict)
    env: dict[str, str] = Field(default_factory=dict)


# Global setups - can be used with any suite "technically" but in reality, some setups might work
# only for specific test suites.
SETUP_DEFINITIONS: dict[str, Setup] = {
    "ollama": Setup(
        name="ollama",
        description="Local Ollama provider with text + safety models",
        env={
            "OLLAMA_URL": "http://0.0.0.0:11434",
            "SAFETY_MODEL": "ollama/llama-guard3:1b",
        },
        defaults={
            "text_model": "ollama/llama3.2:3b-instruct-fp16",
            "embedding_model": "sentence-transformers/all-MiniLM-L6-v2",
            "safety_model": "ollama/llama-guard3:1b",
            "safety_shield": "llama-guard",
        },
    ),
    "ollama-vision": Setup(
        name="ollama",
        description="Local Ollama provider with a vision model",
        env={
            "OLLAMA_URL": "http://0.0.0.0:11434",
        },
        defaults={
            "vision_model": "ollama/llama3.2-vision:11b",
            "embedding_model": "sentence-transformers/all-MiniLM-L6-v2",
        },
    ),
    "vllm": Setup(
        name="vllm",
        description="vLLM provider with a text model",
        env={
            "VLLM_URL": "http://localhost:8000/v1",
        },
        defaults={
            "text_model": "vllm/meta-llama/Llama-3.2-1B-Instruct",
            "embedding_model": "sentence-transformers/all-MiniLM-L6-v2",
        },
    ),
    "gpt": Setup(
        name="gpt",
        description="OpenAI GPT models for high-quality responses and tool calling",
        defaults={
            "text_model": "openai/gpt-4o",
            "embedding_model": "sentence-transformers/all-MiniLM-L6-v2",
        },
    ),
    "tgi": Setup(
        name="tgi",
        description="Text Generation Inference (TGI) provider with a text model",
        env={
            "TGI_URL": "http://localhost:8080",
        },
        defaults={
            "text_model": "tgi/Qwen/Qwen3-0.6B",
        },
    ),
    "together": Setup(
        name="together",
        description="Together computer models",
        defaults={
            "text_model": "together/meta-llama/Llama-3.3-70B-Instruct-Turbo-Free",
            "embedding_model": "together/togethercomputer/m2-bert-80M-32k-retrieval",
        },
    ),
<<<<<<< HEAD
    "databricks": Setup(
        name="databricks",
        description="Databricks models",
        defaults={
            "text_model": "databricks/databricks-meta-llama-3-3-70b-instruct",
            "embedding_model": "databricks/databricks-bge-large-en",
=======
    "fireworks": Setup(
        name="fireworks",
        description="Fireworks provider with a text model",
        defaults={
            "text_model": "accounts/fireworks/models/llama-v3p1-8b-instruct",
            "vision_model": "accounts/fireworks/models/llama-v3p2-90b-vision-instruct",
            "embedding_model": "nomic-ai/nomic-embed-text-v1.5",
>>>>>>> a7f9ce9a
        },
    ),
}


base_roots = [
    str(p)
    for p in this_dir.glob("*")
    if p.is_dir()
    and p.name not in ("__pycache__", "fixtures", "test_cases", "recordings", "responses", "post_training")
]

SUITE_DEFINITIONS: dict[str, Suite] = {
    "base": Suite(
        name="base",
        roots=base_roots,
        default_setup="ollama",
    ),
    "responses": Suite(
        name="responses",
        roots=["tests/integration/responses"],
        default_setup="gpt",
    ),
    "vision": Suite(
        name="vision",
        roots=["tests/integration/inference/test_vision_inference.py"],
        default_setup="ollama-vision",
    ),
}<|MERGE_RESOLUTION|>--- conflicted
+++ resolved
@@ -108,14 +108,14 @@
             "embedding_model": "together/togethercomputer/m2-bert-80M-32k-retrieval",
         },
     ),
-<<<<<<< HEAD
     "databricks": Setup(
         name="databricks",
         description="Databricks models",
         defaults={
             "text_model": "databricks/databricks-meta-llama-3-3-70b-instruct",
             "embedding_model": "databricks/databricks-bge-large-en",
-=======
+        },
+    ),
     "fireworks": Setup(
         name="fireworks",
         description="Fireworks provider with a text model",
@@ -123,7 +123,6 @@
             "text_model": "accounts/fireworks/models/llama-v3p1-8b-instruct",
             "vision_model": "accounts/fireworks/models/llama-v3p2-90b-vision-instruct",
             "embedding_model": "nomic-ai/nomic-embed-text-v1.5",
->>>>>>> a7f9ce9a
         },
     ),
 }
