--- conflicted
+++ resolved
@@ -268,13 +268,6 @@
         stream=True,
     )
     tool_invocation_content = extract_tool_invocation_content(response)
-<<<<<<< HEAD
-=======
-    print(
-        "!!!!tool_invocation_content",
-        tool_invocation_content,
-    )
->>>>>>> 3e518c04
     assert tool_invocation_content == "[get_weather, {'location': 'San Francisco, CA'}]"
 
 
