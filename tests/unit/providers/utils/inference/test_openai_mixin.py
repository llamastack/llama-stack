# Copyright (c) Meta Platforms, Inc. and affiliates.
# All rights reserved.
#
# This source code is licensed under the terms described in the LICENSE file in
# the root directory of this source tree.

from unittest.mock import AsyncMock, MagicMock, PropertyMock, patch

import pytest

from llama_stack.apis.inference import Model, OpenAIUserMessageParam
from llama_stack.apis.models import ModelType
from llama_stack.providers.utils.inference.openai_mixin import OpenAIMixin


class OpenAIMixinImpl(OpenAIMixin):
    def __init__(self):
        self.__provider_id__ = "test-provider"

    def get_api_key(self) -> str:
        raise NotImplementedError("This method should be mocked in tests")

    def get_base_url(self) -> str:
        raise NotImplementedError("This method should be mocked in tests")


class OpenAIMixinWithEmbeddingsImpl(OpenAIMixin):
    """Test implementation with embedding model metadata"""

    embedding_model_metadata = {
        "text-embedding-3-small": {"embedding_dimension": 1536, "context_length": 8192},
        "text-embedding-ada-002": {"embedding_dimension": 1536, "context_length": 8192},
    }

    __provider_id__ = "test-provider"

    def get_api_key(self) -> str:
        raise NotImplementedError("This method should be mocked in tests")

    def get_base_url(self) -> str:
        raise NotImplementedError("This method should be mocked in tests")


@pytest.fixture
def mixin():
    """Create a test instance of OpenAIMixin with mocked model_store"""
    mixin_instance = OpenAIMixinImpl()

    # just enough to satisfy _get_provider_model_id calls
    mock_model_store = MagicMock()
    mock_model = MagicMock()
    mock_model.provider_resource_id = "test-provider-resource-id"
    mock_model_store.get_model = AsyncMock(return_value=mock_model)
    mixin_instance.model_store = mock_model_store

    return mixin_instance


@pytest.fixture
def mixin_with_embeddings():
    """Create a test instance of OpenAIMixin with embedding model metadata"""
    return OpenAIMixinWithEmbeddingsImpl()


@pytest.fixture
def mock_models():
    """Create multiple mock OpenAI model objects"""
    models = [MagicMock(id=id) for id in ["some-mock-model-id", "another-mock-model-id", "final-mock-model-id"]]
    return models


@pytest.fixture
def mock_client_with_models(mock_models):
    """Create a mock client with models.list() set up to return mock_models"""
    mock_client = MagicMock()

    async def mock_models_list():
        for model in mock_models:
            yield model

    mock_client.models.list.return_value = mock_models_list()
    return mock_client


@pytest.fixture
def mock_client_with_empty_models():
    """Create a mock client with models.list() set up to return empty list"""
    mock_client = MagicMock()

    async def mock_empty_models_list():
        return
        yield  # Make it an async generator but don't yield anything

    mock_client.models.list.return_value = mock_empty_models_list()
    return mock_client


@pytest.fixture
def mock_client_with_exception():
    """Create a mock client with models.list() set up to raise an exception"""
    mock_client = MagicMock()
    mock_client.models.list.side_effect = Exception("API Error")
    return mock_client


@pytest.fixture
def mock_client_context():
    """Fixture that provides a context manager for mocking the OpenAI client"""

    def _mock_client_context(mixin, mock_client):
        return patch.object(type(mixin), "client", new_callable=PropertyMock, return_value=mock_client)

    return _mock_client_context


class TestOpenAIMixinListModels:
    """Test cases for the list_models method"""

    async def test_list_models_success(self, mixin, mock_client_with_models, mock_client_context):
        """Test successful model listing"""
        assert len(mixin._model_cache) == 0

        with mock_client_context(mixin, mock_client_with_models):
            result = await mixin.list_models()

            assert result is not None
            assert len(result) == 3

            model_ids = [model.identifier for model in result]
            assert "some-mock-model-id" in model_ids
            assert "another-mock-model-id" in model_ids
            assert "final-mock-model-id" in model_ids

            for model in result:
                assert model.provider_id == "test-provider"
                assert model.model_type == ModelType.llm
                assert model.provider_resource_id == model.identifier

            assert len(mixin._model_cache) == 3
            for model_id in ["some-mock-model-id", "another-mock-model-id", "final-mock-model-id"]:
                assert model_id in mixin._model_cache
                cached_model = mixin._model_cache[model_id]
                assert cached_model.identifier == model_id
                assert cached_model.provider_resource_id == model_id

    async def test_list_models_empty_response(self, mixin, mock_client_with_empty_models, mock_client_context):
        """Test handling of empty model list"""
        with mock_client_context(mixin, mock_client_with_empty_models):
            result = await mixin.list_models()

            assert result is not None
            assert len(result) == 0
            assert len(mixin._model_cache) == 0


class TestOpenAIMixinCheckModelAvailability:
    """Test cases for the check_model_availability method"""

    async def test_check_model_availability_with_cache(self, mixin, mock_client_with_models, mock_client_context):
        """Test model availability check when cache is populated"""
        with mock_client_context(mixin, mock_client_with_models):
            mock_client_with_models.models.list.assert_not_called()
            await mixin.list_models()
            mock_client_with_models.models.list.assert_called_once()

            assert await mixin.check_model_availability("some-mock-model-id")
            assert await mixin.check_model_availability("another-mock-model-id")
            assert await mixin.check_model_availability("final-mock-model-id")
            assert not await mixin.check_model_availability("non-existent-model")
            mock_client_with_models.models.list.assert_called_once()

    async def test_check_model_availability_without_cache(self, mixin, mock_client_with_models, mock_client_context):
        """Test model availability check when cache is empty (calls list_models)"""
        assert len(mixin._model_cache) == 0

        with mock_client_context(mixin, mock_client_with_models):
            mock_client_with_models.models.list.assert_not_called()
            assert await mixin.check_model_availability("some-mock-model-id")
            mock_client_with_models.models.list.assert_called_once()

            assert len(mixin._model_cache) == 3
            assert "some-mock-model-id" in mixin._model_cache

    async def test_check_model_availability_model_not_found(self, mixin, mock_client_with_models, mock_client_context):
        """Test model availability check for non-existent model"""
        with mock_client_context(mixin, mock_client_with_models):
            mock_client_with_models.models.list.assert_not_called()
            assert not await mixin.check_model_availability("non-existent-model")
            mock_client_with_models.models.list.assert_called_once()

            assert len(mixin._model_cache) == 3


class TestOpenAIMixinCacheBehavior:
    """Test cases for cache behavior and edge cases"""

    async def test_cache_overwrites_on_list_models_call(self, mixin, mock_client_with_models, mock_client_context):
        """Test that calling list_models overwrites existing cache"""
        initial_model = Model(
            provider_id="test-provider",
            provider_resource_id="old-model",
            identifier="old-model",
            model_type=ModelType.llm,
        )
        mixin._model_cache = {"old-model": initial_model}

        with mock_client_context(mixin, mock_client_with_models):
            await mixin.list_models()

            assert len(mixin._model_cache) == 3
            assert "old-model" not in mixin._model_cache
            assert "some-mock-model-id" in mixin._model_cache
            assert "another-mock-model-id" in mixin._model_cache
            assert "final-mock-model-id" in mixin._model_cache


<<<<<<< HEAD
class TestOpenAIMixinImagePreprocessing:
    """Test cases for image preprocessing functionality"""

    async def test_openai_chat_completion_with_image_preprocessing_enabled(self, mixin):
        """Test that image URLs are converted to base64 when download_images is True"""
        mixin.download_images = True

        message = OpenAIUserMessageParam(
            role="user",
            content=[
                {"type": "text", "text": "What's in this image?"},
                {"type": "image_url", "image_url": {"url": "http://example.com/image.jpg"}},
            ],
        )

        mock_client = MagicMock()
        mock_response = MagicMock()
        mock_client.chat.completions.create = AsyncMock(return_value=mock_response)

        with patch.object(type(mixin), "client", new_callable=PropertyMock, return_value=mock_client):
            with patch("llama_stack.providers.utils.inference.openai_mixin.localize_image_content") as mock_localize:
                mock_localize.return_value = (b"fake_image_data", "jpeg")

                await mixin.openai_chat_completion(model="test-model", messages=[message])

            mock_localize.assert_called_once_with("http://example.com/image.jpg")

            mock_client.chat.completions.create.assert_called_once()
            call_args = mock_client.chat.completions.create.call_args
            processed_messages = call_args[1]["messages"]
            assert len(processed_messages) == 1
            content = processed_messages[0]["content"]
            assert len(content) == 2
            assert content[0]["type"] == "text"
            assert content[1]["type"] == "image_url"
            assert content[1]["image_url"]["url"] == "data:image/jpeg;base64,ZmFrZV9pbWFnZV9kYXRh"

    async def test_openai_chat_completion_with_image_preprocessing_disabled(self, mixin):
        """Test that image URLs are not modified when download_images is False"""
        mixin.download_images = False  # explicitly set to False

        message = OpenAIUserMessageParam(
            role="user",
            content=[
                {"type": "text", "text": "What's in this image?"},
                {"type": "image_url", "image_url": {"url": "http://example.com/image.jpg"}},
            ],
        )

        mock_client = MagicMock()
        mock_response = MagicMock()
        mock_client.chat.completions.create = AsyncMock(return_value=mock_response)

        with patch.object(type(mixin), "client", new_callable=PropertyMock, return_value=mock_client):
            with patch("llama_stack.providers.utils.inference.openai_mixin.localize_image_content") as mock_localize:
                await mixin.openai_chat_completion(model="test-model", messages=[message])

            mock_localize.assert_not_called()

            mock_client.chat.completions.create.assert_called_once()
            call_args = mock_client.chat.completions.create.call_args
            processed_messages = call_args[1]["messages"]
            assert len(processed_messages) == 1
            content = processed_messages[0]["content"]
            assert len(content) == 2
            assert content[1]["image_url"]["url"] == "http://example.com/image.jpg"
=======
class TestOpenAIMixinEmbeddingModelMetadata:
    """Test cases for embedding_model_metadata attribute functionality"""

    async def test_embedding_model_identified_and_augmented(self, mixin_with_embeddings, mock_client_context):
        """Test that models in embedding_model_metadata are correctly identified as embeddings with metadata"""
        # Create mock models: 1 embedding model and 1 LLM, while there are 2 known embedding models
        mock_embedding_model = MagicMock(id="text-embedding-3-small")
        mock_llm_model = MagicMock(id="gpt-4")
        mock_models = [mock_embedding_model, mock_llm_model]

        mock_client = MagicMock()

        async def mock_models_list():
            for model in mock_models:
                yield model

        mock_client.models.list.return_value = mock_models_list()

        with mock_client_context(mixin_with_embeddings, mock_client):
            result = await mixin_with_embeddings.list_models()

            assert result is not None
            assert len(result) == 2

            # Find the models in the result
            embedding_model = next(m for m in result if m.identifier == "text-embedding-3-small")
            llm_model = next(m for m in result if m.identifier == "gpt-4")

            # Check embedding model
            assert embedding_model.model_type == ModelType.embedding
            assert embedding_model.metadata == {"embedding_dimension": 1536, "context_length": 8192}
            assert embedding_model.provider_id == "test-provider"
            assert embedding_model.provider_resource_id == "text-embedding-3-small"

            # Check LLM model
            assert llm_model.model_type == ModelType.llm
            assert llm_model.metadata == {}  # No metadata for LLMs
            assert llm_model.provider_id == "test-provider"
            assert llm_model.provider_resource_id == "gpt-4"


class TestOpenAIMixinAllowedModels:
    """Test cases for allowed_models filtering functionality"""

    async def test_list_models_with_allowed_models_filter(self, mixin, mock_client_with_models, mock_client_context):
        """Test that list_models filters models based on allowed_models set"""
        mixin.allowed_models = {"some-mock-model-id", "another-mock-model-id"}

        with mock_client_context(mixin, mock_client_with_models):
            result = await mixin.list_models()

            assert result is not None
            assert len(result) == 2

            model_ids = [model.identifier for model in result]
            assert "some-mock-model-id" in model_ids
            assert "another-mock-model-id" in model_ids
            assert "final-mock-model-id" not in model_ids

    async def test_list_models_with_empty_allowed_models(self, mixin, mock_client_with_models, mock_client_context):
        """Test that empty allowed_models set allows all models"""
        assert len(mixin.allowed_models) == 0

        with mock_client_context(mixin, mock_client_with_models):
            result = await mixin.list_models()

            assert result is not None
            assert len(result) == 3  # All models should be included

            model_ids = [model.identifier for model in result]
            assert "some-mock-model-id" in model_ids
            assert "another-mock-model-id" in model_ids
            assert "final-mock-model-id" in model_ids

    async def test_check_model_availability_with_allowed_models(
        self, mixin, mock_client_with_models, mock_client_context
    ):
        """Test that check_model_availability respects allowed_models"""
        mixin.allowed_models = {"final-mock-model-id"}

        with mock_client_context(mixin, mock_client_with_models):
            assert await mixin.check_model_availability("final-mock-model-id")
            assert not await mixin.check_model_availability("some-mock-model-id")
            assert not await mixin.check_model_availability("another-mock-model-id")
>>>>>>> 7a25be63
<|MERGE_RESOLUTION|>--- conflicted
+++ resolved
@@ -214,7 +214,6 @@
             assert "final-mock-model-id" in mixin._model_cache
 
 
-<<<<<<< HEAD
 class TestOpenAIMixinImagePreprocessing:
     """Test cases for image preprocessing functionality"""
 
@@ -281,7 +280,8 @@
             content = processed_messages[0]["content"]
             assert len(content) == 2
             assert content[1]["image_url"]["url"] == "http://example.com/image.jpg"
-=======
+
+
 class TestOpenAIMixinEmbeddingModelMetadata:
     """Test cases for embedding_model_metadata attribute functionality"""
 
@@ -365,5 +365,4 @@
         with mock_client_context(mixin, mock_client_with_models):
             assert await mixin.check_model_availability("final-mock-model-id")
             assert not await mixin.check_model_availability("some-mock-model-id")
-            assert not await mixin.check_model_availability("another-mock-model-id")
->>>>>>> 7a25be63
+            assert not await mixin.check_model_availability("another-mock-model-id")