--- conflicted
+++ resolved
@@ -6,6 +6,7 @@
 
 import json
 from collections.abc import Iterable
+from typing import Any
 from unittest.mock import AsyncMock, MagicMock, Mock, PropertyMock, patch
 
 import pytest
@@ -502,35 +503,18 @@
         return "default-base-url"
 
 
-<<<<<<< HEAD
-class OpenAIMixinWithCustomGetModels(OpenAIMixinImpl):
-    """Test implementation with custom get_models override"""
-
-    def __init__(self, config, custom_model_ids):
-        super().__init__(config=config)
-        self._custom_model_ids = custom_model_ids
-
-    async def get_models(self) -> Iterable[str] | None:
-=======
 class CustomListProviderModelIdsImplementation(OpenAIMixinImpl):
     """Test implementation with custom list_provider_model_ids override"""
 
-    def __init__(self, custom_model_ids):
-        self._custom_model_ids = custom_model_ids
+    custom_model_ids: Any
 
     async def list_provider_model_ids(self) -> Iterable[str]:
->>>>>>> a765f1c0
         """Return custom model IDs list"""
-        return self._custom_model_ids
-
-
-<<<<<<< HEAD
-class TestOpenAIMixinCustomGetModels:
-    """Test cases for custom get_models() implementation functionality"""
-=======
+        return self.custom_model_ids
+
+
 class TestOpenAIMixinCustomListProviderModelIds:
     """Test cases for custom list_provider_model_ids() implementation functionality"""
->>>>>>> a765f1c0
 
     @pytest.fixture
     def custom_model_ids_list(self):
@@ -538,56 +522,24 @@
         return ["custom-model-1", "custom-model-2", "custom-embedding"]
 
     @pytest.fixture
-<<<<<<< HEAD
-    def mixin_with_custom_get_models(self, custom_model_ids_list):
-        """Create mixin instance with custom get_models implementation"""
-        config = RemoteInferenceProviderConfig()
-        mixin = OpenAIMixinWithCustomGetModels(config=config, custom_model_ids=custom_model_ids_list)
-        # Add embedding metadata to test that feature still works
-        mixin.embedding_model_metadata = {"custom-embedding": {"embedding_dimension": 768, "context_length": 512}}
-        return mixin
-
-    async def test_custom_get_models_is_used(self, mixin_with_custom_get_models, custom_model_ids_list):
-        """Test that custom get_models() implementation is used instead of client.models.list()"""
-        result = await mixin_with_custom_get_models.list_models()
-=======
-    def adapter(self, custom_model_ids_list):
+    def config(self):
+        """Create RemoteInferenceProviderConfig instance"""
+        return RemoteInferenceProviderConfig()
+
+    @pytest.fixture
+    def adapter(self, custom_model_ids_list, config):
         """Create mixin instance with custom list_provider_model_ids implementation"""
-        mixin = CustomListProviderModelIdsImplementation(custom_model_ids=custom_model_ids_list)
+        mixin = CustomListProviderModelIdsImplementation(config=config, custom_model_ids=custom_model_ids_list)
         mixin.embedding_model_metadata = {"custom-embedding": {"embedding_dimension": 768, "context_length": 512}}
         return mixin
 
     async def test_is_used(self, adapter, custom_model_ids_list):
         """Test that custom list_provider_model_ids() implementation is used instead of client.models.list()"""
         result = await adapter.list_models()
->>>>>>> a765f1c0
 
         assert result is not None
         assert len(result) == 3
 
-<<<<<<< HEAD
-        # Verify all custom models are present
-        identifiers = {m.identifier for m in result}
-        assert "custom-model-1" in identifiers
-        assert "custom-model-2" in identifiers
-        assert "custom-embedding" in identifiers
-
-    async def test_custom_get_models_populates_cache(self, mixin_with_custom_get_models):
-        """Test that custom get_models() results are cached"""
-        assert len(mixin_with_custom_get_models._model_cache) == 0
-
-        await mixin_with_custom_get_models.list_models()
-
-        assert len(mixin_with_custom_get_models._model_cache) == 3
-        assert "custom-model-1" in mixin_with_custom_get_models._model_cache
-        assert "custom-model-2" in mixin_with_custom_get_models._model_cache
-        assert "custom-embedding" in mixin_with_custom_get_models._model_cache
-
-    async def test_custom_get_models_respects_allowed_models(self):
-        """Test that custom get_models() respects allowed_models filtering"""
-        config = RemoteInferenceProviderConfig()
-        mixin = OpenAIMixinWithCustomGetModels(config=config, custom_model_ids=["model-1", "model-2", "model-3"])
-=======
         assert set(custom_model_ids_list) == {m.identifier for m in result}
 
     async def test_populates_cache(self, adapter, custom_model_ids_list):
@@ -598,10 +550,11 @@
 
         assert set(custom_model_ids_list) == set(adapter._model_cache.keys())
 
-    async def test_respects_allowed_models(self):
+    async def test_respects_allowed_models(self, config):
         """Test that custom list_provider_model_ids() respects allowed_models filtering"""
-        mixin = CustomListProviderModelIdsImplementation(custom_model_ids=["model-1", "model-2", "model-3"])
->>>>>>> a765f1c0
+        mixin = CustomListProviderModelIdsImplementation(
+            config=config, custom_model_ids=["model-1", "model-2", "model-3"]
+        )
         mixin.allowed_models = ["model-1"]
 
         result = await mixin.list_models()
@@ -610,200 +563,41 @@
         assert len(result) == 1
         assert result[0].identifier == "model-1"
 
-<<<<<<< HEAD
-    async def test_custom_get_models_with_embedding_metadata(self, mixin_with_custom_get_models):
-        """Test that custom get_models() works with embedding_model_metadata"""
-        result = await mixin_with_custom_get_models.list_models()
-
-        # Find the embedding model
-        embedding_model = next((m for m in result if m.identifier == "custom-embedding"), None)
-        assert embedding_model is not None
-        assert embedding_model.model_type == ModelType.embedding
-        assert embedding_model.metadata == {"embedding_dimension": 768, "context_length": 512}
-
-        # Verify LLM models
-        llm_models = [m for m in result if m.model_type == ModelType.llm]
-        assert len(llm_models) == 2
-
-    async def test_custom_get_models_with_empty_list(self, mock_client_with_empty_models, mock_client_context):
-        """Test that custom get_models() handles empty list correctly"""
-        config = RemoteInferenceProviderConfig()
-        mixin = OpenAIMixinWithCustomGetModels(config=config, custom_model_ids=[])
-
-        # Empty list from get_models() falls back to client.models.list()
-        with mock_client_context(mixin, mock_client_with_empty_models):
-            result = await mixin.list_models()
-
-            assert result is not None
-            assert len(result) == 0
-            assert len(mixin._model_cache) == 0
-
-    async def test_default_get_models_returns_none(self, mixin):
-        """Test that default get_models() implementation returns None"""
-        custom_models = await mixin.get_models()
-        assert custom_models is None
-
-    async def test_fallback_to_client_when_get_models_returns_none(
-        self, mixin, mock_client_with_models, mock_client_context
-    ):
-        """Test that when get_models() returns None, falls back to client.models.list()"""
-        # Default get_models() returns None, so should use client
-        with mock_client_context(mixin, mock_client_with_models):
-            result = await mixin.list_models()
-
-            assert result is not None
-            assert len(result) == 3
-            mock_client_with_models.models.list.assert_called_once()
-
-    async def test_custom_get_models_creates_proper_model_objects(self):
-        """Test that custom get_models() model IDs are converted to proper Model objects"""
-        config = RemoteInferenceProviderConfig()
-        model_ids = ["gpt-4", "gpt-3.5-turbo"]
-        mixin = OpenAIMixinWithCustomGetModels(config=config, custom_model_ids=model_ids)
-=======
-    async def test_with_empty_list(self):
+    async def test_with_empty_list(self, config):
         """Test that custom list_provider_model_ids() handles empty list correctly"""
-        mixin = CustomListProviderModelIdsImplementation(custom_model_ids=[])
->>>>>>> a765f1c0
+        mixin = CustomListProviderModelIdsImplementation(config=config, custom_model_ids=[])
 
         result = await mixin.list_models()
 
         assert result is not None
-<<<<<<< HEAD
-        assert len(result) == 2
-
-        for model in result:
-            assert isinstance(model, Model)
-            assert model.provider_id == "test-provider"
-            assert model.identifier in model_ids
-            assert model.provider_resource_id in model_ids
-            assert model.model_type == ModelType.llm
-
-    async def test_custom_get_models_bypasses_client(self, mock_client_context):
-        """Test that providing get_models() means client.models.list() is NOT called"""
-        config = RemoteInferenceProviderConfig()
-        mixin = OpenAIMixinWithCustomGetModels(config=config, custom_model_ids=["model-1", "model-2"])
-
-        # Create a mock client that should NOT be called
-        mock_client = MagicMock()
-        mock_client.models.list = MagicMock(side_effect=AssertionError("client.models.list should not be called!"))
-
-        with mock_client_context(mixin, mock_client):
-            result = await mixin.list_models()
-
-            # Should succeed without calling client.models.list
-            assert result is not None
-            assert len(result) == 2
-            mock_client.models.list.assert_not_called()
-
-    async def test_get_models_wrong_type_raises_error(self):
-        """Test that get_models() returning non-string items results in an error"""
-
-        class BadGetModelsAdapter(OpenAIMixinImpl):
-            async def get_models(self) -> Iterable[str] | None:
-                # Return list with non-string items
-                return [["nested", "list"], {"key": "value"}]  # type: ignore
-
-        config = RemoteInferenceProviderConfig()
-        mixin = BadGetModelsAdapter(config=config)
-
-        # Should raise ValueError for non-string model ID
-        with pytest.raises(ValueError, match="Model ID .* from get_models\\(\\) is not a string"):
-            await mixin.list_models()
-
-    async def test_get_models_non_iterable_raises_error(self):
-        """Test that get_models() returning non-iterable type raises error"""
-
-        class NonIterableGetModelsAdapter(OpenAIMixinImpl):
-            async def get_models(self) -> Iterable[str] | None:
-                # Return non-iterable type
-                return 42  # type: ignore
-
-        config = RemoteInferenceProviderConfig()
-        mixin = NonIterableGetModelsAdapter(config=config)
-
-        # Should raise TypeError when trying to convert to list
-        with pytest.raises(TypeError, match="'int' object is not iterable"):
-            await mixin.list_models()
-
-    async def test_get_models_with_none_items_raises_error(self):
-        """Test that get_models() returning list with None items causes error"""
-
-        class NoneItemsAdapter(OpenAIMixinImpl):
-            async def get_models(self) -> Iterable[str] | None:
-                # Return list with None items
-                return [None, "valid-model", None]  # type: ignore
-
-        config = RemoteInferenceProviderConfig()
-        mixin = NoneItemsAdapter(config=config)
-
-        # Should raise ValueError for non-string model ID
-        with pytest.raises(ValueError, match="Model ID .* from get_models\\(\\) is not a string"):
-            await mixin.list_models()
-
-    async def test_get_models_with_non_string_items_raises_error(self):
-        """Test that get_models() returning non-string items raises ValueError"""
-
-        class NonStringItemsAdapter(OpenAIMixinImpl):
-            async def get_models(self) -> Iterable[str] | None:
-                # Return list with non-string items (integers)
-                return ["valid-model", 123, "another-model"]  # type: ignore
-
-        config = RemoteInferenceProviderConfig()
-        mixin = NonStringItemsAdapter(config=config)
-
-        # Should raise ValueError for non-string model ID
-        with pytest.raises(ValueError, match="Model ID 123 from get_models\\(\\) is not a string"):
-            await mixin.list_models()
-
-    async def test_embedding_models_from_custom_get_models_have_correct_type(self, mixin_with_custom_get_models):
-        """Test that embedding models from custom get_models() are properly typed as embedding"""
-        result = await mixin_with_custom_get_models.list_models()
-
-        # Verify we have both LLM and embedding models
-        llm_models = [m for m in result if m.model_type == ModelType.llm]
-        embedding_models = [m for m in result if m.model_type == ModelType.embedding]
-
-        assert len(llm_models) == 2
-        assert len(embedding_models) == 1
-        assert embedding_models[0].identifier == "custom-embedding"
-
-    async def test_llm_models_from_custom_get_models_have_correct_type(self):
-        """Test that LLM models from custom get_models() are properly typed as llm"""
-        config = RemoteInferenceProviderConfig()
-        mixin = OpenAIMixinWithCustomGetModels(config=config, custom_model_ids=["gpt-4", "claude-3"])
-
-        result = await mixin.list_models()
-
-        assert result is not None
-        assert len(result) == 2
-        for model in result:
-            assert model.model_type == ModelType.llm
-
-    async def test_get_models_accepts_various_iterables(self):
-        """Test that get_models() accepts tuples, sets, generators, etc."""
-
-        # Test with tuple
-        class TupleGetModelsAdapter(OpenAIMixinImpl):
-            async def get_models(self) -> Iterable[str] | None:
-                return ("model-1", "model-2", "model-3")
-
-        config = RemoteInferenceProviderConfig()
-        mixin = TupleGetModelsAdapter(config=config)
-=======
         assert len(result) == 0
         assert len(mixin._model_cache) == 0
 
-    async def test_wrong_type_raises_error(self):
+    async def test_wrong_type_raises_error(self, config):
         """Test that list_provider_model_ids() returning unhashable items results in an error"""
-        mixin = CustomListProviderModelIdsImplementation(custom_model_ids=[["nested", "list"], {"key": "value"}])
-
-        with pytest.raises(TypeError, match="unhashable type"):
+        mixin = CustomListProviderModelIdsImplementation(
+            config=config, custom_model_ids=["valid-model", ["nested", "list"]]
+        )
+        with pytest.raises(Exception, match="is not a string"):
             await mixin.list_models()
 
-    async def test_non_iterable_raises_error(self):
+        mixin = CustomListProviderModelIdsImplementation(
+            config=config, custom_model_ids=[{"key": "value"}, "valid-model"]
+        )
+        with pytest.raises(Exception, match="is not a string"):
+            await mixin.list_models()
+
+        mixin = CustomListProviderModelIdsImplementation(config=config, custom_model_ids=["valid-model", 42.0])
+        with pytest.raises(Exception, match="is not a string"):
+            await mixin.list_models()
+
+        mixin = CustomListProviderModelIdsImplementation(config=config, custom_model_ids=[None])
+        with pytest.raises(Exception, match="is not a string"):
+            await mixin.list_models()
+
+    async def test_non_iterable_raises_error(self, config):
         """Test that list_provider_model_ids() returning non-iterable type raises error"""
-        mixin = CustomListProviderModelIdsImplementation(custom_model_ids=42)
+        mixin = CustomListProviderModelIdsImplementation(config=config, custom_model_ids=42)
 
         with pytest.raises(
             TypeError,
@@ -811,85 +605,34 @@
         ):
             await mixin.list_models()
 
-    async def test_with_none_items_raises_error(self):
-        """Test that list_provider_model_ids() returning list with None items causes error"""
-        mixin = CustomListProviderModelIdsImplementation(custom_model_ids=[None, "valid-model", None])
-
-        with pytest.raises(Exception, match="Input should be a valid string"):
-            await mixin.list_models()
-
-    async def test_accepts_various_iterables(self):
+    async def test_accepts_various_iterables(self, config):
         """Test that list_provider_model_ids() accepts tuples, sets, generators, etc."""
 
-        class TupleAdapter(OpenAIMixinImpl):
-            async def list_provider_model_ids(self) -> Iterable[str] | None:
-                return ("model-1", "model-2", "model-3")
-
-        mixin = TupleAdapter()
->>>>>>> a765f1c0
-        result = await mixin.list_models()
+        tuples = CustomListProviderModelIdsImplementation(
+            config=config, custom_model_ids=("model-1", "model-2", "model-3")
+        )
+        result = await tuples.list_models()
         assert result is not None
         assert len(result) == 3
 
-<<<<<<< HEAD
-        # Test with generator
-        class GeneratorGetModelsAdapter(OpenAIMixinImpl):
-            async def get_models(self) -> Iterable[str] | None:
-=======
         class GeneratorAdapter(OpenAIMixinImpl):
-            async def list_provider_model_ids(self) -> Iterable[str] | None:
->>>>>>> a765f1c0
+            async def list_provider_model_ids(self) -> Iterable[str]:
                 def gen():
                     yield "gen-model-1"
                     yield "gen-model-2"
 
                 return gen()
 
-<<<<<<< HEAD
-        mixin = GeneratorGetModelsAdapter(config=config)
-=======
-        mixin = GeneratorAdapter()
->>>>>>> a765f1c0
+        mixin = GeneratorAdapter(config=config)
         result = await mixin.list_models()
         assert result is not None
         assert len(result) == 2
 
-<<<<<<< HEAD
-        # Test with set (order may vary)
-        class SetGetModelsAdapter(OpenAIMixinImpl):
-            async def get_models(self) -> Iterable[str] | None:
-                return {"set-model-1", "set-model-2"}
-
-        mixin = SetGetModelsAdapter(config=config)
-=======
-        class SetAdapter(OpenAIMixinImpl):
-            async def list_provider_model_ids(self) -> Iterable[str] | None:
-                return {"set-model-1", "set-model-2"}
-
-        mixin = SetAdapter()
->>>>>>> a765f1c0
-        result = await mixin.list_models()
+        sets = CustomListProviderModelIdsImplementation(config=config, custom_model_ids={"set-model-1", "set-model-2"})
+        result = await sets.list_models()
         assert result is not None
         assert len(result) == 2
 
-<<<<<<< HEAD
-    async def test_get_models_exception_propagates(self):
-        """Test that when get_models() raises an exception, it propagates to the caller"""
-
-        class FailingGetModelsAdapter(OpenAIMixinImpl):
-            async def get_models(self) -> Iterable[str] | None:
-                # Simulate an exception during custom model listing
-                raise RuntimeError("Failed to fetch custom models")
-
-        config = RemoteInferenceProviderConfig()
-        mixin = FailingGetModelsAdapter(config=config)
-
-        # Exception should propagate and not fall back to client.models.list()
-        with pytest.raises(RuntimeError, match="Failed to fetch custom models"):
-            await mixin.list_models()
-
-=======
->>>>>>> a765f1c0
 
 class TestOpenAIMixinProviderDataApiKey:
     """Test cases for provider_data_api_key_field functionality"""
