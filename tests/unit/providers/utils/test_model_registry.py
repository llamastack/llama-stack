# Copyright (c) Meta Platforms, Inc. and affiliates.
# All rights reserved.
#
# This source code is licensed under the terms described in the LICENSE file in
# the root directory of this source tree.

#
# ModelRegistryHelper provides mixin functionality for registering and
# unregistering models. It maintains a mapping of model ID / aliases to
# provider model IDs.
#
# Test cases -
#  - Looking up an alias that does not exist should return None.
#  - Registering a model + provider ID should add the model to the registry. If
#    provider ID is known or an alias for a provider ID.
#  - Registering an existing model should return an error. Unless it's a
#    dulicate entry.
#  - Unregistering a model should remove it from the registry.
#  - Unregistering a model that does not exist should return an error.
#  - Supported model ID and their aliases are registered during initialization.
#    Only aliases are added afterwards.
#
# Questions -
#  - Should we be allowed to register models w/o provider model IDs? No.
#    According to POST /v1/models, required params are
#      - identifier
#      - provider_resource_id
#      - provider_id
#      - type
#      - metadata
#      - model_type
#
#  TODO: llama_model functionality
#

import pytest

from llama_stack.apis.models import Model
from llama_stack.providers.utils.inference.model_registry import ModelRegistryHelper, ProviderModelEntry


@pytest.fixture
def known_model() -> Model:
    return Model(
        provider_id="provider",
        identifier="known-model",
        provider_resource_id="known-provider-id",
    )


@pytest.fixture
def known_model2() -> Model:
    return Model(
        provider_id="provider",
        identifier="known-model2",
        provider_resource_id="known-provider-id2",
    )


@pytest.fixture
def known_provider_model(known_model: Model) -> ProviderModelEntry:
    return ProviderModelEntry(
        provider_model_id=known_model.provider_resource_id,
        aliases=[known_model.model_id],
    )


@pytest.fixture
def known_provider_model2(known_model2: Model) -> ProviderModelEntry:
    return ProviderModelEntry(
        provider_model_id=known_model2.provider_resource_id,
        # aliases=[],
    )


@pytest.fixture
def unknown_model() -> Model:
    return Model(
        provider_id="provider",
        identifier="unknown-model",
        provider_resource_id="unknown-provider-id",
    )


@pytest.fixture
def helper(known_provider_model: ProviderModelEntry, known_provider_model2: ProviderModelEntry) -> ModelRegistryHelper:
    return ModelRegistryHelper([known_provider_model, known_provider_model2])


class MockModelRegistryHelperWithDynamicModels(ModelRegistryHelper):
    """Test helper that simulates a provider with dynamically available models."""

    def __init__(self, model_entries: list[ProviderModelEntry], available_models: list[str]):
        super().__init__(model_entries)
        self._available_models = available_models

<<<<<<< HEAD
    async def query_available_models(self) -> list[str]:
        return self._available_models
=======
    async def check_model_availability(self, model: str) -> bool:
        return model in self._available_models
>>>>>>> 33f0d83a


@pytest.fixture
def dynamic_model() -> Model:
    """A model that's not in static config but available dynamically."""
    return Model(
        provider_id="provider",
        identifier="dynamic-model",
        provider_resource_id="dynamic-provider-id",
    )


@pytest.fixture
def helper_with_dynamic_models(
    known_provider_model: ProviderModelEntry, known_provider_model2: ProviderModelEntry, dynamic_model: Model
) -> MockModelRegistryHelperWithDynamicModels:
    """Helper that includes dynamically available models."""
    return MockModelRegistryHelperWithDynamicModels(
        [known_provider_model, known_provider_model2], [dynamic_model.provider_resource_id]
    )


<<<<<<< HEAD
@pytest.mark.asyncio
=======
>>>>>>> 33f0d83a
async def test_lookup_unknown_model(helper: ModelRegistryHelper, unknown_model: Model) -> None:
    assert helper.get_provider_model_id(unknown_model.model_id) is None


async def test_register_unknown_provider_model(helper: ModelRegistryHelper, unknown_model: Model) -> None:
    with pytest.raises(ValueError):
        await helper.register_model(unknown_model)


async def test_register_model(helper: ModelRegistryHelper, known_model: Model) -> None:
    model = Model(
        provider_id=known_model.provider_id,
        identifier="new-model",
        provider_resource_id=known_model.provider_resource_id,
    )
    assert helper.get_provider_model_id(model.model_id) is None
    await helper.register_model(model)
    assert helper.get_provider_model_id(model.model_id) == model.provider_resource_id


async def test_register_model_from_alias(helper: ModelRegistryHelper, known_model: Model) -> None:
    model = Model(
        provider_id=known_model.provider_id,
        identifier="new-model",
        provider_resource_id=known_model.model_id,  # use known model's id as an alias for the supported model id
    )
    assert helper.get_provider_model_id(model.model_id) is None
    await helper.register_model(model)
    assert helper.get_provider_model_id(model.model_id) == known_model.provider_resource_id


async def test_register_model_existing(helper: ModelRegistryHelper, known_model: Model) -> None:
    await helper.register_model(known_model)
    assert helper.get_provider_model_id(known_model.model_id) == known_model.provider_resource_id


async def test_register_model_existing_different(
    helper: ModelRegistryHelper, known_model: Model, known_model2: Model
) -> None:
    known_model.provider_resource_id = known_model2.provider_resource_id
    with pytest.raises(ValueError):
        await helper.register_model(known_model)


async def test_unregister_model(helper: ModelRegistryHelper, known_model: Model) -> None:
    await helper.register_model(known_model)  # duplicate entry
    assert helper.get_provider_model_id(known_model.model_id) == known_model.provider_model_id
    await helper.unregister_model(known_model.model_id)
    assert helper.get_provider_model_id(known_model.model_id) is None


async def test_unregister_unknown_model(helper: ModelRegistryHelper, unknown_model: Model) -> None:
    with pytest.raises(ValueError):
        await helper.unregister_model(unknown_model.model_id)


async def test_register_model_during_init(helper: ModelRegistryHelper, known_model: Model) -> None:
    assert helper.get_provider_model_id(known_model.provider_resource_id) == known_model.provider_model_id


async def test_unregister_model_during_init(helper: ModelRegistryHelper, known_model: Model) -> None:
    assert helper.get_provider_model_id(known_model.provider_resource_id) == known_model.provider_model_id
    await helper.unregister_model(known_model.provider_resource_id)
    assert helper.get_provider_model_id(known_model.provider_resource_id) is None


<<<<<<< HEAD
@pytest.mark.asyncio
async def test_register_model_from_query_available_models(
    helper_with_dynamic_models: MockModelRegistryHelperWithDynamicModels, dynamic_model: Model
) -> None:
    """Test that models returned by query_available_models can be registered."""
    # Verify the model is not in static config
    assert helper_with_dynamic_models.get_provider_model_id(dynamic_model.provider_resource_id) is None

    # But it should be available via query_available_models
    available_models = await helper_with_dynamic_models.query_available_models()
    assert dynamic_model.provider_resource_id in available_models
=======
async def test_register_model_from_check_model_availability(
    helper_with_dynamic_models: MockModelRegistryHelperWithDynamicModels, dynamic_model: Model
) -> None:
    """Test that models returned by check_model_availability can be registered."""
    # Verify the model is not in static config
    assert helper_with_dynamic_models.get_provider_model_id(dynamic_model.provider_resource_id) is None

    # But it should be available via check_model_availability
    is_available = await helper_with_dynamic_models.check_model_availability(dynamic_model.provider_resource_id)
    assert is_available
>>>>>>> 33f0d83a

    # Registration should succeed
    registered_model = await helper_with_dynamic_models.register_model(dynamic_model)
    assert registered_model == dynamic_model

    # Model should now be registered and accessible
    assert (
        helper_with_dynamic_models.get_provider_model_id(dynamic_model.model_id) == dynamic_model.provider_resource_id
    )


<<<<<<< HEAD
@pytest.mark.asyncio
=======
>>>>>>> 33f0d83a
async def test_register_model_not_in_static_or_dynamic(
    helper_with_dynamic_models: MockModelRegistryHelperWithDynamicModels, unknown_model: Model
) -> None:
    """Test that models not in static config or dynamic models are rejected."""
    # Verify the model is not in static config
    assert helper_with_dynamic_models.get_provider_model_id(unknown_model.provider_resource_id) is None

<<<<<<< HEAD
    # And not in dynamic models
    available_models = await helper_with_dynamic_models.query_available_models()
    assert unknown_model.provider_resource_id not in available_models
=======
    # And not available via check_model_availability
    is_available = await helper_with_dynamic_models.check_model_availability(unknown_model.provider_resource_id)
    assert not is_available
>>>>>>> 33f0d83a

    # Registration should fail with comprehensive error message
    with pytest.raises(Exception) as exc_info:  # UnsupportedModelError
        await helper_with_dynamic_models.register_model(unknown_model)

<<<<<<< HEAD
    # Error should include both static and dynamic models
    error_str = str(exc_info.value)
    assert "dynamic-provider-id" in error_str  # dynamic model should be in error


@pytest.mark.asyncio
=======
    # Error should include static models and "..." for dynamic models
    error_str = str(exc_info.value)
    assert "..." in error_str  # "..." should be in error message


>>>>>>> 33f0d83a
async def test_register_alias_for_dynamic_model(
    helper_with_dynamic_models: MockModelRegistryHelperWithDynamicModels, dynamic_model: Model
) -> None:
    """Test that we can register an alias that maps to a dynamically available model."""
    # Create a model with a different identifier but same provider_resource_id
    alias_model = Model(
        provider_id=dynamic_model.provider_id,
        identifier="dynamic-model-alias",
        provider_resource_id=dynamic_model.provider_resource_id,
    )

    # Registration should succeed since the provider_resource_id is available dynamically
    registered_model = await helper_with_dynamic_models.register_model(alias_model)
    assert registered_model == alias_model

    # Both the original provider_resource_id and the new alias should work
    assert helper_with_dynamic_models.get_provider_model_id(alias_model.model_id) == dynamic_model.provider_resource_id<|MERGE_RESOLUTION|>--- conflicted
+++ resolved
@@ -94,13 +94,8 @@
         super().__init__(model_entries)
         self._available_models = available_models
 
-<<<<<<< HEAD
-    async def query_available_models(self) -> list[str]:
-        return self._available_models
-=======
     async def check_model_availability(self, model: str) -> bool:
         return model in self._available_models
->>>>>>> 33f0d83a
 
 
 @pytest.fixture
@@ -123,10 +118,6 @@
     )
 
 
-<<<<<<< HEAD
-@pytest.mark.asyncio
-=======
->>>>>>> 33f0d83a
 async def test_lookup_unknown_model(helper: ModelRegistryHelper, unknown_model: Model) -> None:
     assert helper.get_provider_model_id(unknown_model.model_id) is None
 
@@ -193,19 +184,6 @@
     assert helper.get_provider_model_id(known_model.provider_resource_id) is None
 
 
-<<<<<<< HEAD
-@pytest.mark.asyncio
-async def test_register_model_from_query_available_models(
-    helper_with_dynamic_models: MockModelRegistryHelperWithDynamicModels, dynamic_model: Model
-) -> None:
-    """Test that models returned by query_available_models can be registered."""
-    # Verify the model is not in static config
-    assert helper_with_dynamic_models.get_provider_model_id(dynamic_model.provider_resource_id) is None
-
-    # But it should be available via query_available_models
-    available_models = await helper_with_dynamic_models.query_available_models()
-    assert dynamic_model.provider_resource_id in available_models
-=======
 async def test_register_model_from_check_model_availability(
     helper_with_dynamic_models: MockModelRegistryHelperWithDynamicModels, dynamic_model: Model
 ) -> None:
@@ -216,7 +194,6 @@
     # But it should be available via check_model_availability
     is_available = await helper_with_dynamic_models.check_model_availability(dynamic_model.provider_resource_id)
     assert is_available
->>>>>>> 33f0d83a
 
     # Registration should succeed
     registered_model = await helper_with_dynamic_models.register_model(dynamic_model)
@@ -228,10 +205,6 @@
     )
 
 
-<<<<<<< HEAD
-@pytest.mark.asyncio
-=======
->>>>>>> 33f0d83a
 async def test_register_model_not_in_static_or_dynamic(
     helper_with_dynamic_models: MockModelRegistryHelperWithDynamicModels, unknown_model: Model
 ) -> None:
@@ -239,34 +212,19 @@
     # Verify the model is not in static config
     assert helper_with_dynamic_models.get_provider_model_id(unknown_model.provider_resource_id) is None
 
-<<<<<<< HEAD
-    # And not in dynamic models
-    available_models = await helper_with_dynamic_models.query_available_models()
-    assert unknown_model.provider_resource_id not in available_models
-=======
     # And not available via check_model_availability
     is_available = await helper_with_dynamic_models.check_model_availability(unknown_model.provider_resource_id)
     assert not is_available
->>>>>>> 33f0d83a
 
     # Registration should fail with comprehensive error message
     with pytest.raises(Exception) as exc_info:  # UnsupportedModelError
         await helper_with_dynamic_models.register_model(unknown_model)
 
-<<<<<<< HEAD
-    # Error should include both static and dynamic models
-    error_str = str(exc_info.value)
-    assert "dynamic-provider-id" in error_str  # dynamic model should be in error
-
-
-@pytest.mark.asyncio
-=======
     # Error should include static models and "..." for dynamic models
     error_str = str(exc_info.value)
     assert "..." in error_str  # "..." should be in error message
 
 
->>>>>>> 33f0d83a
 async def test_register_alias_for_dynamic_model(
     helper_with_dynamic_models: MockModelRegistryHelperWithDynamicModels, dynamic_model: Model
 ) -> None:
