--- conflicted
+++ resolved
@@ -11,6 +11,7 @@
 
 import pytest
 
+from llama_stack.apis.models import Model, ModelType
 from llama_stack.apis.post_training.post_training import (
     DataConfig,
     DatasetFormat,
@@ -20,13 +21,8 @@
     QATFinetuningConfig,
     TrainingConfig,
 )
-<<<<<<< HEAD
 from llama_stack.distribution.library_client import convert_pydantic_to_json_value
-=======
-
-from llama_stack.apis.models import Model, ModelType
 from llama_stack.providers.remote.inference.nvidia.nvidia import NVIDIAConfig, NVIDIAInferenceAdapter
->>>>>>> 4fb583b4
 from llama_stack.providers.remote.post_training.nvidia.post_training import (
     ListNvidiaPostTrainingJobs,
     NvidiaPostTrainingAdapter,
